--- conflicted
+++ resolved
@@ -2,10 +2,6 @@
 
 Version 2.9 of `transformers` introduces a new `Trainer` class for PyTorch, and its equivalent `TFTrainer` for TF 2.
 
-<<<<<<< HEAD
-**Important**
-To run the latest versions of the examples, you have to install from source and install some specific requirements for the examples.
-=======
 Here is the list of all our examples:
 - **grouped by task** (all official examples work for multiple models)
 - with information on whether they are **built on top of `Trainer`/`TFTrainer`** (if not, they still work, they might just lack some features),
@@ -46,7 +42,6 @@
 
 **Important**
 To make sure you can successfully run the latest versions of the example scripts, you have to install the library from source and install some example-specific requirements.
->>>>>>> c99fe038
 Execute the following steps in a new virtual environment:
 
 ```bash
@@ -56,21 +51,6 @@
 pip install -r ./examples/requirements.txt
 ```
 
-<<<<<<< HEAD
-| Section                    | Description                                                                                                                                                |
-|----------------------------|-----------------------------------------------------
-| [TensorFlow 2.0 models on GLUE](#TensorFlow-2.0-Bert-models-on-GLUE) | Examples running BERT TensorFlow 2.0 model on the GLUE tasks. |
-| [Running on TPUs](#running-on-tpus) | Examples on running fine-tuning tasks on Google TPUs to accelerate workloads. |
-| [Language Model training](#language-model-training) | Fine-tuning (or training from scratch) the library models for language modeling on a text dataset. Causal language modeling for GPT/GPT-2, masked language modeling for BERT/RoBERTa. |
-| [Language Generation](#language-generation) | Conditional text generation using the auto-regressive models of the library: GPT, GPT-2, Transformer-XL and XLNet. |
-| [GLUE](#glue) | Examples running BERT/XLM/XLNet/RoBERTa on the 9 GLUE tasks. Examples feature distributed training as well as half-precision. |
-| [SQuAD](#squad) | Using BERT/RoBERTa/XLNet/XLM for question answering, examples with distributed training. |
-| [Multiple Choice](#multiple-choice) | Examples running BERT/XLNet/RoBERTa on the SWAG/RACE/ARC tasks. |
-| [Named Entity Recognition](https://github.com/huggingface/transformers/tree/master/examples/ner) | Using BERT for Named Entity Recognition (NER) on the CoNLL 2003 dataset, examples with distributed training. |
-| [XNLI](#xnli) | Examples running BERT/XLM on the XNLI benchmark. |
-| [Adversarial evaluation of model performances](#adversarial-evaluation-of-model-performances) | Testing a model with adversarial evaluation of natural language inference on the Heuristic Analysis for NLI Systems (HANS) dataset (McCoy et al., 2019.) |
-=======
 ## Running on TPUs
 
-Documentation to come.
->>>>>>> c99fe038
+Documentation to come.