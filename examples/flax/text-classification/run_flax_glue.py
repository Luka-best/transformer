#!/usr/bin/env python
# coding=utf-8
# Copyright 2021 The HuggingFace Inc. team. All rights reserved.
#
# Licensed under the Apache License, Version 2.0 (the "License");
# you may not use this file except in compliance with the License.
# You may obtain a copy of the License at
#
#     http://www.apache.org/licenses/LICENSE-2.0
#
# Unless required by applicable law or agreed to in writing, software
# distributed under the License is distributed on an "AS IS" BASIS,
# WITHOUT WARRANTIES OR CONDITIONS OF ANY KIND, either express or implied.
# See the License for the specific language governing permissions and
# limitations under the License.
""" Finetuning a 🤗 Flax Transformers model for sequence classification on GLUE."""
<<<<<<< HEAD
=======
import argparse
import json
>>>>>>> ac224bb0
import logging
import os
import random
import sys
import time
from dataclasses import dataclass, field
from itertools import chain
from pathlib import Path
from typing import Any, Callable, Dict, Optional, Tuple

import datasets
import numpy as np
from datasets import load_dataset, load_metric
from tqdm import tqdm

import jax
import jax.numpy as jnp
import optax
import transformers
from flax import struct, traverse_util
from flax.jax_utils import replicate, unreplicate
from flax.training import train_state
from flax.training.common_utils import get_metrics, onehot, shard
from huggingface_hub import Repository
from transformers import (
    AutoConfig,
    AutoTokenizer,
    FlaxAutoModelForSequenceClassification,
<<<<<<< HEAD
    HfArgumentParser,
    PretrainedConfig,
    TrainingArguments,
=======
    PretrainedConfig,
    is_tensorboard_available,
>>>>>>> ac224bb0
)
from transformers.file_utils import get_full_repo_name
from transformers.utils import check_min_version


logger = logging.getLogger(__name__)
# Will error if the minimal version of Transformers is not installed. Remove at your own risks.
check_min_version("4.12.0.dev0")

Array = Any
Dataset = datasets.arrow_dataset.Dataset
PRNGKey = Any


task_to_keys = {
    "cola": ("sentence", None),
    "mnli": ("premise", "hypothesis"),
    "mrpc": ("sentence1", "sentence2"),
    "qnli": ("question", "sentence"),
    "qqp": ("question1", "question2"),
    "rte": ("sentence1", "sentence2"),
    "sst2": ("sentence", None),
    "stsb": ("sentence1", "sentence2"),
    "wnli": ("sentence1", "sentence2"),
}


@dataclass
class ModelArguments:
    """
    Arguments pertaining to which model/config/tokenizer we are going to fine-tune from.
    """

    model_name_or_path: str = field(
        metadata={"help": "Path to pretrained model or model identifier from huggingface.co/models"}
    )
    config_name: Optional[str] = field(
        default=None, metadata={"help": "Pretrained config name or path if not the same as model_name"}
    )
    tokenizer_name: Optional[str] = field(
        default=None, metadata={"help": "Pretrained tokenizer name or path if not the same as model_name"}
    )
    use_slow_tokenizer: Optional[bool] = field(
        default=False,
        metadata={"help": "If passed, will use a slow tokenizer (not backed by the 🤗 Tokenizers library)."},
    )
    cache_dir: Optional[str] = field(
        default=None,
        metadata={"help": "Where do you want to store the pretrained models downloaded from huggingface.co"},
    )
    model_revision: str = field(
        default="main",
        metadata={"help": "The specific model version to use (can be a branch name, tag name or commit id)."},
    )
    use_auth_token: bool = field(
        default=False,
        metadata={
            "help": "Will use the token generated when running `transformers-cli login` (necessary to use this script "
            "with private models)."
        },
    )


@dataclass
class DataTrainingArguments:
    """
    Arguments pertaining to what data we are going to input our model for training and eval.
    """

    task_name: Optional[str] = field(
        default=None, metadata={"help": f"The name of the glue task to train on. choices {list(task_to_keys.keys())}"}
    )
    dataset_config_name: Optional[str] = field(
        default=None, metadata={"help": "The configuration name of the dataset to use (via the datasets library)."}
    )
    train_file: Optional[str] = field(
        default=None, metadata={"help": "The input training data file (a csv or JSON file)."}
    )
    validation_file: Optional[str] = field(
        default=None,
        metadata={"help": "An optional input evaluation data file to evaluate on (a csv or JSON file)."},
    )
    test_file: Optional[str] = field(
        default=None,
        metadata={"help": "An optional input test data file to predict on (a csv or JSON file)."},
    )
    text_column_name: Optional[str] = field(
        default=None, metadata={"help": "The column name of text to input in the file (a csv or JSON file)."}
    )
    label_column_name: Optional[str] = field(
        default=None, metadata={"help": "The column name of label to input in the file (a csv or JSON file)."}
    )
    overwrite_cache: bool = field(
        default=False, metadata={"help": "Overwrite the cached training and evaluation sets"}
    )
    preprocessing_num_workers: Optional[int] = field(
        default=None,
        metadata={"help": "The number of processes to use for the preprocessing."},
    )
    max_seq_length: int = field(
        default=None,
        metadata={
            "help": "The maximum total input sequence length after tokenization. If set, sequences longer "
            "than this will be truncated, sequences shorter will be padded."
        },
    )
    max_train_samples: Optional[int] = field(
        default=None,
        metadata={
            "help": "For debugging purposes or quicker training, truncate the number of training examples to this "
            "value if set."
        },
    )
    max_eval_samples: Optional[int] = field(
        default=None,
        metadata={
            "help": "For debugging purposes or quicker training, truncate the number of evaluation examples to this "
            "value if set."
        },
    )
    max_predict_samples: Optional[int] = field(
        default=None,
        metadata={
            "help": "For debugging purposes or quicker training, truncate the number of prediction examples to this "
            "value if set."
        },
    )

    def __post_init__(self):
        if self.task_name is None and self.train_file is None and self.validation_file is None:
            raise ValueError("Need either a dataset name or a training/validation file.")
        else:
            if self.train_file is not None:
                extension = self.train_file.split(".")[-1]
                assert extension in ["csv", "json"], "`train_file` should be a csv or a json file."
            if self.validation_file is not None:
                extension = self.validation_file.split(".")[-1]
                assert extension in ["csv", "json"], "`validation_file` should be a csv or a json file."
        self.task_name = self.task_name.lower()


def create_train_state(
    model: FlaxAutoModelForSequenceClassification,
    learning_rate_fn: Callable[[int], float],
    is_regression: bool,
    num_labels: int,
    weight_decay: float,
) -> train_state.TrainState:
    """Create initial training state."""

    class TrainState(train_state.TrainState):
        """Train state with an Optax optimizer.

        The two functions below differ depending on whether the task is classification
        or regression.

        Args:
          logits_fn: Applied to last layer to obtain the logits.
          loss_fn: Function to compute the loss.
        """

        logits_fn: Callable = struct.field(pytree_node=False)
        loss_fn: Callable = struct.field(pytree_node=False)

    # We use Optax's "masking" functionality to not apply weight decay
    # to bias and LayerNorm scale parameters. decay_mask_fn returns a
    # mask boolean with the same structure as the parameters.
    # The mask is True for parameters that should be decayed.
    def decay_mask_fn(params):
        flat_params = traverse_util.flatten_dict(params)
        flat_mask = {path: (path[-1] != "bias" and path[-2:] != ("LayerNorm", "scale")) for path in flat_params}
        return traverse_util.unflatten_dict(flat_mask)

    tx = optax.adamw(
        learning_rate=learning_rate_fn, b1=0.9, b2=0.999, eps=1e-6, weight_decay=weight_decay, mask=decay_mask_fn
    )

    if is_regression:

        def mse_loss(logits, labels):
            return jnp.mean((logits[..., 0] - labels) ** 2)

        return TrainState.create(
            apply_fn=model.__call__,
            params=model.params,
            tx=tx,
            logits_fn=lambda logits: logits[..., 0],
            loss_fn=mse_loss,
        )
    else:  # Classification.

        def cross_entropy_loss(logits, labels):
            xentropy = optax.softmax_cross_entropy(logits, onehot(labels, num_classes=num_labels))
            return jnp.mean(xentropy)

        return TrainState.create(
            apply_fn=model.__call__,
            params=model.params,
            tx=tx,
            logits_fn=lambda logits: logits.argmax(-1),
            loss_fn=cross_entropy_loss,
        )


def create_learning_rate_fn(
    train_ds_size: int, train_batch_size: int, num_train_epochs: int, num_warmup_steps: int, learning_rate: float
) -> Callable[[int], jnp.array]:
    """Returns a linear warmup, linear_decay learning rate function."""
    steps_per_epoch = train_ds_size // train_batch_size
    num_train_steps = steps_per_epoch * num_train_epochs
    warmup_fn = optax.linear_schedule(init_value=0.0, end_value=learning_rate, transition_steps=num_warmup_steps)
    decay_fn = optax.linear_schedule(
        init_value=learning_rate, end_value=0, transition_steps=num_train_steps - num_warmup_steps
    )
    schedule_fn = optax.join_schedules(schedules=[warmup_fn, decay_fn], boundaries=[num_warmup_steps])
    return schedule_fn


def glue_train_data_collator(rng: PRNGKey, dataset: Dataset, batch_size: int):
    """Returns shuffled batches of size `batch_size` from truncated `train dataset`, sharded over all local devices."""
    steps_per_epoch = len(dataset) // batch_size
    perms = jax.random.permutation(rng, len(dataset))
    perms = perms[: steps_per_epoch * batch_size]  # Skip incomplete batch.
    perms = perms.reshape((steps_per_epoch, batch_size))

    for perm in perms:
        batch = dataset[perm]
        batch = {k: np.array(v) for k, v in batch.items()}
        batch = shard(batch)

        yield batch


def glue_eval_data_collator(dataset: Dataset, batch_size: int):
    """Returns batches of size `batch_size` from `eval dataset`, sharded over all local devices."""
    for i in range(len(dataset) // batch_size):
        batch = dataset[i * batch_size : (i + 1) * batch_size]
        batch = {k: np.array(v) for k, v in batch.items()}
        batch = shard(batch)

        yield batch


def main():
    # See all possible arguments in src/transformers/training_args.py
    # or by passing the --help flag to this script.
    # We now keep distinct sets of args, for a cleaner separation of concerns.

    parser = HfArgumentParser((ModelArguments, DataTrainingArguments, TrainingArguments))
    if len(sys.argv) == 2 and sys.argv[1].endswith(".json"):
        # If we pass only one argument to the script and it's the path to a json file,
        # let's parse it to get our arguments.
        model_args, data_args, training_args = parser.parse_json_file(json_file=os.path.abspath(sys.argv[1]))
    else:
        model_args, data_args, training_args = parser.parse_args_into_dataclasses()

    # Make one log on every process with the configuration for debugging.
    logging.basicConfig(
        format="%(asctime)s - %(levelname)s - %(name)s - %(message)s",
        datefmt="%m/%d/%Y %H:%M:%S",
        level=logging.INFO,
    )
    # Setup logging, we only want one process per machine to log things on the screen.
    logger.setLevel(logging.INFO if jax.process_index() == 0 else logging.ERROR)
    if jax.process_index() == 0:
        datasets.utils.logging.set_verbosity_warning()
        transformers.utils.logging.set_verbosity_info()
    else:
        datasets.utils.logging.set_verbosity_error()
        transformers.utils.logging.set_verbosity_error()

    # Handle the repository creation
    if training_args.push_to_hub:
        if training_args.hub_model_id is None:
            repo_name = get_full_repo_name(
                Path(training_args.output_dir).absolute().name, token=training_args.hub_token
            )
        else:
            repo_name = training_args.hub_model_id
        repo = Repository(training_args.output_dir, clone_from=repo_name)

    # Get the datasets: you can either provide your own CSV/JSON training and evaluation files (see below)
    # or specify a GLUE benchmark task (the dataset will be downloaded automatically from the datasets Hub).

    # For CSV/JSON files, this script will use as labels the column called 'label' and as pair of sentences the
    # sentences in columns called 'sentence1' and 'sentence2' if such column exists or the first two columns not named
    # label if at least two columns are provided.

    # If the CSVs/JSONs contain only one non-label column, the script does single sentence classification on this
    # single column. You can easily tweak this behavior (see below)

    # In distributed training, the load_dataset function guarantee that only one local process can concurrently
    # download the dataset.
    if data_args.task_name is not None:
        # Downloading and loading a dataset from the hub.
        raw_datasets = load_dataset("glue", data_args.task_name)
    else:
        # Loading the dataset from local csv or json file.
        data_files = {}
        if data_args.train_file is not None:
            data_files["train"] = data_args.train_file
        if data_args.validation_file is not None:
            data_files["validation"] = data_args.validation_file
        extension = (data_args.train_file if data_args.train_file is not None else data_args.valid_file).split(".")[-1]
        raw_datasets = load_dataset(extension, data_files=data_files)
    # See more about loading any type of standard or custom dataset at
    # https://huggingface.co/docs/datasets/loading_datasets.html.

    # Labels
    if data_args.task_name is not None:
        is_regression = data_args.task_name == "stsb"
        if not is_regression:
            label_list = raw_datasets["train"].features["label"].names
            num_labels = len(label_list)
        else:
            num_labels = 1
    else:
        # Trying to have good defaults here, don't hesitate to tweak to your needs.
        is_regression = raw_datasets["train"].features["label"].dtype in ["float32", "float64"]
        if is_regression:
            num_labels = 1
        else:
            # A useful fast method:
            # https://huggingface.co/docs/datasets/package_reference/main_classes.html#datasets.Dataset.unique
            label_list = raw_datasets["train"].unique("label")
            label_list.sort()  # Let's sort it for determinism
            num_labels = len(label_list)

    # Load pretrained model and tokenizer
    config = AutoConfig.from_pretrained(
        model_args.model_name_or_path, num_labels=num_labels, finetuning_task=data_args.task_name
    )
    tokenizer = AutoTokenizer.from_pretrained(
        model_args.model_name_or_path, use_fast=not model_args.use_slow_tokenizer
    )
    model = FlaxAutoModelForSequenceClassification.from_pretrained(model_args.model_name_or_path, config=config)

    # Preprocessing the datasets
    if data_args.task_name is not None:
        sentence1_key, sentence2_key = task_to_keys[data_args.task_name]
    else:
        # Again, we try to have some nice defaults but don't hesitate to tweak to your use case.
        non_label_column_names = [name for name in raw_datasets["train"].column_names if name != "label"]
        if "sentence1" in non_label_column_names and "sentence2" in non_label_column_names:
            sentence1_key, sentence2_key = "sentence1", "sentence2"
        else:
            if len(non_label_column_names) >= 2:
                sentence1_key, sentence2_key = non_label_column_names[:2]
            else:
                sentence1_key, sentence2_key = non_label_column_names[0], None

    # Some models have set the order of the labels to use, so let's make sure we do use it.
    label_to_id = None
    if (
        model.config.label2id != PretrainedConfig(num_labels=num_labels).label2id
        and data_args.task_name is not None
        and not is_regression
    ):
        # Some have all caps in their config, some don't.
        label_name_to_id = {k.lower(): v for k, v in model.config.label2id.items()}
        if list(sorted(label_name_to_id.keys())) == list(sorted(label_list)):
            logger.info(
                f"The configuration of the model provided the following label correspondence: {label_name_to_id}. "
                "Using it!"
            )
            label_to_id = {i: label_name_to_id[label_list[i]] for i in range(num_labels)}
        else:
            logger.warning(
                "Your model seems to have been trained with labels, but they don't match the dataset: ",
                f"model labels: {list(sorted(label_name_to_id.keys()))}, dataset labels: {list(sorted(label_list))}."
                "\nIgnoring the model labels as a result.",
            )
    elif data_args.task_name is None:
        label_to_id = {v: i for i, v in enumerate(label_list)}

    def preprocess_function(examples):
        # Tokenize the texts
        texts = (
            (examples[sentence1_key],) if sentence2_key is None else (examples[sentence1_key], examples[sentence2_key])
        )
        result = tokenizer(*texts, padding="max_length", max_length=data_args.max_seq_length, truncation=True)

        if "label" in examples:
            if label_to_id is not None:
                # Map labels to IDs (not necessary for GLUE tasks)
                result["labels"] = [label_to_id[l] for l in examples["label"]]
            else:
                # In all cases, rename the column to labels because the model will expect that.
                result["labels"] = examples["label"]
        return result

    processed_datasets = raw_datasets.map(
        preprocess_function, batched=True, remove_columns=raw_datasets["train"].column_names
    )

    train_dataset = processed_datasets["train"]
    eval_dataset = processed_datasets["validation_matched" if data_args.task_name == "mnli" else "validation"]

    # Log a few random samples from the training set:
    for index in random.sample(range(len(train_dataset)), 3):
        logger.info(f"Sample {index} of the training set: {train_dataset[index]}.")

    # Define a summary writer
<<<<<<< HEAD
    summary_writer = tensorboard.SummaryWriter(training_args.output_dir)
    summary_writer.hparams({**training_args.to_dict(), **vars(model_args), **vars(data_args)})
=======
    has_tensorboard = is_tensorboard_available()
    if has_tensorboard and jax.process_index() == 0:
        try:
            from flax.metrics.tensorboard import SummaryWriter

            summary_writer = SummaryWriter(args.output_dir)
            summary_writer.hparams(vars(args))
        except ImportError as ie:
            has_tensorboard = False
            logger.warning(
                f"Unable to display metrics through TensorBoard because some package are not installed: {ie}"
            )
    else:
        logger.warning(
            "Unable to display metrics through TensorBoard because the package is not installed: "
            "Please run pip install tensorboard to enable."
        )
>>>>>>> ac224bb0

    def write_train_metric(summary_writer, train_metrics, train_time, step):
        summary_writer.scalar("train_time", train_time, step)

        train_metrics = get_metrics(train_metrics)
        for key, vals in train_metrics.items():
            tag = f"train_{key}"
            for i, val in enumerate(vals):
                summary_writer.scalar(tag, val, step - len(vals) + i + 1)

    def write_eval_metric(summary_writer, eval_metrics, step):
        for metric_name, value in eval_metrics.items():
            summary_writer.scalar(f"eval_{metric_name}", value, step)

    num_epochs = int(training_args.num_train_epochs)
    rng = jax.random.PRNGKey(training_args.seed)
    dropout_rngs = jax.random.split(rng, jax.local_device_count())

    train_batch_size = training_args.per_device_train_batch_size * jax.local_device_count()
    eval_batch_size = training_args.per_device_eval_batch_size * jax.local_device_count()

    learning_rate_fn = create_learning_rate_fn(
        len(train_dataset),
        train_batch_size,
        training_args.num_train_epochs,
        training_args.warmup_steps,
        training_args.learning_rate,
    )

    state = create_train_state(
        model, learning_rate_fn, is_regression, num_labels=num_labels, weight_decay=training_args.weight_decay
    )

    # define step functions
    def train_step(
        state: train_state.TrainState, batch: Dict[str, Array], dropout_rng: PRNGKey
    ) -> Tuple[train_state.TrainState, float]:
        """Trains model with an optimizer (both in `state`) on `batch`, returning a pair `(new_state, loss)`."""
        dropout_rng, new_dropout_rng = jax.random.split(dropout_rng)
        targets = batch.pop("labels")

        def loss_fn(params):
            logits = state.apply_fn(**batch, params=params, dropout_rng=dropout_rng, train=True)[0]
            loss = state.loss_fn(logits, targets)
            return loss

        grad_fn = jax.value_and_grad(loss_fn)
        loss, grad = grad_fn(state.params)
        grad = jax.lax.pmean(grad, "batch")
        new_state = state.apply_gradients(grads=grad)
        metrics = jax.lax.pmean({"loss": loss, "learning_rate": learning_rate_fn(state.step)}, axis_name="batch")
        return new_state, metrics, new_dropout_rng

    p_train_step = jax.pmap(train_step, axis_name="batch", donate_argnums=(0,))

    def eval_step(state, batch):
        logits = state.apply_fn(**batch, params=state.params, train=False)[0]
        return state.logits_fn(logits)

    p_eval_step = jax.pmap(eval_step, axis_name="batch")

    if data_args.task_name is not None:
        metric = load_metric("glue", data_args.task_name)
    else:
        metric = load_metric("accuracy")

    logger.info(f"===== Starting training ({num_epochs} epochs) =====")
    train_time = 0

    # make sure weights are replicated on each device
    state = replicate(state)

    step_per_epoch = len(train_dataset) // train_batch_size
    total_steps = step_per_epoch * num_epochs
    epochs = tqdm(range(num_epochs), desc=f"Epoch ... (0/{num_epochs})", position=0)
    for epoch in epochs:

        train_start = time.time()
        train_metrics = []

        # Create sampling rng
        rng, input_rng = jax.random.split(rng)

        # train
<<<<<<< HEAD
        for step, batch in enumerate(
            tqdm(
                glue_train_data_collator(input_rng, train_dataset, train_batch_size),
                total=step_per_epoch,
                desc="Training...",
                position=1,
            ),
            1,
        ):
            state, train_metric, dropout_rngs = p_train_step(state, batch, dropout_rngs)
            train_metrics.append(train_metric)

            cur_step = epoch * step_per_epoch + step

            if cur_step % training_args.logging_steps == 0 and cur_step > 0:
                # Save metrics
                train_metric = unreplicate(train_metric)
                train_time += time.time() - train_start
                if jax.process_index() == 0:
                    write_train_metric(summary_writer, train_metrics, train_time, cur_step)

                epochs.write(
                    f"Step... ({cur_step}/{total_steps} | Training Loss: {train_metric['loss']}, Learning Rate: {train_metric['learning_rate']})"
                )

                train_metrics = []

            if (cur_step % training_args.eval_steps == 0 or cur_step % step_per_epoch == 0) and cur_step > 0:

                eval_metrics = {}
                # evaluate
                for batch in tqdm(
                    glue_eval_data_collator(eval_dataset, eval_batch_size),
                    total=len(eval_dataset) // eval_batch_size,
                    desc="Evaluating ...",
                    position=2,
                ):
                    labels = batch.pop("labels")
                    predictions = p_eval_step(state, batch)
                    metric.add_batch(predictions=chain(*predictions), references=chain(*labels))

                # evaluate also on leftover examples (not divisible by batch_size)
                num_leftover_samples = len(eval_dataset) % eval_batch_size

                # make sure leftover batch is evaluated on one device
                if num_leftover_samples > 0 and jax.process_index() == 0:
                    # take leftover samples
                    batch = eval_dataset[-num_leftover_samples:]
                    batch = {k: np.array(v) for k, v in batch.items()}

                    labels = batch.pop("labels")
                    predictions = eval_step(unreplicate(state), batch)
                    metric.add_batch(predictions=predictions, references=labels)

                eval_metric = metric.compute()

                logger.info(f"Step... ({cur_step}/{total_steps} | Eval metrics: {eval_metric})")

                if jax.process_index() == 0:
                    write_eval_metric(summary_writer, eval_metrics, cur_step)

            if (cur_step % training_args.save_steps == 0 and cur_step > 0) or (cur_step == total_steps):
                # save checkpoint after each epoch and push checkpoint to the hub
                if jax.process_index() == 0:
                    params = jax.device_get(unreplicate(state.params))
                    model.save_pretrained(training_args.output_dir, params=params)
                    tokenizer.save_pretrained(training_args.output_dir)
                    if training_args.push_to_hub:
                        repo.push_to_hub(commit_message=f"Saving weights and logs of step {cur_step}", blocking=False)
            epochs.desc = f"Epoch ... {epoch + 1}/{num_epochs}"
=======
        for batch in glue_train_data_collator(input_rng, train_dataset, train_batch_size):
            state, metrics, dropout_rngs = p_train_step(state, batch, dropout_rngs)
            train_metrics.append(metrics)
        train_time += time.time() - train_start
        logger.info(f"    Done! Training metrics: {unreplicate(metrics)}")

        logger.info("  Evaluating...")

        # evaluate
        for batch in glue_eval_data_collator(eval_dataset, eval_batch_size):
            labels = batch.pop("labels")
            predictions = p_eval_step(state, batch)
            metric.add_batch(predictions=chain(*predictions), references=chain(*labels))

        # evaluate also on leftover examples (not divisible by batch_size)
        num_leftover_samples = len(eval_dataset) % eval_batch_size

        # make sure leftover batch is evaluated on one device
        if num_leftover_samples > 0 and jax.process_index() == 0:
            # take leftover samples
            batch = eval_dataset[-num_leftover_samples:]
            batch = {k: jnp.array(v) for k, v in batch.items()}

            labels = batch.pop("labels")
            predictions = eval_step(unreplicate(state), batch)
            metric.add_batch(predictions=predictions, references=labels)

        eval_metric = metric.compute()
        logger.info(f"    Done! Eval metrics: {eval_metric}")

        cur_step = epoch * (len(train_dataset) // train_batch_size)

        # Save metrics
        if has_tensorboard and jax.process_index() == 0:
            write_metric(train_metrics, eval_metric, train_time, cur_step)

        # save checkpoint after each epoch and push checkpoint to the hub
        if jax.process_index() == 0:
            params = jax.device_get(jax.tree_map(lambda x: x[0], state.params))
            model.save_pretrained(args.output_dir, params=params)
            tokenizer.save_pretrained(args.output_dir)
            if args.push_to_hub:
                repo.push_to_hub(commit_message=f"Saving weights and logs of epoch {epoch}", blocking=False)
>>>>>>> ac224bb0

    # save the eval metrics in json
    if jax.process_index() == 0:
        eval_metric = {f"eval_{metric_name}": value for metric_name, value in eval_metric.items()}
        path = os.path.join(args.output_dir, "eval_results.json")
        with open(path, "w") as f:
            json.dump(eval_metric, f, indent=4, sort_keys=True)


if __name__ == "__main__":
    main()<|MERGE_RESOLUTION|>--- conflicted
+++ resolved
@@ -14,11 +14,8 @@
 # See the License for the specific language governing permissions and
 # limitations under the License.
 """ Finetuning a 🤗 Flax Transformers model for sequence classification on GLUE."""
-<<<<<<< HEAD
-=======
 import argparse
 import json
->>>>>>> ac224bb0
 import logging
 import os
 import random
@@ -47,14 +44,8 @@
     AutoConfig,
     AutoTokenizer,
     FlaxAutoModelForSequenceClassification,
-<<<<<<< HEAD
-    HfArgumentParser,
-    PretrainedConfig,
-    TrainingArguments,
-=======
     PretrainedConfig,
     is_tensorboard_available,
->>>>>>> ac224bb0
 )
 from transformers.file_utils import get_full_repo_name
 from transformers.utils import check_min_version
@@ -458,10 +449,6 @@
         logger.info(f"Sample {index} of the training set: {train_dataset[index]}.")
 
     # Define a summary writer
-<<<<<<< HEAD
-    summary_writer = tensorboard.SummaryWriter(training_args.output_dir)
-    summary_writer.hparams({**training_args.to_dict(), **vars(model_args), **vars(data_args)})
-=======
     has_tensorboard = is_tensorboard_available()
     if has_tensorboard and jax.process_index() == 0:
         try:
@@ -479,7 +466,6 @@
             "Unable to display metrics through TensorBoard because the package is not installed: "
             "Please run pip install tensorboard to enable."
         )
->>>>>>> ac224bb0
 
     def write_train_metric(summary_writer, train_metrics, train_time, step):
         summary_writer.scalar("train_time", train_time, step)
@@ -564,7 +550,6 @@
         rng, input_rng = jax.random.split(rng)
 
         # train
-<<<<<<< HEAD
         for step, batch in enumerate(
             tqdm(
                 glue_train_data_collator(input_rng, train_dataset, train_batch_size),
@@ -635,51 +620,6 @@
                     if training_args.push_to_hub:
                         repo.push_to_hub(commit_message=f"Saving weights and logs of step {cur_step}", blocking=False)
             epochs.desc = f"Epoch ... {epoch + 1}/{num_epochs}"
-=======
-        for batch in glue_train_data_collator(input_rng, train_dataset, train_batch_size):
-            state, metrics, dropout_rngs = p_train_step(state, batch, dropout_rngs)
-            train_metrics.append(metrics)
-        train_time += time.time() - train_start
-        logger.info(f"    Done! Training metrics: {unreplicate(metrics)}")
-
-        logger.info("  Evaluating...")
-
-        # evaluate
-        for batch in glue_eval_data_collator(eval_dataset, eval_batch_size):
-            labels = batch.pop("labels")
-            predictions = p_eval_step(state, batch)
-            metric.add_batch(predictions=chain(*predictions), references=chain(*labels))
-
-        # evaluate also on leftover examples (not divisible by batch_size)
-        num_leftover_samples = len(eval_dataset) % eval_batch_size
-
-        # make sure leftover batch is evaluated on one device
-        if num_leftover_samples > 0 and jax.process_index() == 0:
-            # take leftover samples
-            batch = eval_dataset[-num_leftover_samples:]
-            batch = {k: jnp.array(v) for k, v in batch.items()}
-
-            labels = batch.pop("labels")
-            predictions = eval_step(unreplicate(state), batch)
-            metric.add_batch(predictions=predictions, references=labels)
-
-        eval_metric = metric.compute()
-        logger.info(f"    Done! Eval metrics: {eval_metric}")
-
-        cur_step = epoch * (len(train_dataset) // train_batch_size)
-
-        # Save metrics
-        if has_tensorboard and jax.process_index() == 0:
-            write_metric(train_metrics, eval_metric, train_time, cur_step)
-
-        # save checkpoint after each epoch and push checkpoint to the hub
-        if jax.process_index() == 0:
-            params = jax.device_get(jax.tree_map(lambda x: x[0], state.params))
-            model.save_pretrained(args.output_dir, params=params)
-            tokenizer.save_pretrained(args.output_dir)
-            if args.push_to_hub:
-                repo.push_to_hub(commit_message=f"Saving weights and logs of epoch {epoch}", blocking=False)
->>>>>>> ac224bb0
 
     # save the eval metrics in json
     if jax.process_index() == 0:
