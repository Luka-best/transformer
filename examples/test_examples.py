--- conflicted
+++ resolved
@@ -23,11 +23,8 @@
 
 import torch
 
-<<<<<<< HEAD
 from transformers.trainer import is_apex_available
 
-=======
->>>>>>> f6cb0f80
 
 SRC_DIRS = [
     os.path.join(os.path.dirname(__file__), dirname)
