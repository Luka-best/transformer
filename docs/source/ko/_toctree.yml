--- conflicted
+++ resolved
@@ -777,34 +777,14 @@
       title: 그래프 모델
     title: (번역중) 모델
   - sections:
-<<<<<<< HEAD
-    - local: in_translation
-      title: (번역중) Custom Layers and Utilities
-    - local: in_translation
-      title: (번역중) Utilities for pipelines
-    - local: in_translation
-      title: (번역중) Utilities for Tokenizers
-    - local: internal/trainer_utils
-      title: Trainer를 위한 유틸리티
-    - local: in_translation
-      title: (번역중) Utilities for Generation
-    - local: in_translation
-      title: (번역중) Utilities for Image Processors
-    - local: in_translation
-      title: (번역중) Utilities for Audio processing
-    - local: in_translation
-      title: (번역중) General Utilities
-    - local: in_translation
-      title: (번역중) Utilities for Time Series
-=======
     - local: internal/modeling_utils
       title: 사용자 정의 레이어 및 유틸리티
     - local: internal/pipelines_utils
       title: 파이프라인을 위한 유틸리티
     - local: internal/tokenization_utils
       title: 토크나이저를 위한 유틸리티
-    - local: in_translation
-      title: (번역중) Utilities for Trainer
+    - local: internal/trainer_utils
+      title: Trainer를 위한 유틸리티
     - local: internal/generation_utils
       title: 생성을 위한 유틸리티
     - local: internal/image_processing_utils
@@ -815,6 +795,5 @@
       title: 일반 유틸리티
     - local: internal/time_series_utils
       title: 시계열을 위한 유틸리티
->>>>>>> 69b5ccb8
     title: (번역중) Internal Helpers
   title: (번역중) API