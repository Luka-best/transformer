--- conflicted
+++ resolved
@@ -73,25 +73,14 @@
         title: 제로샷(zero-shot) 이미지 분류
       - local: tasks/monocular_depth_estimation
         title: 단일 영상 기반 깊이 추정
-<<<<<<< HEAD
-      - local: in_translation
-        title: (번역중) Image-to-Image
-      - local: in_translation
-        title: (번역중) Image Feature Extraction
-      - local: in_translation
-        title: (번역중) Mask Generation
-      - local: tasks/knowledge_distillation_for_image_classification
-        title: 컴퓨터 비전(이미지 분류)를 위한 지식 증류(knowledge distillation)
-=======
       - local: tasks/image_to_image
         title: Image-to-Image
       - local: tasks/image_feature_extraction
         title: 이미지 특징 추출
       - local: tasks/mask_generation
         title: 마스크 생성
-      - local: in_translation
-        title: (번역중) Knowledge Distillation for Computer Vision
->>>>>>> 48101cf8
+      - local: tasks/knowledge_distillation_for_image_classification
+        title: 컴퓨터 비전(이미지 분류)를 위한 지식 증류(knowledge distillation)
     title: 컴퓨터 비전
   - isExpanded: false
     sections:
