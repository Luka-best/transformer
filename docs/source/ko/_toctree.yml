--- conflicted
+++ resolved
@@ -286,17 +286,10 @@
       title: 케라스 콜백
     - local: main_classes/logging
       title: 로깅
-<<<<<<< HEAD
-    - local: in_translation
-      title: (번역중) Models
+    - local: main_classes/model
+      title: Models
     - local: main_classes/text_generation
       title: 텍스트 생성
-=======
-    - local: main_classes/model
-      title: Models
-    - local: in_translation
-      title: (번역중) Text Generation
->>>>>>> 6ac5f25b
     - local: main_classes/onnx
       title: ONNX
     - local: in_translation
