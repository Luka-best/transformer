- sections:
  - local: index
    title: 🤗 Transformers
  - local: quicktour
    title: 둘러보기
  - local: installation
    title: 설치방법
  title: 시작하기
- sections:
  - local: pipeline_tutorial
    title: Pipeline으로 추론하기
  - local: autoclass_tutorial
    title: AutoClass로 사전 학습된 인스턴스 로드하기
  - local: preprocessing
    title: 데이터 전처리하기
  - local: training
    title: 사전 학습된 모델 미세 조정하기
  - local: run_scripts
    title: 스크립트로 학습하기
  - local: accelerate
    title: 🤗 Accelerate로 분산 학습 구성하기
  - local: model_sharing
    title: 만든 모델 공유하기
  title: 튜토리얼
- sections:
  - sections:
      - local: tasks/sequence_classification
        title: 텍스트 분류
      - local: tasks/token_classification
        title: 토큰 분류
      - local: tasks/question_answering
        title: 질의 응답(Question Answering)
      - local: in_translation
        title: (번역중) Causal language modeling
      - local: tasks/masked_language_modeling
        title: 마스킹된 언어 모델링(Masked language modeling)
      - local: tasks/translation
        title: 번역
      - local: tasks/summarization
        title: 요약
      - local: in_translation
        title: (번역중) Multiple Choice
    title: 자연어처리
    isExpanded: false
  - sections:
      - local: in_translation
        title: (번역중) Audio classification
      - local: in_translation
        title: (번역중) Automatic speech recognition
    title: (번역중) 오디오
    isExpanded: false
  - sections:
      - local: tasks/image_classification
        title: 이미지 분류
      - local: in_translation
        title: (번역중) Semantic segmentation
      - local: in_translation
        title: (번역중) Video classification
      - local: in_translation
        title: (번역중) Object detection
      - local: in_translation
        title: (번역중) Zero-shot object detection
      - local: tasks/zero_shot_image_classification
        title: 제로샷(zero-shot) 이미지 분류
      - local: in_translation
        title: (번역중) Depth estimation
    title: (번역중) 컴퓨터 비전
    isExpanded: false
  - sections:
      - local: tasks/image_captioning
        title: 이미지 캡셔닝
      - local: in_translation
        title: (번역중) Document Question Answering
    title: (번역중) 멀티모달
    isExpanded: false
  title: 태스크 가이드
- sections:
    - local: in_translation
<<<<<<< HEAD
      title: (번역중) Image classification
    - local: in_translation
      title: (번역중) Semantic segmentation
    - local: tasks/video_classification
      title: 영상 분류
    - local: in_translation
      title: (번역중) Object detection
=======
      title: (번역중) Use fast tokenizers from 🤗 Tokenizers
    - local: multilingual
      title: 다국어 모델 추론하기
>>>>>>> 90e8263d
    - local: in_translation
      title: (번역중) Customize text generation strategy
    - local: create_a_model
      title: 모델별 API 사용하기
    - local: custom_models
      title: 사용자 정의 모델 공유하기
    - local: sagemaker
      title: Amazon SageMaker에서 학습 실행하기
    - local: serialization
      title: ONNX로 내보내기
    - local: torchscript
      title: TorchScript로 내보내기
    - local: in_translation
      title: (번역중) Benchmarks
    - local: in_translation
      title: (번역중) Notebooks with examples
    - local: in_translation
      title: (번역중) Community resources
    - local: in_translation
      title: (번역중) Troubleshoot
  title: (번역중) 개발자 가이드
- sections:
    - local: in_translation
      title: (번역중) Overview
    - local: in_translation
      title: (번역중) Training on one GPU
    - local: in_translation
      title: (번역중) Training on many GPUs
    - local: in_translation
      title: (번역중) Training on CPU
    - local: in_translation
      title: (번역중) Training on many CPUs
    - local: in_translation
      title: (번역중) Training on TPUs
    - local: in_translation
      title: (번역중) Training on TPU with TensorFlow
    - local: in_translation
      title: (번역중) Training on Specialized Hardware
    - local: in_translation
      title: (번역중) Inference on CPU
    - local: in_translation
      title: (번역중) Inference on one GPU
    - local: in_translation
      title: (번역중) Inference on many GPUs
    - local: in_translation
      title: (번역중) Inference on Specialized Hardware
    - local: in_translation
      title: (번역중) Custom hardware for training
    - local: in_translation
      title: (번역중) Instantiating a big model
    - local: in_translation
      title: (번역중) Debugging
    - local: in_translation
      title: (번역중) Hyperparameter Search using Trainer API
    - local: in_translation
      title: (번역중) XLA Integration for TensorFlow Models
  title: (번역중) 성능 및 확장성
- sections:
    - local: in_translation
      title: (번역중) How to contribute to transformers?
    - local: in_translation
      title: (번역중) How to add a model to 🤗 Transformers?
    - local: in_translation
      title: (번역중) How to convert a 🤗 Transformers model to TensorFlow?
    - local: in_translation
      title: (번역중) How to add a pipeline to 🤗 Transformers?
    - local: in_translation
      title: (번역중) Testing
    - local: in_translation
      title: (번역중) Checks on a Pull Request
  title: (번역중) 기여하기

- sections:
  - local: in_translation
    title: (번역중) Philosophy
  - local: in_translation
    title: (번역중) Glossary
  - local: in_translation
    title: (번역중) What 🤗 Transformers can do
  - local: in_translation
    title: (번역중) How 🤗 Transformers solve tasks
  - local: in_translation
    title: (번역중) The Transformer model family
  - local: in_translation
    title: (번역중) Summary of the tokenizers
  - local: in_translation
    title: (번역중) Attention mechanisms
  - local: in_translation
    title: (번역중) Padding and truncation
  - local: in_translation
    title: (번역중) BERTology
  - local: in_translation
    title: (번역중) Perplexity of fixed-length models
  - local: in_translation
    title: (번역중) Pipelines for webserver inference
  title: (번역중) 개념 가이드
- sections:
  - sections:
    - local: in_translation
      title: (번역중) Auto Classes
    - local: in_translation
      title: (번역중) Callbacks
    - local: in_translation
      title: (번역중) Configuration
    - local: in_translation
      title: (번역중) Data Collator
    - local: in_translation
      title: (번역중) Keras callbacks
    - local: in_translation
      title: (번역중) Logging
    - local: in_translation
      title: (번역중) Models
    - local: in_translation
      title: (번역중) Text Generation
    - local: in_translation
      title: (번역중) ONNX
    - local: in_translation
      title: (번역중) Optimization
    - local: in_translation
      title: (번역중) Model outputs
    - local: in_translation
      title: (번역중) Pipelines
    - local: in_translation
      title: (번역중) Processors
    - local: in_translation
      title: (번역중) Quantization
    - local: in_translation
      title: (번역중) Tokenizer
    - local: in_translation
      title: (번역중) Trainer
    - local: in_translation
      title: (번역중) DeepSpeed Integration
    - local: in_translation
      title: (번역중) Feature Extractor
    - local: in_translation
      title: (번역중) Image Processor
    title: (번역중) 메인 클래스
  - sections:
    - isExpanded: false
      sections:
      - local: in_translation
        title: (번역중) ALBERT
      - local: in_translation
        title: (번역중) BART
      - local: in_translation
        title: (번역중) BARThez
      - local: in_translation
        title: (번역중) BARTpho
      - local: in_translation
        title: (번역중) BERT
      - local: in_translation
        title: (번역중) BertGeneration
      - local: in_translation
        title: (번역중) BertJapanese
      - local: in_translation
        title: (번역중) Bertweet
      - local: in_translation
        title: (번역중) BigBird
      - local: in_translation
        title: (번역중) BigBirdPegasus
      - local: in_translation
        title: (번역중) BioGpt
      - local: in_translation
        title: (번역중) Blenderbot
      - local: in_translation
        title: (번역중) Blenderbot Small
      - local: in_translation
        title: (번역중) BLOOM
      - local: in_translation
        title: (번역중) BORT
      - local: in_translation
        title: (번역중) ByT5
      - local: in_translation
        title: (번역중) CamemBERT
      - local: in_translation
        title: (번역중) CANINE
      - local: in_translation
        title: (번역중) CodeGen
      - local: in_translation
        title: (번역중) ConvBERT
      - local: in_translation
        title: (번역중) CPM
      - local: in_translation
        title: (번역중) CPMANT
      - local: in_translation
        title: (번역중) CTRL
      - local: in_translation
        title: (번역중) DeBERTa
      - local: in_translation
        title: (번역중) DeBERTa-v2
      - local: in_translation
        title: (번역중) DialoGPT
      - local: in_translation
        title: (번역중) DistilBERT
      - local: in_translation
        title: (번역중) DPR
      - local: in_translation
        title: (번역중) ELECTRA
      - local: in_translation
        title: (번역중) Encoder Decoder Models
      - local: in_translation
        title: (번역중) ERNIE
      - local: in_translation
        title: (번역중) ErnieM
      - local: in_translation
        title: (번역중) ESM
      - local: in_translation
        title: (번역중) FLAN-T5
      - local: in_translation
        title: (번역중) FLAN-UL2
      - local: in_translation
        title: (번역중) FlauBERT
      - local: in_translation
        title: (번역중) FNet
      - local: in_translation
        title: (번역중) FSMT
      - local: in_translation
        title: (번역중) Funnel Transformer
      - local: in_translation
        title: (번역중) GPT
      - local: in_translation
        title: (번역중) GPT Neo
      - local: in_translation
        title: (번역중) GPT NeoX
      - local: in_translation
        title: (번역중) GPT NeoX Japanese
      - local: in_translation
        title: (번역중) GPT-J
      - local: in_translation
        title: (번역중) GPT2
      - local: in_translation
        title: (번역중) GPTBigCode
      - local: in_translation
        title: (번역중) GPTSAN Japanese
      - local: in_translation
        title: (번역중) GPTSw3
      - local: in_translation
        title: (번역중) HerBERT
      - local: in_translation
        title: (번역중) I-BERT
      - local: in_translation
        title: (번역중) Jukebox
      - local: in_translation
        title: (번역중) LED
      - local: in_translation
        title: (번역중) LLaMA
      - local: in_translation
        title: (번역중) Longformer
      - local: in_translation
        title: (번역중) LongT5
      - local: in_translation
        title: (번역중) LUKE
      - local: in_translation
        title: (번역중) M2M100
      - local: in_translation
        title: (번역중) MarianMT
      - local: in_translation
        title: (번역중) MarkupLM
      - local: in_translation
        title: (번역중) MBart and MBart-50
      - local: in_translation
        title: (번역중) MEGA
      - local: in_translation
        title: (번역중) MegatronBERT
      - local: in_translation
        title: (번역중) MegatronGPT2
      - local: in_translation
        title: (번역중) mLUKE
      - local: in_translation
        title: (번역중) MobileBERT
      - local: in_translation
        title: (번역중) MPNet
      - local: in_translation
        title: (번역중) MT5
      - local: in_translation
        title: (번역중) MVP
      - local: in_translation
        title: (번역중) NEZHA
      - local: in_translation
        title: (번역중) NLLB
      - local: in_translation
        title: (번역중) NLLB-MoE
      - local: in_translation
        title: (번역중) Nyströmformer
      - local: in_translation
        title: (번역중) Open-Llama
      - local: in_translation
        title: (번역중) OPT
      - local: in_translation
        title: (번역중) Pegasus
      - local: in_translation
        title: (번역중) PEGASUS-X
      - local: in_translation
        title: (번역중) PhoBERT
      - local: in_translation
        title: (번역중) PLBart
      - local: in_translation
        title: (번역중) ProphetNet
      - local: in_translation
        title: (번역중) QDQBert
      - local: in_translation
        title: (번역중) RAG
      - local: in_translation
        title: (번역중) REALM
      - local: in_translation
        title: (번역중) Reformer
      - local: in_translation
        title: (번역중) RemBERT
      - local: in_translation
        title: (번역중) RetriBERT
      - local: in_translation
        title: (번역중) RoBERTa
      - local: in_translation
        title: (번역중) RoBERTa-PreLayerNorm
      - local: in_translation
        title: (번역중) RoCBert
      - local: in_translation
        title: (번역중) RoFormer
      - local: in_translation
        title: (번역중) Splinter
      - local: in_translation
        title: (번역중) SqueezeBERT
      - local: in_translation
        title: (번역중) SwitchTransformers
      - local: in_translation
        title: (번역중) T5
      - local: in_translation
        title: (번역중) T5v1.1
      - local: in_translation
        title: (번역중) TAPEX
      - local: in_translation
        title: (번역중) Transformer XL
      - local: in_translation
        title: (번역중) UL2
      - local: in_translation
        title: (번역중) X-MOD
      - local: in_translation
        title: (번역중) XGLM
      - local: in_translation
        title: (번역중) XLM
      - local: in_translation
        title: (번역중) XLM-ProphetNet
      - local: in_translation
        title: (번역중) XLM-RoBERTa
      - local: in_translation
        title: (번역중) XLM-RoBERTa-XL
      - local: in_translation
        title: (번역중) XLM-V
      - local: in_translation
        title: (번역중) XLNet
      - local: in_translation
        title: (번역중) YOSO
      title: (번역중) 텍스트 모델
    - isExpanded: false
      sections:
      - local: in_translation
        title: (번역중) BEiT
      - local: in_translation
        title: (번역중) BiT
      - local: in_translation
        title: (번역중) Conditional DETR
      - local: in_translation
        title: (번역중) ConvNeXT
      - local: in_translation
        title: (번역중) ConvNeXTV2
      - local: in_translation
        title: (번역중) CvT
      - local: in_translation
        title: (번역중) Deformable DETR
      - local: in_translation
        title: (번역중) DeiT
      - local: in_translation
        title: (번역중) DETA
      - local: in_translation
        title: (번역중) DETR
      - local: in_translation
        title: (번역중) DiNAT
      - local: in_translation
        title: (번역중) DiT
      - local: in_translation
        title: (번역중) DPT
      - local: in_translation
        title: (번역중) EfficientFormer
      - local: in_translation
        title: (번역중) EfficientNet
      - local: in_translation
        title: (번역중) FocalNet
      - local: in_translation
        title: (번역중) GLPN
      - local: in_translation
        title: (번역중) ImageGPT
      - local: in_translation
        title: (번역중) LeViT
      - local: in_translation
        title: (번역중) Mask2Former
      - local: in_translation
        title: (번역중) MaskFormer
      - local: in_translation
        title: (번역중) MobileNetV1
      - local: in_translation
        title: (번역중) MobileNetV2
      - local: in_translation
        title: (번역중) MobileViT
      - local: in_translation
        title: (번역중) NAT
      - local: in_translation
        title: (번역중) PoolFormer
      - local: in_translation
        title: (번역중) RegNet
      - local: in_translation
        title: (번역중) ResNet
      - local: in_translation
        title: (번역중) SegFormer
      - local: in_translation
        title: (번역중) Swin Transformer
      - local: in_translation
        title: (번역중) Swin Transformer V2
      - local: in_translation
        title: (번역중) Swin2SR
      - local: in_translation
        title: (번역중) Table Transformer
      - local: in_translation
        title: (번역중) TimeSformer
      - local: in_translation
        title: (번역중) UperNet
      - local: in_translation
        title: (번역중) VAN
      - local: in_translation
        title: (번역중) VideoMAE
      - local: in_translation
        title: (번역중) Vision Transformer (ViT)
      - local: in_translation
        title: (번역중) ViT Hybrid
      - local: in_translation
        title: (번역중) ViTMAE
      - local: in_translation
        title: (번역중) ViTMSN
      - local: in_translation
        title: (번역중) YOLOS
      title: (번역중) 비전 모델
    - isExpanded: false
      sections:
      - local: in_translation
        title: (번역중) Audio Spectrogram Transformer
      - local: in_translation
        title: (번역중) CLAP
      - local: in_translation
        title: (번역중) Hubert
      - local: in_translation
        title: (번역중) MCTCT
      - local: in_translation
        title: (번역중) SEW
      - local: in_translation
        title: (번역중) SEW-D
      - local: in_translation
        title: (번역중) Speech2Text
      - local: in_translation
        title: (번역중) Speech2Text2
      - local: in_translation
        title: (번역중) SpeechT5
      - local: in_translation
        title: (번역중) UniSpeech
      - local: in_translation
        title: (번역중) UniSpeech-SAT
      - local: in_translation
        title: (번역중) Wav2Vec2
      - local: in_translation
        title: (번역중) Wav2Vec2-Conformer
      - local: in_translation
        title: (번역중) Wav2Vec2Phoneme
      - local: in_translation
        title: (번역중) WavLM
      - local: in_translation
        title: (번역중) Whisper
      - local: in_translation
        title: (번역중) XLS-R
      - local: in_translation
        title: (번역중) XLSR-Wav2Vec2
      title: (번역중) 오디오 모델
    - isExpanded: false
      sections:
      - local: in_translation
        title: (번역중) ALIGN
      - local: in_translation
        title: (번역중) AltCLIP
      - local: in_translation
        title: (번역중) BLIP
      - local: in_translation
        title: (번역중) BLIP-2
      - local: in_translation
        title: (번역중) BridgeTower
      - local: in_translation
        title: (번역중) Chinese-CLIP
      - local: in_translation
        title: (번역중) CLIP
      - local: in_translation
        title: (번역중) CLIPSeg
      - local: in_translation
        title: (번역중) Data2Vec
      - local: in_translation
        title: (번역중) DePlot
      - local: in_translation
        title: (번역중) Donut
      - local: in_translation
        title: (번역중) FLAVA
      - local: in_translation
        title: (번역중) GIT
      - local: in_translation
        title: (번역중) GroupViT
      - local: in_translation
        title: (번역중) LayoutLM
      - local: in_translation
        title: (번역중) LayoutLMV2
      - local: in_translation
        title: (번역중) LayoutLMV3
      - local: in_translation
        title: (번역중) LayoutXLM
      - local: in_translation
        title: (번역중) LiLT
      - local: in_translation
        title: (번역중) LXMERT
      - local: in_translation
        title: (번역중) MatCha
      - local: in_translation
        title: (번역중) MGP-STR
      - local: in_translation
        title: (번역중) OneFormer
      - local: in_translation
        title: (번역중) OWL-ViT
      - local: in_translation
        title: (번역중) Perceiver
      - local: in_translation
        title: (번역중) Pix2Struct
      - local: in_translation
        title: (번역중) Segment Anything
      - local: in_translation
        title: (번역중) Speech Encoder Decoder Models
      - local: in_translation
        title: (번역중) TAPAS
      - local: in_translation
        title: (번역중) TrOCR
      - local: in_translation
        title: (번역중) TVLT
      - local: in_translation
        title: (번역중) ViLT
      - local: in_translation
        title: (번역중) Vision Encoder Decoder Models
      - local: in_translation
        title: (번역중) Vision Text Dual Encoder
      - local: in_translation
        title: (번역중) VisualBERT
      - local: in_translation
        title: (번역중) X-CLIP
      title: (번역중) 멀티모달 모델
    - isExpanded: false
      sections:
      - local: in_translation
        title: (번역중) Decision Transformer
      - local: in_translation
        title: (번역중) Trajectory Transformer
      title: (번역중) 강화학습 모델
    - isExpanded: false
      sections:
      - local: in_translation
        title: (번역중) Informer
      - local: in_translation
        title: (번역중) Time Series Transformer
      title: (번역중) 시계열 모델
    - isExpanded: false
      sections:
      - local: in_translation
        title: (번역중) Graphormer
      title: (번역중) Graph models
    title: (번역중) 모델
  - sections:
    - local: in_translation
      title: (번역중) Custom Layers and Utilities
    - local: in_translation
      title: (번역중) Utilities for pipelines
    - local: in_translation
      title: (번역중) Utilities for Tokenizers
    - local: in_translation
      title: (번역중) Utilities for Trainer
    - local: in_translation
      title: (번역중) Utilities for Generation
    - local: in_translation
      title: (번역중) Utilities for Image Processors
    - local: in_translation
      title: (번역중) Utilities for Audio processing
    - local: in_translation
      title: (번역중) General Utilities
    - local: in_translation
      title: (번역중) Utilities for Time Series
    title: (번역중) Internal Helpers
  title: (번역중) API<|MERGE_RESOLUTION|>--- conflicted
+++ resolved
@@ -76,19 +76,35 @@
   title: 태스크 가이드
 - sections:
     - local: in_translation
-<<<<<<< HEAD
-      title: (번역중) Image classification
-    - local: in_translation
-      title: (번역중) Semantic segmentation
-    - local: tasks/video_classification
-      title: 영상 분류
-    - local: in_translation
-      title: (번역중) Object detection
-=======
+      - local: tasks/image_classification
+        title: 이미지 분류
+      - local: in_translation
+        title: (번역중) Semantic segmentation
+      - local: in_translation
+        title: (번역중) Video classification
+      - local: in_translation
+        title: (번역중) Object detection
+      - local: in_translation
+        title: (번역중) Zero-shot object detection
+      - local: tasks/zero_shot_image_classification
+        title: 제로샷(zero-shot) 이미지 분류
+      - local: in_translation
+        title: (번역중) Depth estimation
+    title: (번역중) 컴퓨터 비전
+    isExpanded: false
+  - sections:
+      - local: tasks/image_captioning
+        title: 이미지 캡셔닝
+      - local: in_translation
+        title: (번역중) Document Question Answering
+    title: (번역중) 멀티모달
+    isExpanded: false
+  title: 태스크 가이드
+- sections:
+    - local: in_translation
       title: (번역중) Use fast tokenizers from 🤗 Tokenizers
     - local: multilingual
       title: 다국어 모델 추론하기
->>>>>>> 90e8263d
     - local: in_translation
       title: (번역중) Customize text generation strategy
     - local: create_a_model
