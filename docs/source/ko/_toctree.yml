--- conflicted
+++ resolved
@@ -322,17 +322,10 @@
         title: (번역중) ALBERT
       - local: model_doc/bart
         title: BART
-<<<<<<< HEAD
       - local: model_doc/barthez
         title: BARThez
-      - local: in_translation
-        title: (번역중) BARTpho
-=======
-      - local: in_translation
-        title: (번역중) BARThez
       - local: model_doc/bartpho
         title: BARTpho
->>>>>>> 644d5287
       - local: in_translation
         title: (번역중) BERT
       - local: in_translation
