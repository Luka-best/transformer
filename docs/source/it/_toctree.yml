--- conflicted
+++ resolved
@@ -9,14 +9,10 @@
 - sections:
   - local: pipeline_tutorial
     title: Pipeline per l'inferenza
-<<<<<<< HEAD
+  - local: autoclass_tutorial
+    title: Carica istanze pre-allenate con AutoClass
   title: Esercitazione
 - sections:
   - local: create_a_model
     title: Crea un'architettura personalizzata
-  title: How-to guides
-=======
-  - local: autoclass_tutorial
-    title: Carica istanze pre-allenate con AutoClass
-  title: Esercitazione
->>>>>>> bd43151a
+  title: How-to guides