--- conflicted
+++ resolved
@@ -164,7 +164,24 @@
 <img src="https://huggingface.co/datasets/visheratin/documentation-images/resolve/main/nllb-speedup.webp">
 </div>
 
-<<<<<<< HEAD
+## Using Scaled Dot Product Attention (SDPA)
+PyTorch includes a native scaled dot-product attention (SDPA) operator as part of `torch.nn.functional`. This function
+encompasses several implementations that can be applied depending on the inputs and the hardware in use. See the
+[official documentation](https://pytorch.org/docs/stable/generated/torch.nn.functional.scaled_dot_product_attention.html)
+or the [GPU Inference](https://huggingface.co/docs/transformers/main/en/perf_infer_gpu_one#pytorch-scaled-dot-product-attention)
+page for more information.
+
+SDPA is used by default for `torch>=2.1.1` when an implementation is available, but you may also set
+`attn_implementation="sdpa"` in `from_pretrained()` to explicitly request SDPA to be used.
+
+```python
+from transformers import M2M100ForConditionalGeneration
+model = M2M100ForConditionalGeneration.from_pretrained("facebook/m2m100_418M", torch_dtype=torch.float16, attn_implementation="sdpa")
+...
+```
+
+For the best speedups, we recommend loading the model in half-precision (e.g. `torch.float16` or `torch.bfloat16`).
+
 
 # SONAR encoders and decoders
 
@@ -242,23 +259,4 @@
 ## M2M100DecoderModel
 
 [[autodoc]] M2M100DecoderModel
-    - forward
-=======
-## Using Scaled Dot Product Attention (SDPA)
-PyTorch includes a native scaled dot-product attention (SDPA) operator as part of `torch.nn.functional`. This function
-encompasses several implementations that can be applied depending on the inputs and the hardware in use. See the
-[official documentation](https://pytorch.org/docs/stable/generated/torch.nn.functional.scaled_dot_product_attention.html)
-or the [GPU Inference](https://huggingface.co/docs/transformers/main/en/perf_infer_gpu_one#pytorch-scaled-dot-product-attention)
-page for more information.
-
-SDPA is used by default for `torch>=2.1.1` when an implementation is available, but you may also set
-`attn_implementation="sdpa"` in `from_pretrained()` to explicitly request SDPA to be used.
-
-```python
-from transformers import M2M100ForConditionalGeneration
-model = M2M100ForConditionalGeneration.from_pretrained("facebook/m2m100_418M", torch_dtype=torch.float16, attn_implementation="sdpa")
-...
-```
-
-For the best speedups, we recommend loading the model in half-precision (e.g. `torch.float16` or `torch.bfloat16`).
->>>>>>> 3d99f174
+    - forward