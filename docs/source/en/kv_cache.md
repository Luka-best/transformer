<!--Copyright 2024 The HuggingFace Team. All rights reserved.

Licensed under the Apache License, Version 2.0 (the "License"); you may not use this file except in compliance with
the License. You may obtain a copy of the License at

http://www.apache.org/licenses/LICENSE-2.0

Unless required by applicable law or agreed to in writing, software distributed under the License is distributed on
an "AS IS" BASIS, WITHOUT WARRANTIES OR CONDITIONS OF ANY KIND, either express or implied. See the License for the
specific language governing permissions and limitations under the License.

⚠️ Note that this file is in Markdown but contain specific syntax for our doc-builder (similar to MDX) that may not be
rendered properly in your Markdown viewer.

-->

# Best Practices for Generation with Cache

Efficient caching is crucial for optimizing the performance of models in various generative tasks,
including text generation, translation, summarization and other transformer-based applications.
Effective caching helps reduce computation time and improve response rates, especially in real-time or resource-intensive applications.

Transformers support various caching methods, leveraging "Cache" classes to abstract and manage the caching logic.
This document outlines best practices for using these classes to maximize performance and efficiency.
Check out all the available `Cache` classes in the [API documentation](./internal/generation_utils).

## What is Cache and why we should care?

Imagine you’re having a conversation with someone, and instead of remembering what was said previously, you have to start from scratch every time you respond. This would be slow and inefficient, right? In the world of Transformer models, a similar concept applies, and that's where Caching keys and values come into play. From now on, I'll refer to the concept as KV Cache.

KV cache is needed to optimize the generation in autoregressive models, where the model predicts text token by token. This process can be slow since the model can generate only one token at a time, and each new prediction is dependent on the previous context. That means, to predict token number 1000 in the generation, you need information from the previous 999 tokens, which comes in the form of some matrix multiplications across the representations of those tokens. But to predict token number 1001, you also need the same information from the first 999 tokens, plus additional information from token number 1000. That is where key-value cache is used to optimize the sequential generation process by storing previous calculations to reuse in subsequent tokens, so they don't need to be computed again.

More concretely, key-value cache acts as a memory bank for these generative models, where the model stores key-value pairs derived from self-attention layers for previously processed tokens. By storing this information, the model can avoid redundant computations and instead retrieve keys and values of previous tokens from the cache. Note that caching can be used only in inference and should be disabled when training, otherwise it might cause unexpected errors.

<details>
  <summary><em>For the Curious Minds Who Like to Dive Deep</em></summary>

  ### Under the Hood: How Cache Object Works in Attention Mechanism

  When utilizing a cache object in the input, the Attention module performs several critical steps to integrate past and present information seamlessly.

  The Attention module concatenates the current key-values with the past key-values stored in the cache. This results in attention weights of shape `(new_tokens_length, past_kv_length + new_tokens_length)`. Essentially, the past and current key-values are combined to compute attention scores, ensuring that the model considers both previous context and new input. The concatenated key-values are used to compute the attention scores resulting in attention weights of shape `(new_tokens_length, past_kv_length + new_tokens_length)`.

  Therefore, when iteratively calling `forward()` instead of the `generate()` method, it’s crucial to ensure that the attention mask shape matches the combined length of past and current key-values. The attention mask should have the shape `(batch_size, past_kv_length + new_tokens_length)`. This is usually handled internally when you call `generate()` method. If you want to implement your own generation loop with Cache classes, take this into consideration and prepare the attention mask to hold values to current and past tokens.

  <Tip warning={true}>

  One important concept you need to know when writing your own generation loop, is `cache_position`. In case you want to reuse an already filled Cache object by calling `forward()`, you have to pass in a valid `cache_position` which will indicate the positions of inputs in the sequence. Note that `cache_position` is not affected by padding, and always adds one more position for each token. For example, if key/value cache contains 10 tokens (no matter how many of it is a pad token), the cache position for the next token should be `torch.tensor([10])`.

  </Tip>


  See an example below for how to implement your own generation loop.

  ```python
  >>> import torch
  >>> from transformers import AutoTokenizer, AutoModelForCausalLM, DynamicCache

  >>> model_id = "meta-llama/Llama-2-7b-chat-hf"
  >>> model = AutoModelForCausalLM.from_pretrained(model_id, torch_dtype=torch.bfloat16, device_map="cuda:0")
  >>> tokenizer = AutoTokenizer.from_pretrained(model_id)

  >>> past_key_values = DynamicCache()
  >>> messages = [{"role": "user", "content": "Hello, what's your name."}]
  >>> inputs = tokenizer.apply_chat_template(messages, add_generation_prompt=True, return_tensors="pt", return_dict=True).to("cuda:0")

  >>> generated_ids = inputs.input_ids
  >>> cache_position = torch.arange(inputs.input_ids.shape[1], dtype=torch.int64, device="cuda:0")
  >>> max_new_tokens = 10

  >>> for _ in range(max_new_tokens):
  ...     outputs = model(**inputs, cache_position=cache_position, past_key_values=past_key_values, use_cache=True)
  ...     # Greedily sample one next token
  ...     next_token_ids = outputs.logits[:, -1:].argmax(-1)
  ...     generated_ids = torch.cat([generated_ids, next_token_ids], dim=-1)
  ...
  ...     # Prepare inputs for the next generation step by leaaving unprocessed tokens, in our case we have only one new token
  ...     # and expanding attn mask for the new token, as explained above
  ...     attention_mask = inputs["attention_mask"]
  ...     attention_mask = torch.cat([attention_mask, attention_mask.new_ones((attention_mask.shape[0], 1))], dim=-1)
  ...     inputs = {"input_ids": next_token_ids, "attention_mask": attention_mask}
  ...     cache_position = cache_position[-1:] + 1 # add one more position for the next token

  >>> print(tokenizer.batch_decode(generated_ids, skip_special_tokens=True)[0])
  "[INST] Hello, what's your name. [/INST]  Hello! My name is LLaMA,"
  ```

</details>



## Generate with Cache

In 🤗 Transformers, we support various Cache types to optimize the performance across different models and tasks. By default, all models generate with caching,
with the [`~DynamicCache`] class being the default cache for most models. It allows us to dynamically grow cache size, by saving more and more keys and values as we generate. If for some reason you don't want to use caches, you can pass `use_cache=False` into the `generate()` method.

Refer to the table below to see the difference between cache types and choose the one that suits best for your use-case. Models for which initialization is recommended should be initialized before calling the model and passed to model as a kwarg. In all other cases you can simply define desired `cache_implementation` and we take care of the rest for you.

| Cache Type             | Memory Efficient | Supports torch.compile() | Initialization Recommended | Latency | Long Context Generation |
|------------------------|------------------|--------------------------|----------------------------|---------|-------------------------|
| Dynamic Cache          | No               | No                       | No                         | Mid     | No                      |
| Static Cache           | No               | Yes                      | Yes                        | High    | No                      |
| Offloaded Cache        | Yes              | No                       | No                         | Low     | Yes                     |
| Offloaded Static Cache | No               | Yes                      | Yes                        | High    | Yes                     |
| Quantized Cache        | Yes              | No                       | No                         | Low     | Yes                     |
| Sliding Window Cache   | No               | Yes                      | Yes                        | High    | No                      |
| Sink Cache             | Yes              | No                       | Yes                        | Mid     | Yes                     |


These cache classes can be set with a `cache_implementation` argument when generating. To learn about the available options for the cache_implementation flag, please refer to the [API Documentation](./main_classes/text_generation#transformers.GenerationConfig). Now, let's explore each cache type in detail and see how to use them. Note that the below examples are for decoder-only Tranformer-based models. We also support ["Model-Specific Cache"] classes for models such as Mamba or Jamba, keep reading for more details.

### Quantized Cache

The key and value cache can occupy a large portion of memory, becoming a [bottleneck for long-context generation](https://huggingface.co/blog/llama31#inference-memory-requirements), especially for Large Language Models.
Quantizing the cache when using `generate()` can significantly reduce memory requirements at the cost of speed.

KV Cache quantization in `transformers` is largely inspired by the paper ["KIVI: A Tuning-Free Asymmetric 2bit Quantization for KV Cache"](https://arxiv.org/abs/2402.02750) and currently supports [`~QuantoQuantizedCache`] and [`~HQQQuantizedCache`] classes. For more information on the inner workings see the paper.

To enable quantization of the key-value cache, one needs to indicate `cache_implementation="quantized"` in the `generation_config`.
Quantization related arguments should be passed to the `generation_config` either as a `dict` or an instance of a [`~QuantizedCacheConfig`] class.
One has to indicate which quantization backend to use in the [`~QuantizedCacheConfig`], the default is `quanto`.

It is recommended to set `axis-key/axis-value` parameters in the cache config to `0` if you're using the `quanto` backend and to `1` if you're using the `HQQ` backend. For other config values, please use the defaults unless you're running out of memory. In that case, you may consider decreasing the residual length. 

<Tip warning={true}>

Cache quantization can be detrimental in terms of latency if the context length is short and there is enough GPU VRAM available to run without cache quantization. It is recommended to seek balance between memory efficiency and latency.
</Tip>


```python
>>> import torch
>>> from transformers import AutoTokenizer, AutoModelForCausalLM

>>> tokenizer = AutoTokenizer.from_pretrained("meta-llama/Llama-2-7b-chat-hf")
>>> model = AutoModelForCausalLM.from_pretrained("meta-llama/Llama-2-7b-chat-hf", torch_dtype=torch.float16).to("cuda:0")
>>> inputs = tokenizer("I like rock music because", return_tensors="pt").to(model.device)

>>> out = model.generate(**inputs, do_sample=False, max_new_tokens=20, cache_implementation="quantized", cache_config={"nbits": 4, "backend": "quanto"})
>>> print(tokenizer.batch_decode(out, skip_special_tokens=True)[0])
I like rock music because it's loud and energetic. It's a great way to express myself and rel

>>> out = model.generate(**inputs, do_sample=False, max_new_tokens=20)
>>> print(tokenizer.batch_decode(out, skip_special_tokens=True)[0])
I like rock music because it's loud and energetic. I like to listen to it when I'm feeling
```

### Offloaded Cache

Similarly to KV cache quantization, [`~OffloadedCache`] strategy aims to reduce GPU VRAM usage.
It does so by moving the KV cache for most layers to the CPU.
As the model's `forward()` method iterates over the layers, this strategy maintains the current layer cache on the GPU.
At the same time it asynchronously prefetches the next layer cache as well as sending the previous layer cache back to the CPU.
Unlike KV cache quantization, this strategy always produces the same result as the default KV cache implementation.
Thus, it can serve as a drop-in replacement or a fallback for it.

Depending on your model and the characteristics of your generation task (size of context, number of generated tokens, number of beams, etc.)
you may notice a small degradation in generation throughput compared to the default KV cache implementation.

To enable KV cache offloading, pass `cache_implementation="offloaded"` in the `generation_config` or directly to the `generate()` call.
Use `cache_implementation="offloaded_static"` for an offloaded static cache (see also [Offloaded Static Cache](#offloaded-static-cache) below).

```python
>>> import torch
>>> from transformers import AutoTokenizer, AutoModelForCausalLM
>>> ckpt = "microsoft/Phi-3-mini-4k-instruct"

>>> tokenizer = AutoTokenizer.from_pretrained(ckpt)
>>> model = AutoModelForCausalLM.from_pretrained(ckpt, torch_dtype=torch.float16).to("cuda:0")
>>> inputs = tokenizer("Fun fact: The shortest", return_tensors="pt").to(model.device)

>>> out = model.generate(**inputs, do_sample=False, max_new_tokens=23, cache_implementation="offloaded")
>>> print(tokenizer.batch_decode(out, skip_special_tokens=True)[0])
Fun fact: The shortest war in history was between Britain and Zanzibar on August 27, 1896.

>>> out = model.generate(**inputs, do_sample=False, max_new_tokens=23)
>>> print(tokenizer.batch_decode(out, skip_special_tokens=True)[0])
Fun fact: The shortest war in history was between Britain and Zanzibar on August 27, 1896.
```

<Tip warning={true}>

Cache offloading requires a GPU and can be slower than dynamic KV cache. Use it if you are getting CUDA out of memory errors.

</Tip>

The example below shows how KV cache offloading can be used as a fallback strategy.
```python
>>> import torch
>>> from transformers import AutoTokenizer, AutoModelForCausalLM
>>> def resilient_generate(model, *args, **kwargs):
...     oom = False
...     try:
...         return model.generate(*args, **kwargs)
...     except torch.cuda.OutOfMemoryError as e:
...         print(e)
...         print("retrying with cache_implementation='offloaded'")
...         oom = True
...     if oom:
...         torch.cuda.empty_cache()
...         kwargs["cache_implementation"] = "offloaded"
...         return model.generate(*args, **kwargs)
...
...
>>> ckpt = "microsoft/Phi-3-mini-4k-instruct"
>>> tokenizer = AutoTokenizer.from_pretrained(ckpt)
>>> model = AutoModelForCausalLM.from_pretrained(ckpt, torch_dtype=torch.float16).to("cuda:0")
>>> prompt = ["okay "*1000 + "Fun fact: The most"]
>>> inputs = tokenizer(prompt, return_tensors="pt").to(model.device)
>>> beams = { "num_beams": 40, "num_beam_groups": 40, "num_return_sequences": 40, "diversity_penalty": 1.0, "max_new_tokens": 23, "early_stopping": True, }
>>> out = resilient_generate(model, **inputs, **beams)
>>> responses = tokenizer.batch_decode(out[:,-28:], skip_special_tokens=True)
```

On a GPU with 50 GB of RAM, running this code will print
```
CUDA out of memory. Tried to allocate 4.83 GiB. GPU
retrying with cache_implementation='offloaded'
```
before successfully generating 40 beams.


### Static Cache

Since the "DynamicCache" dynamically grows with each generation step, it prevents you from taking advantage of JIT optimizations. The [`~StaticCache`] pre-allocates
a specific maximum size for the keys and values, allowing you to generate up to the maximum length without having to modify cache size. Check the below usage example.

For more examples with Static Cache and JIT compilation, take a look at [StaticCache & torchcompile](./llm_optims#static-kv-cache-and-torchcompile)

```python
>>> import torch
>>> from transformers import AutoTokenizer, AutoModelForCausalLM

>>> tokenizer = AutoTokenizer.from_pretrained("meta-llama/Llama-2-7b-chat-hf")
>>> model = AutoModelForCausalLM.from_pretrained("meta-llama/Llama-2-7b-chat-hf", torch_dtype=torch.float16, device_map="auto")
>>> inputs = tokenizer("Hello, my name is", return_tensors="pt").to(model.device)

>>> # simply pass the cache implementation="static"
>>> out = model.generate(**inputs, do_sample=False, max_new_tokens=20, cache_implementation="static")
>>> tokenizer.batch_decode(out, skip_special_tokens=True)[0]
"Hello, my name is [Your Name], and I am a [Your Profession] with [Number of Years] of"
```


## Offloaded Static Cache

Like [`~OffloadedCache`] exists for offloading a "DynamicCache", there is also an offloaded static cache. It fully supports
JIT optimizations. Just pass `cache_implementation="offloaded_static"` in the `generation_config` or directly to the `generate()` call.
This will use the [`~OffloadedStaticCache`] implementation instead.

```python
>>> import torch
>>> from transformers import AutoTokenizer, AutoModelForCausalLM

>>> tokenizer = AutoTokenizer.from_pretrained("meta-llama/Llama-2-7b-chat-hf")
>>> model = AutoModelForCausalLM.from_pretrained("meta-llama/Llama-2-7b-chat-hf", torch_dtype=torch.float16, device_map="auto")
>>> inputs = tokenizer("Hello, my name is", return_tensors="pt").to(model.device)

>>> # simply pass the cache implementation="static"
>>> out = model.generate(**inputs, do_sample=False, max_new_tokens=20, cache_implementation="offloaded_static")
>>> tokenizer.batch_decode(out, skip_special_tokens=True)[0]
"Hello, my name is [Your Name], and I am a [Your Profession] with [Number of Years] of"
```


### Sliding Window Cache

As the name suggests, this cache type implements a sliding window over previous keys and values, retaining only the last `sliding_window` tokens. It should be used with models like Mistral that support sliding window attention. Additionally, similar to Static Cache, this one is JIT-friendly and can be used with the same compile tecniques as Static Cache.

Note that you can use this cache only for models that support sliding window, e.g. Mistral models.


```python
>>> import torch
>>> from transformers import AutoTokenizer, AutoModelForCausalLM, SinkCache

>>> tokenizer = AutoTokenizer.from_pretrained("mistralai/Mistral-7B-v0.1")
>>> model = AutoModelForCausalLM.from_pretrained("mistralai/Mistral-7B-v0.1", torch_dtype=torch.float16).to("cuda:0")
>>> inputs = tokenizer("Yesterday I was on a rock concert and.", return_tensors="pt").to(model.device)

>>> # can be used by passing in cache implementation
>>> out = model.generate(**inputs, do_sample=False, max_new_tokens=30, cache_implementation="sliding_window")
>>> tokenizer.batch_decode(out, skip_special_tokens=True)[0]
"Yesterday I was on a rock concert and. I was so excited to see my favorite band. I was so excited that I was jumping up and down and screaming. I was so excited that I"
```

### Sink Cache

Sink Cache was introduced in ["Efficient Streaming Language Models with Attention Sinks"](https://arxiv.org/abs/2309.17453). It allows you to generate long sequences of text ("infinite length" according to the paper) without any fine-tuning. That is achieved by smart handling of previous keys and values, specifically it retains a few initial tokens from the sequence, called "sink tokens". This is based on the observation that these initial tokens attract a significant portion of attention scores during the generation process. Tokens that come after "sink tokens" are discarded on a sliding windowed basis, keeping only the latest `window_size` tokens. By keeping these initial tokens as "attention sinks," the model maintains stable performance even when dealing with very long texts, thus discarding most of the previous knowledge.

Unlike other cache classes, this one can't be used directly by indicating a `cache_implementation`. You have to initialize the Cache before calling on `generate()` as follows.

```python
>>> import torch
>>> from transformers import AutoTokenizer, AutoModelForCausalLM, SinkCache

>>> tokenizer = AutoTokenizer.from_pretrained("meta-llama/Llama-2-7b-chat-hf")
>>> model = AutoModelForCausalLM.from_pretrained("meta-llama/Llama-2-7b-chat-hf", torch_dtype=torch.float16).to("cuda:0")
>>> inputs = tokenizer("This is a long story about unicorns, fairies and magic.", return_tensors="pt").to(model.device)

>>> # get our cache, specify number of sink tokens and window size
>>> # Note that window size already includes sink tokens, so has to be larger
>>> past_key_values = SinkCache(window_length=256, num_sink_tokens=4)
>>> out = model.generate(**inputs, do_sample=False, max_new_tokens=30, past_key_values=past_key_values)
>>> tokenizer.batch_decode(out, skip_special_tokens=True)[0]
"This is a long story about unicorns, fairies and magic. It is a fantasy world where unicorns and fairies live together in harmony. The story follows a young girl named Lily"
```

### Encoder-Decoder Cache

<<<<<<< HEAD
The [`~EncoderDecoderCache`] is a wrapper designed to handle the caching needs of encoder-decoder models. This cache type is specifically built to manage both self-attention and cross-attention caches, ensuring storage and retrieval of past key/values required for these complex models. Cool thing about Encoder-Decoder Cache is that you can set different cache types for the encoder and for the decoder, depending on your use case. Currently this cache is only supported in [Whisper](./model_doc/whisper.md) models but we will be adding more models soon.
=======
The [`~EncoderDecoderCache`] is a wrapper designed to handle the caching needs of encoder-decoder models. This cache type is specifically built to manage both self-attention and cross-attention caches, ensuring storage and retrieval of past key/values required for these complex models. Cool thing about Encoder-Decoder Cache is that you can set different cache types for the encoder and for the decoder, depending on your use case. Currently this cache is only supported in [Whisper](./model_doc/whisper) models but we will be adding more models soon. 
>>>>>>> 03164ba1

In terms of usage, there is nothing special to be done and calling `generate()` or `forward()` will handle everything for you.


### Model-specific Cache Classes

Some models require storing previous keys, values, or states in a specific way, and the above cache classes cannot be used. For such cases, we have several specialized cache classes that are designed for specific models. These models only accept their own dedicated cache classes and do not support using any other cache types. Some examples include [`~HybridCache`] for [Gemma2](./model_doc/gemma2) series models or [`~MambaCache`] for [Mamba](./model_doc/mamba) architecture models.


## Iterative Generation with Cache

We have seen how to use each of the cache types when generating. What if you want to use cache in iterative generation setting, for example in applications like chatbots, where interactions involve multiple turns and continuous back-and-forth exchanges. Iterative generation with cache allows these systems to handle ongoing conversations effectively without reprocessing the entire context at each step. But there are some tips that you should know before you start implementing:

The general format when doing iterative generation is as below. First you have to initialize an empty cache of the type you want, and you can start feeding in new prompts iteratively. Keeping track of dialogues history and formatting can be done with chat templates, read more on that in [chat_templating](./chat_templating)

In case you are using Sink Cache, you have to crop your inputs to that maximum length because Sink Cache can generate text longer than its maximum window size, but it expects the first input to not exceed the maximum cache length.


```python
>>> import torch
>>> from transformers import AutoTokenizer,AutoModelForCausalLM
>>> from transformers.cache_utils import (
>>>     DynamicCache,
>>>     SinkCache,
>>>     StaticCache,
>>>     SlidingWindowCache,
>>>     QuantoQuantizedCache,
>>>     QuantizedCacheConfig,
>>> )

>>> model_id = "meta-llama/Llama-2-7b-chat-hf"
>>> model = AutoModelForCausalLM.from_pretrained(model_id, torch_dtype=torch.bfloat16, device_map='auto')
>>> tokenizer = AutoTokenizer.from_pretrained(model_id)

>>> user_prompts = ["Hello, what's your name?", "Btw, yesterday I was on a rock concert."]

>>> past_key_values = DynamicCache()
>>> max_cache_length = past_key_values.get_max_length()

>>> messages = []
>>> for prompt in user_prompts:
...     messages.append({"role": "user", "content": prompt})
...     inputs = tokenizer.apply_chat_template(messages, add_generation_prompt=True, return_tensors="pt", return_dict=True).to(model.device)
...     if isinstance(past_key_values, SinkCache):
...         inputs = {k: v[:, -max_cache_length:] for k, v in inputs.items()}
...
...     input_length = inputs["input_ids"].shape[1]
...
...     outputs = model.generate(**inputs, do_sample=False, max_new_tokens=256, past_key_values=past_key_values)
...     completion = tokenizer.decode(outputs[0, input_length: ], skip_special_tokens=True)
...     messages.append({"role": "assistant", "content": completion})

print(messages)
[{'role': 'user', 'content': "Hello, what's your name?"}, {'role': 'assistant', 'content': " Hello! My name is LLaMA, I'm a large language model trained by a team of researcher at Meta AI. 😊"}, {'role': 'user', 'content': 'Btw, yesterday I was on a rock concert.'}, {'role': 'assistant', 'content': ' Oh, cool! That sounds like a lot of fun! 🎉 Did you enjoy the concert? What was the band like? 🤔'}]
```


## Re-use Cache to continue generation

<<<<<<< HEAD
Sometimes you would want to fist fill-in cache object with key/values for certain prefix prompt and re-use it several times to generate different sequences from it. We are working hard on adding this feature to 🤗 Transformers and will update this section soon.
=======
Sometimes you would want to first fill-in cache object with key/values for certain prefix prompt and re-use it several times to generate different sequences from it. In that case you can construct a `Cache` object that will hold the instruction prompt, and re-use it several times with different text sequences.

```python
>>> import copy
>>> import torch
>>> from transformers import AutoModelForCausalLM, AutoTokenizer, DynamicCache, StaticCache

>>> model_id = "meta-llama/Llama-2-7b-chat-hf"
>>> model = AutoModelForCausalLM.from_pretrained(model_id, torch_dtype=torch.bfloat16, device_map="cuda")
>>> tokenizer = AutoTokenizer.from_pretrained(model_id)

>>> # Init StaticCache with big enough max-length (1024 tokens for the below example) 
>>> # You can also init a DynamicCache, if that suits you better
>>> prompt_cache = StaticCache(config=model.config, max_batch_size=1, max_cache_len=1024, device="cuda", dtype=torch.bfloat16)

>>> INITIAL_PROMPT = "You are a helpful assistant. "
>>> inputs_initial_prompt = tokenizer(INITIAL_PROMPT, return_tensors="pt").to("cuda")
>>> # This is the common prompt cached, we need to run forward without grad to be abel to copy
>>> with torch.no_grad():
...      prompt_cache = model(**inputs_initial_prompt, past_key_values = prompt_cache).past_key_values

>>> prompts = ["Help me to write a blogpost about travelling.", "What is the capital of France?"]
>>> responses = []
>>> for prompt in prompts:
...     new_inputs = tokenizer(INITIAL_PROMPT + prompt, return_tensors="pt").to("cuda")
...     past_key_values = copy.deepcopy(prompt_cache)
...     outputs = model.generate(**new_inputs, past_key_values=past_key_values,max_new_tokens=20) 
...     response = tokenizer.batch_decode(outputs)[0]
...     responses.append(response)

>>> print(responses)
['<s> You are a helpful assistant. Help me to write a blogpost about travelling.\n\nTitle: The Ultimate Guide to Travelling: Tips, Tricks, and', '<s> You are a helpful assistant. What is the capital of France?\n\nYes, the capital of France is Paris.</s>']
```
>>>>>>> 03164ba1
<|MERGE_RESOLUTION|>--- conflicted
+++ resolved
@@ -308,11 +308,7 @@
 
 ### Encoder-Decoder Cache
 
-<<<<<<< HEAD
-The [`~EncoderDecoderCache`] is a wrapper designed to handle the caching needs of encoder-decoder models. This cache type is specifically built to manage both self-attention and cross-attention caches, ensuring storage and retrieval of past key/values required for these complex models. Cool thing about Encoder-Decoder Cache is that you can set different cache types for the encoder and for the decoder, depending on your use case. Currently this cache is only supported in [Whisper](./model_doc/whisper.md) models but we will be adding more models soon.
-=======
 The [`~EncoderDecoderCache`] is a wrapper designed to handle the caching needs of encoder-decoder models. This cache type is specifically built to manage both self-attention and cross-attention caches, ensuring storage and retrieval of past key/values required for these complex models. Cool thing about Encoder-Decoder Cache is that you can set different cache types for the encoder and for the decoder, depending on your use case. Currently this cache is only supported in [Whisper](./model_doc/whisper) models but we will be adding more models soon. 
->>>>>>> 03164ba1
 
 In terms of usage, there is nothing special to be done and calling `generate()` or `forward()` will handle everything for you.
 
@@ -372,9 +368,6 @@
 
 ## Re-use Cache to continue generation
 
-<<<<<<< HEAD
-Sometimes you would want to fist fill-in cache object with key/values for certain prefix prompt and re-use it several times to generate different sequences from it. We are working hard on adding this feature to 🤗 Transformers and will update this section soon.
-=======
 Sometimes you would want to first fill-in cache object with key/values for certain prefix prompt and re-use it several times to generate different sequences from it. In that case you can construct a `Cache` object that will hold the instruction prompt, and re-use it several times with different text sequences.
 
 ```python
@@ -407,5 +400,4 @@
 
 >>> print(responses)
 ['<s> You are a helpful assistant. Help me to write a blogpost about travelling.\n\nTitle: The Ultimate Guide to Travelling: Tips, Tricks, and', '<s> You are a helpful assistant. What is the capital of France?\n\nYes, the capital of France is Paris.</s>']
-```
->>>>>>> 03164ba1
+```