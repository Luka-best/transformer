import logging
import os
from pathlib import Path
from time import sleep
from typing import Callable, List, Optional, Union

import numpy as np
import tensorflow as tf
from tensorflow.keras.callbacks import Callback

from huggingface_hub import Repository

from . import IntervalStrategy, PreTrainedTokenizerBase
from .file_utils import get_full_repo_name
from .modelcard import TrainingSummary


logger = logging.getLogger(__name__)


class KerasMetricCallback(Callback):
    """
    Callback to compute metrics at the end of every epoch. Unlike normal Keras metrics, these do not need to be
    compilable by TF. It is particularly useful for common NLP metrics like BLEU and ROUGE that require string
    operations or generation loops that cannot be compiled. Predictions (or generations) will be computed on the
    `eval_dataset` before being passed to the `metric_fn` in `np.ndarray` format. The `metric_fn` should compute
    metrics and return a dict mapping metric names to metric values.

    A simple example of a suitable metric_fn that computes accuracy on a SequenceClassification model:

    ```py
    def accuracy_fn(predictions, labels):
        class_predictions = np.argmax(predictions['logits'], axis=-1)
        correct = np.sum(class_predictions == labels)
        return {"accuracy": correct / len(labels)}
    ```

    In practice, of course, functions this simple should usually be implemented as a straightforward Keras metric!

    Args:
        metric_fn (`Callable`):
            Metric function provided by the user. It will be called with two arguments - `predictions` and `labels`.
            These contain the model's outputs and matching labels from the dataset. It should return a dict mapping
            metric names to numerical values.
        eval_dataset (`tf.data.Dataset` or `dict` or `tuple` or `np.ndarray` or `tf.Tensor`):
            Validation data to be used to generate predictions for the `metric_fn`.
        tokenizer ([`PretrainedTokenizerBase`], *optional*):
            Tokenizer used to validate column names to be passed to the generate() function. Required only if
            predict_with_generate is True.
        output_cols: (`List[str], *optional*):
            A list of columns to be retained from the model output as the predictions. Defaults to all.
        label_cols: ('`List[str]`, *optional*'):
            A list of columns to be retained from the input dataset as the labels. Will be autodetected if this is not
            supplied.
        batch_size (`int`, *optional*):
            Batch size. Only used when the data is not a pre-batched `tf.data.Dataset`.
        predict_with_generate: (`bool`, *optional*, defaults to *False*):
            Whether we should use `model.generate()` to get outputs for the model.

    """

    def __init__(
        self,
        metric_fn: Callable,
        eval_dataset: Union[tf.data.Dataset, np.ndarray, tf.Tensor, tuple, dict],
        tokenizer: Optional[PreTrainedTokenizerBase] = None,
        output_cols: Optional[List[str]] = None,
        label_cols: Optional[List[str]] = None,
        batch_size: Optional[int] = None,
        predict_with_generate: Optional[bool] = False,
    ):
        super().__init__()
        self.metric_fn = metric_fn
        self.batch_size = batch_size
        if predict_with_generate and tokenizer is None:
            raise ValueError("A tokenizer is required when using predict_with_generate!")
        if not isinstance(eval_dataset, tf.data.Dataset):
            if batch_size is None:
                raise ValueError(
                    "When passing data to KerasMetricCallback that is not a pre-batched tf.data.Dataset "
                    "the batch_size argument must be set."
                )
            # Wrap a tf.data.Dataset around it
            eval_dataset = tf.data.Dataset.from_tensor_slices(eval_dataset).batch(batch_size, drop_remainder=False)
        self.eval_dataset = eval_dataset
        self.predict_with_generate = predict_with_generate
        self.output_cols = output_cols
        if tokenizer is not None:
            self.model_input_names = tokenizer.model_input_names
        else:
            self.model_input_names = None

        # This next block attempts to parse out which elements of the dataset should be appended to the labels list
        # that is passed to the metric_fn
        if isinstance(eval_dataset.element_spec, tuple) and len(eval_dataset.element_spec) == 2:
            input_spec, label_spec = eval_dataset.element_spec
        else:
            input_spec = eval_dataset.element_spec
            label_spec = None
        if label_cols is not None:
            for label in label_cols:
                if label not in input_spec:
                    raise ValueError(f"Label {label} is in label_cols but could not be found in the dataset inputs!")
            self.label_cols = label_cols
            self.use_keras_label = False
        elif label_spec is not None:
            # If the dataset inputs are split into a 2-tuple of inputs and labels,
            # assume the second element is the labels
            self.label_cols = None
            self.use_keras_label = True
        elif "labels" in input_spec:
            self.label_cols = ["labels"]
            self.use_keras_label = False
            logging.warning("No label_cols specified for KerasMetricCallback, assuming you want the 'labels' key.")
        else:
            raise ValueError("Could not autodetect label_cols for KerasMetricCallback, please specify them!")

    @staticmethod
    def _concatenate_batches(batches):
        # Flattens Numpy array batches into a list of single samples, where each sample is still np.ndarray
        return [sample for batch in batches for sample in batch]

    def _postprocess_predictions_or_labels(self, inputs):
        if isinstance(inputs[0], dict):
            outputs = dict()
            for key in inputs[0].keys():
                outputs[key] = self._concatenate_batches(batch[key] for batch in inputs)
        elif isinstance(inputs[0], list) or isinstance(inputs[0], tuple):
            outputs = []
            for input_list in zip(*inputs):
                outputs.append(self._concatenate_batches(input_list))
        elif isinstance(inputs[0], np.ndarray):
            outputs = self._concatenate_batches(inputs)
        else:
            raise TypeError(f"Couldn't handle batch of type {type(inputs[0])}!")
        return outputs

    def on_epoch_end(self, epoch, logs=None):
        prediction_list = []
        label_list = []

        # The whole predict/generate loop is handled inside this method
        for batch in self.eval_dataset:
            if isinstance(batch, tuple):
                batch, labels = batch
            else:
                labels = None
            if self.predict_with_generate:
                if isinstance(batch, dict):
                    # generate() gets stressed out by any unexpected keys
                    batch = {key: array for key, array in batch.items() if key in self.model_input_names}
                predictions = self.model.generate(batch)
            else:
                predictions = self.model.predict(batch)
            predictions = dict(predictions)
            if self.output_cols is not None:
                predictions = {key: predictions[key] for key in self.output_cols}
            prediction_list.append(predictions)
            if not self.use_keras_label:
                labels = {key: batch[key].numpy() for key in self.label_cols}
            elif isinstance(labels, dict):
                labels = {key: array.numpy() for key, array in labels.items()}
            elif isinstance(labels, list) or isinstance(labels, tuple):
                labels = [array.numpy() for array in labels]
            elif isinstance(labels, tf.Tensor):
                labels = labels.numpy()
            else:
                raise TypeError(f"Confused by labels of type {type(labels)}")
            label_list.append(labels)

        prediction_list = self._postprocess_predictions_or_labels(prediction_list)
        label_list = self._postprocess_predictions_or_labels(label_list)

        metric_output = self.metric_fn(prediction_list, label_list)
        if not isinstance(metric_output, dict):
            raise TypeError(
                f"metric_fn should return a dict mapping metric names to values but instead returned {metric_output}"
            )
        # This is the critical bit - Keras passes a dict containing the loss and standard metric values for this epoch
        # in the logs argument. Ordinarily, this is so the callback can read them, but in this case we write a bunch of
        # new keys in there, which will then get read by the History callback and treated like any other metric value.
        # I promise that I have it in writing from Chollet that this is okay.
        logs.update(metric_output)


class PushToHubCallback(Callback):
    def __init__(
        self,
        output_dir: Union[str, Path],
        save_strategy: Union[str, IntervalStrategy] = "epoch",
        save_steps: Optional[int] = None,
        tokenizer: Optional[PreTrainedTokenizerBase] = None,
        hub_model_id: Optional[str] = None,
        hub_token: Optional[str] = None,
        checkpoint: bool = False,
        **model_card_args
    ):
        """
<<<<<<< HEAD
        Callback for pushing the model to the Hub after training.

        Args:
            output_dir (:obj:`str`):
                The output directory where the model predictions and checkpoints will be written and synced with the
                repository on the Hub.
            save_strategy (:obj:`str` or :class:`~transformers.trainer_utils.IntervalStrategy`, `optional`, defaults to :obj:`"epoch"`):
                The checkpoint save strategy to adopt during training. Possible values are:

                    * :obj:`"no"`: No save is done during training.
                    * :obj:`"epoch"`: Save is done at the end of each epoch.
                    * :obj:`"steps"`: Save is done every :obj:`save_steps`
            save_steps (:obj:`int`, `optional`):
                The number of steps between saves when using the "steps" save_strategy.
            tokenizer (:obj:`PreTrainedTokenizerBase`, `optional`):
                The tokenizer used by the model. If supplied, will be uploaded to the repo alongside the weights.
            hub_model_id (:obj:`str`, `optional`):
                The name of the repository to keep in sync with the local `output_dir`. It can be a simple model ID in
                which case the model will be pushed in your namespace. Otherwise it should be the whole repository
                name, for instance :obj:`"user_name/model"`, which allows you to push to an organization you are a
                member of with :obj:`"organization_name/model"`.

                Will default to to the name of :obj:`output_dir`.
            hub_token (:obj:`str`, `optional`):
                The token to use to push the model to the Hub. Will default to the token in the cache folder obtained
                with :obj:`huggingface-cli login`.
            checkpoint (:obj:`bool`, `optional`, defaults to :obj:`False`):
                Whether to save full training checkpoints (including epoch and optimizer state) to allow training to be
                resumed. Only usable when `save_strategy` is `epoch`.
=======
        output_dir (`str`):
            The output directory where the model predictions and checkpoints will be written and synced with the
            repository on the Hub.
        save_strategy (`str` or [`~trainer_utils.IntervalStrategy`], *optional*, defaults to `"epoch"`):
            The checkpoint save strategy to adopt during training. Possible values are:

                - `"no"`: No save is done during training.
                - `"epoch"`: Save is done at the end of each epoch.
                - `"steps"`: Save is done every `save_steps`
        save_steps (`int`, *optional*):
            The number of steps between saves when using the "steps" save_strategy.
        tokenizer (`PreTrainedTokenizerBase`, *optional*):
            The tokenizer used by the model. If supplied, will be uploaded to the repo alongside the weights.
        hub_model_id (`str`, *optional*):
            The name of the repository to keep in sync with the local *output_dir*. It can be a simple model ID in
            which case the model will be pushed in your namespace. Otherwise it should be the whole repository name,
            for instance `"user_name/model"`, which allows you to push to an organization you are a member of with
            `"organization_name/model"`.

            Will default to to the name of `output_dir`.
        hub_token (`str`, *optional*):
            The token to use to push the model to the Hub. Will default to the token in the cache folder obtained with
            `huggingface-cli login`.
        checkpoint (`bool`, *optional*, defaults to `False`):
            Whether to save full training checkpoints (including epoch and optimizer state) to allow training to be
            resumed. Only usable when *save_strategy* is *epoch*.
>>>>>>> 05fa1a7a
        """
        super().__init__()
        if checkpoint and save_strategy != "epoch":
            raise ValueError("Cannot save checkpoints when save_strategy is not 'epoch'!")
        if isinstance(save_strategy, str):
            save_strategy = IntervalStrategy(save_strategy.lower())
        self.save_strategy = save_strategy
        if self.save_strategy == IntervalStrategy.STEPS and (not isinstance(save_steps, int) or save_steps <= 0):
            raise ValueError("Please supply a positive integer argument for save_steps when save_strategy == 'steps'!")
        self.save_steps = save_steps
        output_dir = Path(output_dir)
        if hub_model_id is None:
            hub_model_id = output_dir.absolute().name
        if "/" not in hub_model_id:
            hub_model_id = get_full_repo_name(hub_model_id, token=hub_token)

        self.output_dir = output_dir
        self.hub_model_id = hub_model_id
        self.repo = Repository(
            str(self.output_dir),
            clone_from=self.hub_model_id,
            use_auth_token=hub_token if hub_token else True,
        )
        self.tokenizer = tokenizer
        self.last_job = None
        self.checkpoint = checkpoint
        self.training_history = None
        self.model_card_args = model_card_args

    def on_train_begin(self, logs=None):
        # Although we can access model.history, we have no guarantees that the History callback will fire before this
        # one, so we keep track of it here too
        self.training_history = []

    def on_train_batch_end(self, batch, logs=None):
        if self.save_strategy == IntervalStrategy.STEPS and batch + 1 % self.save_steps == 0:
            if self.last_job is not None and not self.last_job.is_done:
                return  # The last upload is still running, don't start another
            self.model.save_pretrained(self.output_dir)
            if self.tokenizer is not None:
                self.tokenizer.save_pretrained(self.output_dir)
            _, self.last_job = self.repo.push_to_hub(
                commit_message=f"Training in progress steps {batch}", blocking=False
            )

    def on_epoch_end(self, epoch, logs=None):
        if "epoch" not in logs:
            logs["epoch"] = epoch
        self.training_history.append(logs)
        if self.save_strategy == IntervalStrategy.EPOCH:
            if self.last_job is not None and not self.last_job.is_done:
                return  # The last upload is still running, don't start another
            self.model.save_pretrained(self.output_dir)
            if self.tokenizer is not None:
                self.tokenizer.save_pretrained(self.output_dir)
            if self.checkpoint:
                checkpoint_dir = os.path.join(self.output_dir, "checkpoint")
                self.model._save_checkpoint(checkpoint_dir, epoch)
            train_summary = TrainingSummary.from_keras(
                model=self.model,
                model_name=self.hub_model_id,
                keras_history=self.training_history,
                **self.model_card_args,
            )
            model_card = train_summary.to_model_card()
            with (self.output_dir / "README.md").open("w") as f:
                f.write(model_card)
            _, self.last_job = self.repo.push_to_hub(
                commit_message=f"Training in progress epoch {epoch}", blocking=False
            )

    def on_train_end(self, logs=None):
        if self.last_job is not None and not self.last_job.is_done:
            logger.info("Waiting for existing upload to finish...")
            while not self.last_job.is_done:
                sleep(1)
        self.model.save_pretrained(self.output_dir)
        if self.tokenizer is not None:
            self.tokenizer.save_pretrained(self.output_dir)
        train_summary = TrainingSummary.from_keras(
            model=self.model, model_name=self.hub_model_id, keras_history=self.training_history, **self.model_card_args
        )
        model_card = train_summary.to_model_card()
        with (self.output_dir / "README.md").open("w") as f:
            f.write(model_card)
        self.repo.push_to_hub(commit_message="End of training", blocking=True)<|MERGE_RESOLUTION|>--- conflicted
+++ resolved
@@ -196,37 +196,6 @@
         **model_card_args
     ):
         """
-<<<<<<< HEAD
-        Callback for pushing the model to the Hub after training.
-
-        Args:
-            output_dir (:obj:`str`):
-                The output directory where the model predictions and checkpoints will be written and synced with the
-                repository on the Hub.
-            save_strategy (:obj:`str` or :class:`~transformers.trainer_utils.IntervalStrategy`, `optional`, defaults to :obj:`"epoch"`):
-                The checkpoint save strategy to adopt during training. Possible values are:
-
-                    * :obj:`"no"`: No save is done during training.
-                    * :obj:`"epoch"`: Save is done at the end of each epoch.
-                    * :obj:`"steps"`: Save is done every :obj:`save_steps`
-            save_steps (:obj:`int`, `optional`):
-                The number of steps between saves when using the "steps" save_strategy.
-            tokenizer (:obj:`PreTrainedTokenizerBase`, `optional`):
-                The tokenizer used by the model. If supplied, will be uploaded to the repo alongside the weights.
-            hub_model_id (:obj:`str`, `optional`):
-                The name of the repository to keep in sync with the local `output_dir`. It can be a simple model ID in
-                which case the model will be pushed in your namespace. Otherwise it should be the whole repository
-                name, for instance :obj:`"user_name/model"`, which allows you to push to an organization you are a
-                member of with :obj:`"organization_name/model"`.
-
-                Will default to to the name of :obj:`output_dir`.
-            hub_token (:obj:`str`, `optional`):
-                The token to use to push the model to the Hub. Will default to the token in the cache folder obtained
-                with :obj:`huggingface-cli login`.
-            checkpoint (:obj:`bool`, `optional`, defaults to :obj:`False`):
-                Whether to save full training checkpoints (including epoch and optimizer state) to allow training to be
-                resumed. Only usable when `save_strategy` is `epoch`.
-=======
         output_dir (`str`):
             The output directory where the model predictions and checkpoints will be written and synced with the
             repository on the Hub.
@@ -253,7 +222,6 @@
         checkpoint (`bool`, *optional*, defaults to `False`):
             Whether to save full training checkpoints (including epoch and optimizer state) to allow training to be
             resumed. Only usable when *save_strategy* is *epoch*.
->>>>>>> 05fa1a7a
         """
         super().__init__()
         if checkpoint and save_strategy != "epoch":
