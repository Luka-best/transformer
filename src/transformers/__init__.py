# flake8: noqa
# There's no way to ignore "F401 '...' imported but unused" warnings in this
# module, but to preserve other warnings. So, don't check this module at all.

__version__ = "3.1.0"

# Work around to update TensorFlow's absl.logging threshold which alters the
# default Python logging output behavior when present.
# see: https://github.com/abseil/abseil-py/issues/99
# and: https://github.com/tensorflow/tensorflow/issues/26691#issuecomment-500369493
try:
    import absl.logging
except ImportError:
    pass
else:
    absl.logging.set_verbosity("info")
    absl.logging.set_stderrthreshold("info")
    absl.logging._warn_preinit_stderr = False

# Configurations
from .configuration_albert import ALBERT_PRETRAINED_CONFIG_ARCHIVE_MAP, AlbertConfig
from .configuration_auto import ALL_PRETRAINED_CONFIG_ARCHIVE_MAP, CONFIG_MAPPING, AutoConfig
from .configuration_bart import BartConfig
from .configuration_bert import BERT_PRETRAINED_CONFIG_ARCHIVE_MAP, BertConfig
<<<<<<< HEAD
from .configuration_bertweet import BERTWEET_PRETRAINED_CONFIG_ARCHIVE_MAP, BertweetConfig
=======
from .configuration_bert_generation import BertGenerationConfig
>>>>>>> 9e89390c
from .configuration_camembert import CAMEMBERT_PRETRAINED_CONFIG_ARCHIVE_MAP, CamembertConfig
from .configuration_ctrl import CTRL_PRETRAINED_CONFIG_ARCHIVE_MAP, CTRLConfig
from .configuration_distilbert import DISTILBERT_PRETRAINED_CONFIG_ARCHIVE_MAP, DistilBertConfig
from .configuration_dpr import DPR_PRETRAINED_CONFIG_ARCHIVE_MAP, DPRConfig
from .configuration_electra import ELECTRA_PRETRAINED_CONFIG_ARCHIVE_MAP, ElectraConfig
from .configuration_encoder_decoder import EncoderDecoderConfig
from .configuration_flaubert import FLAUBERT_PRETRAINED_CONFIG_ARCHIVE_MAP, FlaubertConfig
from .configuration_funnel import FUNNEL_PRETRAINED_CONFIG_ARCHIVE_MAP, FunnelConfig
from .configuration_gpt2 import GPT2_PRETRAINED_CONFIG_ARCHIVE_MAP, GPT2Config
from .configuration_longformer import LONGFORMER_PRETRAINED_CONFIG_ARCHIVE_MAP, LongformerConfig
from .configuration_lxmert import LXMERT_PRETRAINED_CONFIG_ARCHIVE_MAP, LxmertConfig
from .configuration_marian import MarianConfig
from .configuration_mbart import MBartConfig
from .configuration_mmbt import MMBTConfig
from .configuration_mobilebert import MOBILEBERT_PRETRAINED_CONFIG_ARCHIVE_MAP, MobileBertConfig
from .configuration_openai import OPENAI_GPT_PRETRAINED_CONFIG_ARCHIVE_MAP, OpenAIGPTConfig
from .configuration_pegasus import PegasusConfig
from .configuration_phobert import PHOBERT_PRETRAINED_CONFIG_ARCHIVE_MAP, PhobertConfig
from .configuration_reformer import REFORMER_PRETRAINED_CONFIG_ARCHIVE_MAP, ReformerConfig
from .configuration_retribert import RETRIBERT_PRETRAINED_CONFIG_ARCHIVE_MAP, RetriBertConfig
from .configuration_roberta import ROBERTA_PRETRAINED_CONFIG_ARCHIVE_MAP, RobertaConfig
from .configuration_t5 import T5_PRETRAINED_CONFIG_ARCHIVE_MAP, T5Config
from .configuration_transfo_xl import TRANSFO_XL_PRETRAINED_CONFIG_ARCHIVE_MAP, TransfoXLConfig
from .configuration_utils import PretrainedConfig
from .configuration_xlm import XLM_PRETRAINED_CONFIG_ARCHIVE_MAP, XLMConfig
from .configuration_xlm_roberta import XLM_ROBERTA_PRETRAINED_CONFIG_ARCHIVE_MAP, XLMRobertaConfig
from .configuration_xlnet import XLNET_PRETRAINED_CONFIG_ARCHIVE_MAP, XLNetConfig
from .data import (
    DataProcessor,
    InputExample,
    InputFeatures,
    SingleSentenceClassificationProcessor,
    SquadExample,
    SquadFeatures,
    SquadV1Processor,
    SquadV2Processor,
    glue_convert_examples_to_features,
    glue_output_modes,
    glue_processors,
    glue_tasks_num_labels,
    is_sklearn_available,
    squad_convert_examples_to_features,
    xnli_output_modes,
    xnli_processors,
    xnli_tasks_num_labels,
)

# Files and general utilities
from .file_utils import (
    CONFIG_NAME,
    MODEL_CARD_NAME,
    PYTORCH_PRETRAINED_BERT_CACHE,
    PYTORCH_TRANSFORMERS_CACHE,
    TF2_WEIGHTS_NAME,
    TF_WEIGHTS_NAME,
    TRANSFORMERS_CACHE,
    WEIGHTS_NAME,
    add_end_docstrings,
    add_start_docstrings,
    cached_path,
    is_apex_available,
    is_datasets_available,
    is_psutil_available,
    is_py3nvml_available,
    is_tf_available,
    is_torch_available,
    is_torch_tpu_available,
)
from .hf_argparser import HfArgumentParser

# Integrations
from .integrations import (
    is_comet_available,
    is_optuna_available,
    is_ray_available,
    is_tensorboard_available,
    is_wandb_available,
)

# Model Cards
from .modelcard import ModelCard

# TF 2.0 <=> PyTorch conversion utilities
from .modeling_tf_pytorch_utils import (
    convert_tf_weight_name_to_pt_weight_name,
    load_pytorch_checkpoint_in_tf2_model,
    load_pytorch_model_in_tf2_model,
    load_pytorch_weights_in_tf2_model,
    load_tf2_checkpoint_in_pytorch_model,
    load_tf2_model_in_pytorch_model,
    load_tf2_weights_in_pytorch_model,
)

# Pipelines
from .pipelines import (
    Conversation,
    ConversationalPipeline,
    CsvPipelineDataFormat,
    FeatureExtractionPipeline,
    FillMaskPipeline,
    JsonPipelineDataFormat,
    NerPipeline,
    PipedPipelineDataFormat,
    Pipeline,
    PipelineDataFormat,
    QuestionAnsweringPipeline,
    SummarizationPipeline,
    Text2TextGenerationPipeline,
    TextClassificationPipeline,
    TextGenerationPipeline,
    TokenClassificationPipeline,
    TranslationPipeline,
    ZeroShotClassificationPipeline,
    pipeline,
)

# Tokenizers
from .tokenization_albert import AlbertTokenizer
from .tokenization_auto import TOKENIZER_MAPPING, AutoTokenizer
from .tokenization_bart import BartTokenizer, BartTokenizerFast
from .tokenization_bert import BasicTokenizer, BertTokenizer, BertTokenizerFast, WordpieceTokenizer
from .tokenization_bert_generation import BertGenerationTokenizer
from .tokenization_bert_japanese import BertJapaneseTokenizer, CharacterTokenizer, MecabTokenizer
from .tokenization_bertweet import BertweetTokenizer
from .tokenization_camembert import CamembertTokenizer
from .tokenization_ctrl import CTRLTokenizer
from .tokenization_distilbert import DistilBertTokenizer, DistilBertTokenizerFast
from .tokenization_dpr import (
    DPRContextEncoderTokenizer,
    DPRContextEncoderTokenizerFast,
    DPRQuestionEncoderTokenizer,
    DPRQuestionEncoderTokenizerFast,
    DPRReaderTokenizer,
    DPRReaderTokenizerFast,
)
from .tokenization_electra import ElectraTokenizer, ElectraTokenizerFast
from .tokenization_flaubert import FlaubertTokenizer
from .tokenization_funnel import FunnelTokenizer, FunnelTokenizerFast
from .tokenization_gpt2 import GPT2Tokenizer, GPT2TokenizerFast
from .tokenization_longformer import LongformerTokenizer, LongformerTokenizerFast
from .tokenization_lxmert import LxmertTokenizer, LxmertTokenizerFast
from .tokenization_mbart import MBartTokenizer
from .tokenization_mobilebert import MobileBertTokenizer, MobileBertTokenizerFast
from .tokenization_openai import OpenAIGPTTokenizer, OpenAIGPTTokenizerFast
from .tokenization_pegasus import PegasusTokenizer
from .tokenization_phobert import PhobertTokenizer
from .tokenization_reformer import ReformerTokenizer
from .tokenization_retribert import RetriBertTokenizer, RetriBertTokenizerFast
from .tokenization_roberta import RobertaTokenizer, RobertaTokenizerFast
from .tokenization_t5 import T5Tokenizer
from .tokenization_transfo_xl import TransfoXLCorpus, TransfoXLTokenizer, TransfoXLTokenizerFast
from .tokenization_utils import PreTrainedTokenizer
from .tokenization_utils_base import (
    BatchEncoding,
    CharSpan,
    PreTrainedTokenizerBase,
    SpecialTokensMixin,
    TensorType,
    TokenSpan,
)
from .tokenization_utils_fast import PreTrainedTokenizerFast
from .tokenization_xlm import XLMTokenizer
from .tokenization_xlm_roberta import XLMRobertaTokenizer
from .tokenization_xlnet import SPIECE_UNDERLINE, XLNetTokenizer

# Trainer
from .trainer_utils import EvalPrediction, set_seed
from .training_args import TrainingArguments
from .training_args_tf import TFTrainingArguments
from .utils import logging


logger = logging.get_logger(__name__)  # pylint: disable=invalid-name


if is_sklearn_available():
    from .data import glue_compute_metrics, xnli_compute_metrics


# Modeling
if is_torch_available():
    # Benchmarks
    from .benchmark.benchmark import PyTorchBenchmark
    from .benchmark.benchmark_args import PyTorchBenchmarkArguments
    from .data.data_collator import (
        DataCollator,
        DataCollatorForLanguageModeling,
        DataCollatorForNextSentencePrediction,
        DataCollatorForPermutationLanguageModeling,
        DataCollatorForSOP,
        DataCollatorWithPadding,
        default_data_collator,
    )
    from .data.datasets import (
        GlueDataset,
        GlueDataTrainingArguments,
        LineByLineTextDataset,
        LineByLineWithSOPTextDataset,
        SquadDataset,
        SquadDataTrainingArguments,
        TextDataset,
        TextDatasetForNextSentencePrediction,
    )
    from .generation_utils import top_k_top_p_filtering
    from .modeling_albert import (
        ALBERT_PRETRAINED_MODEL_ARCHIVE_LIST,
        AlbertForMaskedLM,
        AlbertForMultipleChoice,
        AlbertForPreTraining,
        AlbertForQuestionAnswering,
        AlbertForSequenceClassification,
        AlbertForTokenClassification,
        AlbertModel,
        AlbertPreTrainedModel,
        load_tf_weights_in_albert,
    )
    from .modeling_auto import (
        MODEL_FOR_CAUSAL_LM_MAPPING,
        MODEL_FOR_MASKED_LM_MAPPING,
        MODEL_FOR_MULTIPLE_CHOICE_MAPPING,
        MODEL_FOR_PRETRAINING_MAPPING,
        MODEL_FOR_QUESTION_ANSWERING_MAPPING,
        MODEL_FOR_SEQ_TO_SEQ_CAUSAL_LM_MAPPING,
        MODEL_FOR_SEQUENCE_CLASSIFICATION_MAPPING,
        MODEL_FOR_TOKEN_CLASSIFICATION_MAPPING,
        MODEL_MAPPING,
        MODEL_WITH_LM_HEAD_MAPPING,
        AutoModel,
        AutoModelForCausalLM,
        AutoModelForMaskedLM,
        AutoModelForMultipleChoice,
        AutoModelForPreTraining,
        AutoModelForQuestionAnswering,
        AutoModelForSeq2SeqLM,
        AutoModelForSequenceClassification,
        AutoModelForTokenClassification,
        AutoModelWithLMHead,
    )
    from .modeling_bart import (
        BART_PRETRAINED_MODEL_ARCHIVE_LIST,
        BartForConditionalGeneration,
        BartForQuestionAnswering,
        BartForSequenceClassification,
        BartModel,
        PretrainedBartModel,
    )
    from .modeling_bert import (
        BERT_PRETRAINED_MODEL_ARCHIVE_LIST,
        BertForMaskedLM,
        BertForMultipleChoice,
        BertForNextSentencePrediction,
        BertForPreTraining,
        BertForQuestionAnswering,
        BertForSequenceClassification,
        BertForTokenClassification,
        BertLayer,
        BertLMHeadModel,
        BertModel,
        BertPreTrainedModel,
        load_tf_weights_in_bert,
    )
<<<<<<< HEAD
    from .modeling_bertweet import (
        BERTWEET_PRETRAINED_MODEL_ARCHIVE_LIST,
        BertweetForMaskedLM,
        BertweetForMultipleChoice,
        BertweetForQuestionAnswering,
        BertweetForSequenceClassification,
        BertweetForTokenClassification,
        BertweetModel,
=======
    from .modeling_bert_generation import (
        BertGenerationDecoder,
        BertGenerationEncoder,
        load_tf_weights_in_bert_generation,
>>>>>>> 9e89390c
    )
    from .modeling_camembert import (
        CAMEMBERT_PRETRAINED_MODEL_ARCHIVE_LIST,
        CamembertForCausalLM,
        CamembertForMaskedLM,
        CamembertForMultipleChoice,
        CamembertForQuestionAnswering,
        CamembertForSequenceClassification,
        CamembertForTokenClassification,
        CamembertModel,
    )
    from .modeling_ctrl import CTRL_PRETRAINED_MODEL_ARCHIVE_LIST, CTRLLMHeadModel, CTRLModel, CTRLPreTrainedModel
    from .modeling_distilbert import (
        DISTILBERT_PRETRAINED_MODEL_ARCHIVE_LIST,
        DistilBertForMaskedLM,
        DistilBertForMultipleChoice,
        DistilBertForQuestionAnswering,
        DistilBertForSequenceClassification,
        DistilBertForTokenClassification,
        DistilBertModel,
        DistilBertPreTrainedModel,
    )
    from .modeling_dpr import (
        DPRContextEncoder,
        DPRPretrainedContextEncoder,
        DPRPretrainedQuestionEncoder,
        DPRPretrainedReader,
        DPRQuestionEncoder,
        DPRReader,
    )
    from .modeling_electra import (
        ELECTRA_PRETRAINED_MODEL_ARCHIVE_LIST,
        ElectraForMaskedLM,
        ElectraForMultipleChoice,
        ElectraForPreTraining,
        ElectraForQuestionAnswering,
        ElectraForSequenceClassification,
        ElectraForTokenClassification,
        ElectraModel,
        ElectraPreTrainedModel,
        load_tf_weights_in_electra,
    )
    from .modeling_encoder_decoder import EncoderDecoderModel
    from .modeling_flaubert import (
        FLAUBERT_PRETRAINED_MODEL_ARCHIVE_LIST,
        FlaubertForMultipleChoice,
        FlaubertForQuestionAnswering,
        FlaubertForQuestionAnsweringSimple,
        FlaubertForSequenceClassification,
        FlaubertForTokenClassification,
        FlaubertModel,
        FlaubertWithLMHeadModel,
    )
    from .modeling_funnel import (
        FUNNEL_PRETRAINED_MODEL_ARCHIVE_LIST,
        FunnelBaseModel,
        FunnelForMaskedLM,
        FunnelForMultipleChoice,
        FunnelForPreTraining,
        FunnelForQuestionAnswering,
        FunnelForSequenceClassification,
        FunnelForTokenClassification,
        FunnelModel,
        load_tf_weights_in_funnel,
    )
    from .modeling_gpt2 import (
        GPT2_PRETRAINED_MODEL_ARCHIVE_LIST,
        GPT2DoubleHeadsModel,
        GPT2LMHeadModel,
        GPT2Model,
        GPT2PreTrainedModel,
        load_tf_weights_in_gpt2,
    )
    from .modeling_longformer import (
        LONGFORMER_PRETRAINED_MODEL_ARCHIVE_LIST,
        LongformerForMaskedLM,
        LongformerForMultipleChoice,
        LongformerForQuestionAnswering,
        LongformerForSequenceClassification,
        LongformerForTokenClassification,
        LongformerModel,
        LongformerSelfAttention,
    )
    from .modeling_lxmert import (
        LxmertEncoder,
        LxmertForPreTraining,
        LxmertForQuestionAnswering,
        LxmertModel,
        LxmertPreTrainedModel,
        LxmertVisualFeatureEncoder,
        LxmertXLayer,
    )
    from .modeling_marian import MarianMTModel
    from .modeling_mbart import MBartForConditionalGeneration
    from .modeling_mmbt import MMBTForClassification, MMBTModel, ModalEmbeddings
    from .modeling_mobilebert import (
        MOBILEBERT_PRETRAINED_MODEL_ARCHIVE_LIST,
        MobileBertForMaskedLM,
        MobileBertForMultipleChoice,
        MobileBertForNextSentencePrediction,
        MobileBertForPreTraining,
        MobileBertForQuestionAnswering,
        MobileBertForSequenceClassification,
        MobileBertForTokenClassification,
        MobileBertLayer,
        MobileBertModel,
        MobileBertPreTrainedModel,
        load_tf_weights_in_mobilebert,
    )
    from .modeling_openai import (
        OPENAI_GPT_PRETRAINED_MODEL_ARCHIVE_LIST,
        OpenAIGPTDoubleHeadsModel,
        OpenAIGPTLMHeadModel,
        OpenAIGPTModel,
        OpenAIGPTPreTrainedModel,
        load_tf_weights_in_openai_gpt,
    )
    from .modeling_pegasus import PegasusForConditionalGeneration
    from .modeling_phobert import (
        PHOBERT_PRETRAINED_MODEL_ARCHIVE_LIST,
        PhobertForMaskedLM,
        PhobertForMultipleChoice,
        PhobertForQuestionAnswering,
        PhobertForSequenceClassification,
        PhobertForTokenClassification,
        PhobertModel,
    )
    from .modeling_reformer import (
        REFORMER_PRETRAINED_MODEL_ARCHIVE_LIST,
        ReformerAttention,
        ReformerForMaskedLM,
        ReformerForQuestionAnswering,
        ReformerForSequenceClassification,
        ReformerLayer,
        ReformerModel,
        ReformerModelWithLMHead,
    )
    from .modeling_retribert import RETRIBERT_PRETRAINED_MODEL_ARCHIVE_LIST, RetriBertModel, RetriBertPreTrainedModel
    from .modeling_roberta import (
        ROBERTA_PRETRAINED_MODEL_ARCHIVE_LIST,
        RobertaForCausalLM,
        RobertaForMaskedLM,
        RobertaForMultipleChoice,
        RobertaForQuestionAnswering,
        RobertaForSequenceClassification,
        RobertaForTokenClassification,
        RobertaModel,
    )
    from .modeling_t5 import (
        T5_PRETRAINED_MODEL_ARCHIVE_LIST,
        T5ForConditionalGeneration,
        T5Model,
        T5PreTrainedModel,
        load_tf_weights_in_t5,
    )
    from .modeling_transfo_xl import (
        TRANSFO_XL_PRETRAINED_MODEL_ARCHIVE_LIST,
        AdaptiveEmbedding,
        TransfoXLLMHeadModel,
        TransfoXLModel,
        TransfoXLPreTrainedModel,
        load_tf_weights_in_transfo_xl,
    )
    from .modeling_utils import Conv1D, PreTrainedModel, apply_chunking_to_forward, prune_layer
    from .modeling_xlm import (
        XLM_PRETRAINED_MODEL_ARCHIVE_LIST,
        XLMForMultipleChoice,
        XLMForQuestionAnswering,
        XLMForQuestionAnsweringSimple,
        XLMForSequenceClassification,
        XLMForTokenClassification,
        XLMModel,
        XLMPreTrainedModel,
        XLMWithLMHeadModel,
    )
    from .modeling_xlm_roberta import (
        XLM_ROBERTA_PRETRAINED_MODEL_ARCHIVE_LIST,
        XLMRobertaForCausalLM,
        XLMRobertaForMaskedLM,
        XLMRobertaForMultipleChoice,
        XLMRobertaForQuestionAnswering,
        XLMRobertaForSequenceClassification,
        XLMRobertaForTokenClassification,
        XLMRobertaModel,
    )
    from .modeling_xlnet import (
        XLNET_PRETRAINED_MODEL_ARCHIVE_LIST,
        XLNetForMultipleChoice,
        XLNetForQuestionAnswering,
        XLNetForQuestionAnsweringSimple,
        XLNetForSequenceClassification,
        XLNetForTokenClassification,
        XLNetLMHeadModel,
        XLNetModel,
        XLNetPreTrainedModel,
        load_tf_weights_in_xlnet,
    )

    # Optimization
    from .optimization import (
        Adafactor,
        AdamW,
        get_constant_schedule,
        get_constant_schedule_with_warmup,
        get_cosine_schedule_with_warmup,
        get_cosine_with_hard_restarts_schedule_with_warmup,
        get_linear_schedule_with_warmup,
        get_polynomial_decay_schedule_with_warmup,
    )
    from .tokenization_marian import MarianTokenizer

    # Trainer
    from .trainer import EvalPrediction, Trainer, set_seed, torch_distributed_zero_first

# TensorFlow
if is_tf_available():
    from .benchmark.benchmark_args_tf import TensorFlowBenchmarkArguments

    # Benchmarks
    from .benchmark.benchmark_tf import TensorFlowBenchmark
    from .generation_tf_utils import tf_top_k_top_p_filtering
    from .modeling_tf_albert import (
        TF_ALBERT_PRETRAINED_MODEL_ARCHIVE_LIST,
        TFAlbertForMaskedLM,
        TFAlbertForMultipleChoice,
        TFAlbertForPreTraining,
        TFAlbertForQuestionAnswering,
        TFAlbertForSequenceClassification,
        TFAlbertForTokenClassification,
        TFAlbertMainLayer,
        TFAlbertModel,
        TFAlbertPreTrainedModel,
    )
    from .modeling_tf_auto import (
        TF_MODEL_FOR_CAUSAL_LM_MAPPING,
        TF_MODEL_FOR_MASKED_LM_MAPPING,
        TF_MODEL_FOR_MULTIPLE_CHOICE_MAPPING,
        TF_MODEL_FOR_PRETRAINING_MAPPING,
        TF_MODEL_FOR_QUESTION_ANSWERING_MAPPING,
        TF_MODEL_FOR_SEQ_TO_SEQ_CAUSAL_LM_MAPPING,
        TF_MODEL_FOR_SEQUENCE_CLASSIFICATION_MAPPING,
        TF_MODEL_FOR_TOKEN_CLASSIFICATION_MAPPING,
        TF_MODEL_MAPPING,
        TF_MODEL_WITH_LM_HEAD_MAPPING,
        TFAutoModel,
        TFAutoModelForCausalLM,
        TFAutoModelForMaskedLM,
        TFAutoModelForMultipleChoice,
        TFAutoModelForPreTraining,
        TFAutoModelForQuestionAnswering,
        TFAutoModelForSeq2SeqLM,
        TFAutoModelForSequenceClassification,
        TFAutoModelForTokenClassification,
        TFAutoModelWithLMHead,
    )
    from .modeling_tf_bert import (
        TF_BERT_PRETRAINED_MODEL_ARCHIVE_LIST,
        TFBertEmbeddings,
        TFBertForMaskedLM,
        TFBertForMultipleChoice,
        TFBertForNextSentencePrediction,
        TFBertForPreTraining,
        TFBertForQuestionAnswering,
        TFBertForSequenceClassification,
        TFBertForTokenClassification,
        TFBertLMHeadModel,
        TFBertMainLayer,
        TFBertModel,
        TFBertPreTrainedModel,
    )
    from .modeling_tf_bertweet import (
        TF_BERTWEET_PRETRAINED_MODEL_ARCHIVE_LIST,
        TFBertweetForMaskedLM,
        TFBertweetForMultipleChoice,
        TFBertweetForQuestionAnswering,
        TFBertweetForSequenceClassification,
        TFBertweetForTokenClassification,
        TFBertweetModel,
    )
    from .modeling_tf_camembert import (
        TF_CAMEMBERT_PRETRAINED_MODEL_ARCHIVE_LIST,
        TFCamembertForMaskedLM,
        TFCamembertForMultipleChoice,
        TFCamembertForQuestionAnswering,
        TFCamembertForSequenceClassification,
        TFCamembertForTokenClassification,
        TFCamembertModel,
    )
    from .modeling_tf_ctrl import (
        TF_CTRL_PRETRAINED_MODEL_ARCHIVE_LIST,
        TFCTRLLMHeadModel,
        TFCTRLModel,
        TFCTRLPreTrainedModel,
    )
    from .modeling_tf_distilbert import (
        TF_DISTILBERT_PRETRAINED_MODEL_ARCHIVE_LIST,
        TFDistilBertForMaskedLM,
        TFDistilBertForMultipleChoice,
        TFDistilBertForQuestionAnswering,
        TFDistilBertForSequenceClassification,
        TFDistilBertForTokenClassification,
        TFDistilBertMainLayer,
        TFDistilBertModel,
        TFDistilBertPreTrainedModel,
    )
    from .modeling_tf_electra import (
        TF_ELECTRA_PRETRAINED_MODEL_ARCHIVE_LIST,
        TFElectraForMaskedLM,
        TFElectraForMultipleChoice,
        TFElectraForPreTraining,
        TFElectraForQuestionAnswering,
        TFElectraForSequenceClassification,
        TFElectraForTokenClassification,
        TFElectraModel,
        TFElectraPreTrainedModel,
    )
    from .modeling_tf_flaubert import (
        TF_FLAUBERT_PRETRAINED_MODEL_ARCHIVE_LIST,
        TFFlaubertForMultipleChoice,
        TFFlaubertForQuestionAnsweringSimple,
        TFFlaubertForSequenceClassification,
        TFFlaubertForTokenClassification,
        TFFlaubertModel,
        TFFlaubertWithLMHeadModel,
    )
    from .modeling_tf_funnel import (
        TF_FUNNEL_PRETRAINED_MODEL_ARCHIVE_LIST,
        TFFunnelBaseModel,
        TFFunnelForMaskedLM,
        TFFunnelForMultipleChoice,
        TFFunnelForPreTraining,
        TFFunnelForQuestionAnswering,
        TFFunnelForSequenceClassification,
        TFFunnelForTokenClassification,
        TFFunnelModel,
    )
    from .modeling_tf_gpt2 import (
        TF_GPT2_PRETRAINED_MODEL_ARCHIVE_LIST,
        TFGPT2DoubleHeadsModel,
        TFGPT2LMHeadModel,
        TFGPT2MainLayer,
        TFGPT2Model,
        TFGPT2PreTrainedModel,
    )
    from .modeling_tf_longformer import (
        TF_LONGFORMER_PRETRAINED_MODEL_ARCHIVE_LIST,
        TFLongformerForMaskedLM,
        TFLongformerForQuestionAnswering,
        TFLongformerModel,
        TFLongformerSelfAttention,
    )
    from .modeling_tf_lxmert import (
        TF_LXMERT_PRETRAINED_MODEL_ARCHIVE_LIST,
        TFLxmertForPreTraining,
        TFLxmertMainLayer,
        TFLxmertModel,
        TFLxmertPreTrainedModel,
        TFLxmertVisualFeatureEncoder,
    )
    from .modeling_tf_mobilebert import (
        TF_MOBILEBERT_PRETRAINED_MODEL_ARCHIVE_LIST,
        TFMobileBertForMaskedLM,
        TFMobileBertForMultipleChoice,
        TFMobileBertForNextSentencePrediction,
        TFMobileBertForPreTraining,
        TFMobileBertForQuestionAnswering,
        TFMobileBertForSequenceClassification,
        TFMobileBertForTokenClassification,
        TFMobileBertMainLayer,
        TFMobileBertModel,
        TFMobileBertPreTrainedModel,
    )
    from .modeling_tf_openai import (
        TF_OPENAI_GPT_PRETRAINED_MODEL_ARCHIVE_LIST,
        TFOpenAIGPTDoubleHeadsModel,
        TFOpenAIGPTLMHeadModel,
        TFOpenAIGPTMainLayer,
        TFOpenAIGPTModel,
        TFOpenAIGPTPreTrainedModel,
    )
    from .modeling_tf_phobert import (
        TF_PHOBERT_PRETRAINED_MODEL_ARCHIVE_LIST,
        TFPhobertForMaskedLM,
        TFPhobertForMultipleChoice,
        TFPhobertForQuestionAnswering,
        TFPhobertForSequenceClassification,
        TFPhobertForTokenClassification,
        TFPhobertModel,
    )
    from .modeling_tf_roberta import (
        TF_ROBERTA_PRETRAINED_MODEL_ARCHIVE_LIST,
        TFRobertaForMaskedLM,
        TFRobertaForMultipleChoice,
        TFRobertaForQuestionAnswering,
        TFRobertaForSequenceClassification,
        TFRobertaForTokenClassification,
        TFRobertaMainLayer,
        TFRobertaModel,
        TFRobertaPreTrainedModel,
    )
    from .modeling_tf_t5 import (
        TF_T5_PRETRAINED_MODEL_ARCHIVE_LIST,
        TFT5ForConditionalGeneration,
        TFT5Model,
        TFT5PreTrainedModel,
    )
    from .modeling_tf_transfo_xl import (
        TF_TRANSFO_XL_PRETRAINED_MODEL_ARCHIVE_LIST,
        TFAdaptiveEmbedding,
        TFTransfoXLLMHeadModel,
        TFTransfoXLMainLayer,
        TFTransfoXLModel,
        TFTransfoXLPreTrainedModel,
    )
    from .modeling_tf_utils import TFPreTrainedModel, TFSequenceSummary, TFSharedEmbeddings, shape_list
    from .modeling_tf_xlm import (
        TF_XLM_PRETRAINED_MODEL_ARCHIVE_LIST,
        TFXLMForMultipleChoice,
        TFXLMForQuestionAnsweringSimple,
        TFXLMForSequenceClassification,
        TFXLMForTokenClassification,
        TFXLMMainLayer,
        TFXLMModel,
        TFXLMPreTrainedModel,
        TFXLMWithLMHeadModel,
    )
    from .modeling_tf_xlm_roberta import (
        TF_XLM_ROBERTA_PRETRAINED_MODEL_ARCHIVE_LIST,
        TFXLMRobertaForMaskedLM,
        TFXLMRobertaForMultipleChoice,
        TFXLMRobertaForQuestionAnswering,
        TFXLMRobertaForSequenceClassification,
        TFXLMRobertaForTokenClassification,
        TFXLMRobertaModel,
    )
    from .modeling_tf_xlnet import (
        TF_XLNET_PRETRAINED_MODEL_ARCHIVE_LIST,
        TFXLNetForMultipleChoice,
        TFXLNetForQuestionAnsweringSimple,
        TFXLNetForSequenceClassification,
        TFXLNetForTokenClassification,
        TFXLNetLMHeadModel,
        TFXLNetMainLayer,
        TFXLNetModel,
        TFXLNetPreTrainedModel,
    )

    # Optimization
    from .optimization_tf import AdamWeightDecay, GradientAccumulator, WarmUp, create_optimizer

    # Trainer
    from .trainer_tf import TFTrainer


if not is_tf_available() and not is_torch_available():
    logger.warning(
        "Neither PyTorch nor TensorFlow >= 2.0 have been found."
        "Models won't be available and only tokenizers, configuration"
        "and file/data utilities can be used."
    )<|MERGE_RESOLUTION|>--- conflicted
+++ resolved
@@ -22,11 +22,7 @@
 from .configuration_auto import ALL_PRETRAINED_CONFIG_ARCHIVE_MAP, CONFIG_MAPPING, AutoConfig
 from .configuration_bart import BartConfig
 from .configuration_bert import BERT_PRETRAINED_CONFIG_ARCHIVE_MAP, BertConfig
-<<<<<<< HEAD
-from .configuration_bertweet import BERTWEET_PRETRAINED_CONFIG_ARCHIVE_MAP, BertweetConfig
-=======
 from .configuration_bert_generation import BertGenerationConfig
->>>>>>> 9e89390c
 from .configuration_camembert import CAMEMBERT_PRETRAINED_CONFIG_ARCHIVE_MAP, CamembertConfig
 from .configuration_ctrl import CTRL_PRETRAINED_CONFIG_ARCHIVE_MAP, CTRLConfig
 from .configuration_distilbert import DISTILBERT_PRETRAINED_CONFIG_ARCHIVE_MAP, DistilBertConfig
@@ -44,7 +40,6 @@
 from .configuration_mobilebert import MOBILEBERT_PRETRAINED_CONFIG_ARCHIVE_MAP, MobileBertConfig
 from .configuration_openai import OPENAI_GPT_PRETRAINED_CONFIG_ARCHIVE_MAP, OpenAIGPTConfig
 from .configuration_pegasus import PegasusConfig
-from .configuration_phobert import PHOBERT_PRETRAINED_CONFIG_ARCHIVE_MAP, PhobertConfig
 from .configuration_reformer import REFORMER_PRETRAINED_CONFIG_ARCHIVE_MAP, ReformerConfig
 from .configuration_retribert import RETRIBERT_PRETRAINED_CONFIG_ARCHIVE_MAP, RetriBertConfig
 from .configuration_roberta import ROBERTA_PRETRAINED_CONFIG_ARCHIVE_MAP, RobertaConfig
@@ -150,7 +145,6 @@
 from .tokenization_bert import BasicTokenizer, BertTokenizer, BertTokenizerFast, WordpieceTokenizer
 from .tokenization_bert_generation import BertGenerationTokenizer
 from .tokenization_bert_japanese import BertJapaneseTokenizer, CharacterTokenizer, MecabTokenizer
-from .tokenization_bertweet import BertweetTokenizer
 from .tokenization_camembert import CamembertTokenizer
 from .tokenization_ctrl import CTRLTokenizer
 from .tokenization_distilbert import DistilBertTokenizer, DistilBertTokenizerFast
@@ -172,7 +166,6 @@
 from .tokenization_mobilebert import MobileBertTokenizer, MobileBertTokenizerFast
 from .tokenization_openai import OpenAIGPTTokenizer, OpenAIGPTTokenizerFast
 from .tokenization_pegasus import PegasusTokenizer
-from .tokenization_phobert import PhobertTokenizer
 from .tokenization_reformer import ReformerTokenizer
 from .tokenization_retribert import RetriBertTokenizer, RetriBertTokenizerFast
 from .tokenization_roberta import RobertaTokenizer, RobertaTokenizerFast
@@ -288,21 +281,10 @@
         BertPreTrainedModel,
         load_tf_weights_in_bert,
     )
-<<<<<<< HEAD
-    from .modeling_bertweet import (
-        BERTWEET_PRETRAINED_MODEL_ARCHIVE_LIST,
-        BertweetForMaskedLM,
-        BertweetForMultipleChoice,
-        BertweetForQuestionAnswering,
-        BertweetForSequenceClassification,
-        BertweetForTokenClassification,
-        BertweetModel,
-=======
     from .modeling_bert_generation import (
         BertGenerationDecoder,
         BertGenerationEncoder,
         load_tf_weights_in_bert_generation,
->>>>>>> 9e89390c
     )
     from .modeling_camembert import (
         CAMEMBERT_PRETRAINED_MODEL_ARCHIVE_LIST,
@@ -421,15 +403,6 @@
         load_tf_weights_in_openai_gpt,
     )
     from .modeling_pegasus import PegasusForConditionalGeneration
-    from .modeling_phobert import (
-        PHOBERT_PRETRAINED_MODEL_ARCHIVE_LIST,
-        PhobertForMaskedLM,
-        PhobertForMultipleChoice,
-        PhobertForQuestionAnswering,
-        PhobertForSequenceClassification,
-        PhobertForTokenClassification,
-        PhobertModel,
-    )
     from .modeling_reformer import (
         REFORMER_PRETRAINED_MODEL_ARCHIVE_LIST,
         ReformerAttention,
@@ -573,15 +546,6 @@
         TFBertModel,
         TFBertPreTrainedModel,
     )
-    from .modeling_tf_bertweet import (
-        TF_BERTWEET_PRETRAINED_MODEL_ARCHIVE_LIST,
-        TFBertweetForMaskedLM,
-        TFBertweetForMultipleChoice,
-        TFBertweetForQuestionAnswering,
-        TFBertweetForSequenceClassification,
-        TFBertweetForTokenClassification,
-        TFBertweetModel,
-    )
     from .modeling_tf_camembert import (
         TF_CAMEMBERT_PRETRAINED_MODEL_ARCHIVE_LIST,
         TFCamembertForMaskedLM,
@@ -683,15 +647,6 @@
         TFOpenAIGPTModel,
         TFOpenAIGPTPreTrainedModel,
     )
-    from .modeling_tf_phobert import (
-        TF_PHOBERT_PRETRAINED_MODEL_ARCHIVE_LIST,
-        TFPhobertForMaskedLM,
-        TFPhobertForMultipleChoice,
-        TFPhobertForQuestionAnswering,
-        TFPhobertForSequenceClassification,
-        TFPhobertForTokenClassification,
-        TFPhobertModel,
-    )
     from .modeling_tf_roberta import (
         TF_ROBERTA_PRETRAINED_MODEL_ARCHIVE_LIST,
         TFRobertaForMaskedLM,
