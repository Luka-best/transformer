# flake8: noqa
# There's no way to ignore "F401 '...' imported but unused" warnings in this
# module, but to preserve other warnings. So, don't check this module at all.

# Copyright 2020 The HuggingFace Team. All rights reserved.
#
# Licensed under the Apache License, Version 2.0 (the "License");
# you may not use this file except in compliance with the License.
# You may obtain a copy of the License at
#
#     http://www.apache.org/licenses/LICENSE-2.0
#
# Unless required by applicable law or agreed to in writing, software
# distributed under the License is distributed on an "AS IS" BASIS,
# WITHOUT WARRANTIES OR CONDITIONS OF ANY KIND, either express or implied.
# See the License for the specific language governing permissions and
# limitations under the License.

# When adding a new object to this init, remember to add it twice: once inside the `_import_structure` dictionary and
# once inside the `if TYPE_CHECKING` branch. The `TYPE_CHECKING` should have import statements as usual, but they are
# only there for type checking. The `_import_structure` is a dictionary submodule to list of object names, and is used
# to defer the actual importing for when the objects are requested. This way `import transformers` provides the names
# in the namespace without actually importing anything (and especially none of the backends).

__version__ = "4.6.0.dev0"

# Work around to update TensorFlow's absl.logging threshold which alters the
# default Python logging output behavior when present.
# see: https://github.com/abseil/abseil-py/issues/99
# and: https://github.com/tensorflow/tensorflow/issues/26691#issuecomment-500369493
try:
    import absl.logging
except ImportError:
    pass
else:
    absl.logging.set_verbosity("info")
    absl.logging.set_stderrthreshold("info")
    absl.logging._warn_preinit_stderr = False

from typing import TYPE_CHECKING

# Check the dependencies satisfy the minimal versions required.
from . import dependency_versions_check
from .file_utils import (
    _BaseLazyModule,
    is_flax_available,
    is_sentencepiece_available,
    is_speech_available,
    is_tf_available,
    is_tokenizers_available,
    is_torch_available,
    is_vision_available,
)
from .utils import logging


logger = logging.get_logger(__name__)  # pylint: disable=invalid-name


# Base objects, independent of any specific backend
_import_structure = {
    "configuration_utils": ["PretrainedConfig"],
    "data": [
        "DataProcessor",
        "InputExample",
        "InputFeatures",
        "SingleSentenceClassificationProcessor",
        "SquadExample",
        "SquadFeatures",
        "SquadV1Processor",
        "SquadV2Processor",
        "glue_compute_metrics",
        "glue_convert_examples_to_features",
        "glue_output_modes",
        "glue_processors",
        "glue_tasks_num_labels",
        "squad_convert_examples_to_features",
        "xnli_compute_metrics",
        "xnli_output_modes",
        "xnli_processors",
        "xnli_tasks_num_labels",
    ],
    "feature_extraction_sequence_utils": ["BatchFeature", "SequenceFeatureExtractor"],
    "file_utils": [
        "CONFIG_NAME",
        "MODEL_CARD_NAME",
        "PYTORCH_PRETRAINED_BERT_CACHE",
        "PYTORCH_TRANSFORMERS_CACHE",
        "SPIECE_UNDERLINE",
        "TF2_WEIGHTS_NAME",
        "TF_WEIGHTS_NAME",
        "TRANSFORMERS_CACHE",
        "WEIGHTS_NAME",
        "TensorType",
        "add_end_docstrings",
        "add_start_docstrings",
        "cached_path",
        "is_apex_available",
        "is_datasets_available",
        "is_faiss_available",
        "is_flax_available",
        "is_psutil_available",
        "is_py3nvml_available",
        "is_sentencepiece_available",
        "is_sklearn_available",
        "is_speech_available",
        "is_tf_available",
        "is_tokenizers_available",
        "is_torch_available",
        "is_torch_tpu_available",
        "is_vision_available",
    ],
    "hf_argparser": ["HfArgumentParser"],
    "integrations": [
        "is_comet_available",
        "is_optuna_available",
        "is_ray_available",
        "is_ray_tune_available",
        "is_tensorboard_available",
        "is_wandb_available",
    ],
    "modelcard": ["ModelCard"],
    "modeling_tf_pytorch_utils": [
        "convert_tf_weight_name_to_pt_weight_name",
        "load_pytorch_checkpoint_in_tf2_model",
        "load_pytorch_model_in_tf2_model",
        "load_pytorch_weights_in_tf2_model",
        "load_tf2_checkpoint_in_pytorch_model",
        "load_tf2_model_in_pytorch_model",
        "load_tf2_weights_in_pytorch_model",
    ],
    # Models
    "models": [],
    "models.albert": ["ALBERT_PRETRAINED_CONFIG_ARCHIVE_MAP", "AlbertConfig"],
    "models.auto": [
        "ALL_PRETRAINED_CONFIG_ARCHIVE_MAP",
        "CONFIG_MAPPING",
        "FEATURE_EXTRACTOR_MAPPING",
        "MODEL_NAMES_MAPPING",
        "TOKENIZER_MAPPING",
        "AutoConfig",
        "AutoFeatureExtractor",
        "AutoTokenizer",
    ],
    "models.bart": ["BartConfig", "BartTokenizer"],
    "models.barthez": [],
    "models.bert": [
        "BERT_PRETRAINED_CONFIG_ARCHIVE_MAP",
        "BasicTokenizer",
        "BertConfig",
        "BertTokenizer",
        "WordpieceTokenizer",
    ],
    "models.bert_generation": ["BertGenerationConfig"],
    "models.bert_japanese": ["BertJapaneseTokenizer", "CharacterTokenizer", "MecabTokenizer"],
    "models.bertweet": ["BertweetTokenizer"],
    "models.big_bird": ["BIG_BIRD_PRETRAINED_CONFIG_ARCHIVE_MAP", "BigBirdConfig", "BigBirdTokenizer"],
    "models.blenderbot": ["BLENDERBOT_PRETRAINED_CONFIG_ARCHIVE_MAP", "BlenderbotConfig", "BlenderbotTokenizer"],
    "models.blenderbot_small": [
        "BLENDERBOT_SMALL_PRETRAINED_CONFIG_ARCHIVE_MAP",
        "BlenderbotSmallConfig",
        "BlenderbotSmallTokenizer",
    ],
    "models.camembert": ["CAMEMBERT_PRETRAINED_CONFIG_ARCHIVE_MAP", "CamembertConfig"],
    "models.convbert": ["CONVBERT_PRETRAINED_CONFIG_ARCHIVE_MAP", "ConvBertConfig", "ConvBertTokenizer"],
    "models.cpm": ["CpmTokenizer"],
    "models.ctrl": ["CTRL_PRETRAINED_CONFIG_ARCHIVE_MAP", "CTRLConfig", "CTRLTokenizer"],
    "models.deberta": ["DEBERTA_PRETRAINED_CONFIG_ARCHIVE_MAP", "DebertaConfig", "DebertaTokenizer"],
    "models.deberta_v2": ["DEBERTA_V2_PRETRAINED_CONFIG_ARCHIVE_MAP", "DebertaV2Config"],
    "models.deit": ["DEIT_PRETRAINED_CONFIG_ARCHIVE_MAP", "DeiTConfig"],
    "models.distilbert": ["DISTILBERT_PRETRAINED_CONFIG_ARCHIVE_MAP", "DistilBertConfig", "DistilBertTokenizer"],
    "models.dpr": [
        "DPR_PRETRAINED_CONFIG_ARCHIVE_MAP",
        "DPRConfig",
        "DPRContextEncoderTokenizer",
        "DPRQuestionEncoderTokenizer",
        "DPRReaderOutput",
        "DPRReaderTokenizer",
    ],
    "models.electra": ["ELECTRA_PRETRAINED_CONFIG_ARCHIVE_MAP", "ElectraConfig", "ElectraTokenizer"],
    "models.encoder_decoder": ["EncoderDecoderConfig"],
    "models.flaubert": ["FLAUBERT_PRETRAINED_CONFIG_ARCHIVE_MAP", "FlaubertConfig", "FlaubertTokenizer"],
    "models.fsmt": ["FSMT_PRETRAINED_CONFIG_ARCHIVE_MAP", "FSMTConfig", "FSMTTokenizer"],
    "models.funnel": ["FUNNEL_PRETRAINED_CONFIG_ARCHIVE_MAP", "FunnelConfig", "FunnelTokenizer"],
    "models.gpt2": ["GPT2_PRETRAINED_CONFIG_ARCHIVE_MAP", "GPT2Config", "GPT2Tokenizer"],
    "models.gpt_neo": ["GPT_NEO_PRETRAINED_CONFIG_ARCHIVE_MAP", "GPTNeoConfig"],
    "models.herbert": ["HerbertTokenizer"],
    "models.ibert": ["IBERT_PRETRAINED_CONFIG_ARCHIVE_MAP", "IBertConfig"],
    "models.layoutlm": ["LAYOUTLM_PRETRAINED_CONFIG_ARCHIVE_MAP", "LayoutLMConfig", "LayoutLMTokenizer"],
    "models.led": ["LED_PRETRAINED_CONFIG_ARCHIVE_MAP", "LEDConfig", "LEDTokenizer"],
    "models.longformer": ["LONGFORMER_PRETRAINED_CONFIG_ARCHIVE_MAP", "LongformerConfig", "LongformerTokenizer"],
    "models.luke": ["LUKE_PRETRAINED_CONFIG_ARCHIVE_MAP", "LukeConfig", "LukeTokenizer"],
    "models.lxmert": ["LXMERT_PRETRAINED_CONFIG_ARCHIVE_MAP", "LxmertConfig", "LxmertTokenizer"],
    "models.m2m_100": ["M2M_100_PRETRAINED_CONFIG_ARCHIVE_MAP", "M2M100Config"],
    "models.marian": ["MarianConfig"],
    "models.mbart": ["MBartConfig"],
    "models.megatron_bert": ["MEGATRON_BERT_PRETRAINED_CONFIG_ARCHIVE_MAP", "MegatronBertConfig"],
    "models.mmbt": ["MMBTConfig"],
    "models.mobilebert": ["MOBILEBERT_PRETRAINED_CONFIG_ARCHIVE_MAP", "MobileBertConfig", "MobileBertTokenizer"],
    "models.mpnet": ["MPNET_PRETRAINED_CONFIG_ARCHIVE_MAP", "MPNetConfig", "MPNetTokenizer"],
    "models.mt5": ["MT5Config"],
    "models.openai": ["OPENAI_GPT_PRETRAINED_CONFIG_ARCHIVE_MAP", "OpenAIGPTConfig", "OpenAIGPTTokenizer"],
    "models.pegasus": ["PegasusConfig"],
    "models.phobert": ["PhobertTokenizer"],
    "models.prophetnet": ["PROPHETNET_PRETRAINED_CONFIG_ARCHIVE_MAP", "ProphetNetConfig", "ProphetNetTokenizer"],
    "models.rag": ["RagConfig", "RagRetriever", "RagTokenizer"],
    "models.reformer": ["REFORMER_PRETRAINED_CONFIG_ARCHIVE_MAP", "ReformerConfig"],
    "models.retribert": ["RETRIBERT_PRETRAINED_CONFIG_ARCHIVE_MAP", "RetriBertConfig", "RetriBertTokenizer"],
    "models.roberta": ["ROBERTA_PRETRAINED_CONFIG_ARCHIVE_MAP", "RobertaConfig", "RobertaTokenizer"],
    "models.speech_to_text": [
        "SPEECH_TO_TEXT_PRETRAINED_CONFIG_ARCHIVE_MAP",
        "Speech2TextConfig",
    ],
    "models.squeezebert": ["SQUEEZEBERT_PRETRAINED_CONFIG_ARCHIVE_MAP", "SqueezeBertConfig", "SqueezeBertTokenizer"],
    "models.t5": ["T5_PRETRAINED_CONFIG_ARCHIVE_MAP", "T5Config"],
    "models.tapas": ["TAPAS_PRETRAINED_CONFIG_ARCHIVE_MAP", "TapasConfig", "TapasTokenizer"],
    "models.transfo_xl": [
        "TRANSFO_XL_PRETRAINED_CONFIG_ARCHIVE_MAP",
        "TransfoXLConfig",
        "TransfoXLCorpus",
        "TransfoXLTokenizer",
    ],
    "models.vit": ["VIT_PRETRAINED_CONFIG_ARCHIVE_MAP", "ViTConfig"],
    "models.wav2vec2": [
        "WAV_2_VEC_2_PRETRAINED_CONFIG_ARCHIVE_MAP",
        "Wav2Vec2Config",
        "Wav2Vec2CTCTokenizer",
        "Wav2Vec2FeatureExtractor",
        "Wav2Vec2Processor",
        "Wav2Vec2Tokenizer",
    ],
    "models.xlm": ["XLM_PRETRAINED_CONFIG_ARCHIVE_MAP", "XLMConfig", "XLMTokenizer"],
    "models.xlm_prophetnet": ["XLM_PROPHETNET_PRETRAINED_CONFIG_ARCHIVE_MAP", "XLMProphetNetConfig"],
    "models.xlm_roberta": ["XLM_ROBERTA_PRETRAINED_CONFIG_ARCHIVE_MAP", "XLMRobertaConfig"],
    "models.xlnet": ["XLNET_PRETRAINED_CONFIG_ARCHIVE_MAP", "XLNetConfig"],
    "pipelines": [
        "AutomaticSpeechRecognitionPipeline",
        "Conversation",
        "ConversationalPipeline",
        "CsvPipelineDataFormat",
        "FeatureExtractionPipeline",
        "FillMaskPipeline",
        "JsonPipelineDataFormat",
        "NerPipeline",
        "PipedPipelineDataFormat",
        "Pipeline",
        "PipelineDataFormat",
        "QuestionAnsweringPipeline",
        "SummarizationPipeline",
        "TableQuestionAnsweringPipeline",
        "Text2TextGenerationPipeline",
        "TextClassificationPipeline",
        "TextGenerationPipeline",
        "TokenClassificationPipeline",
        "TranslationPipeline",
        "ZeroShotClassificationPipeline",
        "pipeline",
    ],
    "tokenization_utils": ["PreTrainedTokenizer"],
    "tokenization_utils_base": [
        "AddedToken",
        "BatchEncoding",
        "CharSpan",
        "PreTrainedTokenizerBase",
        "SpecialTokensMixin",
        "TokenSpan",
    ],
    "trainer_callback": [
        "DefaultFlowCallback",
        "EarlyStoppingCallback",
        "PrinterCallback",
        "ProgressCallback",
        "TrainerCallback",
        "TrainerControl",
        "TrainerState",
    ],
    "trainer_utils": ["EvalPrediction", "IntervalStrategy", "SchedulerType", "set_seed"],
    "training_args": ["TrainingArguments"],
    "training_args_seq2seq": ["Seq2SeqTrainingArguments"],
    "training_args_tf": ["TFTrainingArguments"],
    "utils": ["logging"],
}

# sentencepiece-backed objects
if is_sentencepiece_available():
    _import_structure["models.albert"].append("AlbertTokenizer")
    _import_structure["models.barthez"].append("BarthezTokenizer")
    _import_structure["models.bert_generation"].append("BertGenerationTokenizer")
    _import_structure["models.camembert"].append("CamembertTokenizer")
    _import_structure["models.deberta_v2"].append("DebertaV2Tokenizer")
    _import_structure["models.m2m_100"].append("M2M100Tokenizer")
    _import_structure["models.marian"].append("MarianTokenizer")
    _import_structure["models.mbart"].append("MBartTokenizer")
    _import_structure["models.mbart"].append("MBart50Tokenizer")
    _import_structure["models.mt5"].append("MT5Tokenizer")
    _import_structure["models.pegasus"].append("PegasusTokenizer")
    _import_structure["models.reformer"].append("ReformerTokenizer")
    _import_structure["models.speech_to_text"].append("Speech2TextTokenizer")
    _import_structure["models.t5"].append("T5Tokenizer")
    _import_structure["models.xlm_prophetnet"].append("XLMProphetNetTokenizer")
    _import_structure["models.xlm_roberta"].append("XLMRobertaTokenizer")
    _import_structure["models.xlnet"].append("XLNetTokenizer")
else:
    from .utils import dummy_sentencepiece_objects

    _import_structure["utils.dummy_sentencepiece_objects"] = [
        name for name in dir(dummy_sentencepiece_objects) if not name.startswith("_")
    ]

# tokenizers-backed objects
if is_tokenizers_available():
    # Fast tokenizers
    _import_structure["models.convbert"].append("ConvBertTokenizerFast")
    _import_structure["models.albert"].append("AlbertTokenizerFast")
    _import_structure["models.bart"].append("BartTokenizerFast")
    _import_structure["models.barthez"].append("BarthezTokenizerFast")
    _import_structure["models.bert"].append("BertTokenizerFast")
    _import_structure["models.camembert"].append("CamembertTokenizerFast")
    _import_structure["models.deberta"].append("DebertaTokenizerFast")
    _import_structure["models.distilbert"].append("DistilBertTokenizerFast")
    _import_structure["models.dpr"].extend(
        ["DPRContextEncoderTokenizerFast", "DPRQuestionEncoderTokenizerFast", "DPRReaderTokenizerFast"]
    )
    _import_structure["models.electra"].append("ElectraTokenizerFast")
    _import_structure["models.funnel"].append("FunnelTokenizerFast")
    _import_structure["models.gpt2"].append("GPT2TokenizerFast")
    _import_structure["models.herbert"].append("HerbertTokenizerFast")
    _import_structure["models.layoutlm"].append("LayoutLMTokenizerFast")
    _import_structure["models.led"].append("LEDTokenizerFast")
    _import_structure["models.longformer"].append("LongformerTokenizerFast")
    _import_structure["models.lxmert"].append("LxmertTokenizerFast")
    _import_structure["models.mbart"].append("MBartTokenizerFast")
    _import_structure["models.mbart"].append("MBart50TokenizerFast")
    _import_structure["models.mobilebert"].append("MobileBertTokenizerFast")
    _import_structure["models.mpnet"].append("MPNetTokenizerFast")
    _import_structure["models.mt5"].append("MT5TokenizerFast")
    _import_structure["models.openai"].append("OpenAIGPTTokenizerFast")
    _import_structure["models.pegasus"].append("PegasusTokenizerFast")
    _import_structure["models.reformer"].append("ReformerTokenizerFast")
    _import_structure["models.retribert"].append("RetriBertTokenizerFast")
    _import_structure["models.roberta"].append("RobertaTokenizerFast")
    _import_structure["models.squeezebert"].append("SqueezeBertTokenizerFast")
    _import_structure["models.t5"].append("T5TokenizerFast")
    _import_structure["models.xlm_roberta"].append("XLMRobertaTokenizerFast")
    _import_structure["models.xlnet"].append("XLNetTokenizerFast")
    _import_structure["tokenization_utils_fast"] = ["PreTrainedTokenizerFast"]

else:
    from .utils import dummy_tokenizers_objects

    _import_structure["utils.dummy_tokenizers_objects"] = [
        name for name in dir(dummy_tokenizers_objects) if not name.startswith("_")
    ]

if is_sentencepiece_available() and is_tokenizers_available():
    _import_structure["convert_slow_tokenizer"] = ["SLOW_TO_FAST_CONVERTERS", "convert_slow_tokenizer"]
else:
    from .utils import dummy_sentencepiece_and_tokenizers_objects

    _import_structure["utils.dummy_sentencepiece_and_tokenizers_objects"] = [
        name for name in dir(dummy_sentencepiece_and_tokenizers_objects) if not name.startswith("_")
    ]

# Speech-specific objects
if is_speech_available():
    _import_structure["models.speech_to_text"].append("Speech2TextFeatureExtractor")

else:
    from .utils import dummy_speech_objects

    _import_structure["utils.dummy_speech_objects"] = [
        name for name in dir(dummy_speech_objects) if not name.startswith("_")
    ]

if is_sentencepiece_available() and is_speech_available():
    _import_structure["models.speech_to_text"].append("Speech2TextProcessor")
else:
    from .utils import dummy_sentencepiece_and_speech_objects

    _import_structure["utils.dummy_sentencepiece_and_speech_objects"] = [
        name for name in dir(dummy_sentencepiece_and_speech_objects) if not name.startswith("_")
    ]

# Vision-specific objects
if is_vision_available():
    _import_structure["image_utils"] = ["ImageFeatureExtractionMixin"]
    _import_structure["models.deit"].append("DeiTFeatureExtractor")
    _import_structure["models.vit"].append("ViTFeatureExtractor")
else:
    from .utils import dummy_vision_objects

    _import_structure["utils.dummy_vision_objects"] = [
        name for name in dir(dummy_vision_objects) if not name.startswith("_")
    ]

# PyTorch-backed objects
if is_torch_available():
    _import_structure["benchmark.benchmark"] = ["PyTorchBenchmark"]
    _import_structure["benchmark.benchmark_args"] = ["PyTorchBenchmarkArguments"]
    _import_structure["data.data_collator"] = [
        "DataCollator",
        "DataCollatorForLanguageModeling",
        "DataCollatorForPermutationLanguageModeling",
        "DataCollatorForSeq2Seq",
        "DataCollatorForSOP",
        "DataCollatorForTokenClassification",
        "DataCollatorForWholeWordMask",
        "DataCollatorWithPadding",
        "default_data_collator",
    ]
    _import_structure["data.datasets"] = [
        "GlueDataset",
        "GlueDataTrainingArguments",
        "LineByLineTextDataset",
        "LineByLineWithRefDataset",
        "LineByLineWithSOPTextDataset",
        "SquadDataset",
        "SquadDataTrainingArguments",
        "TextDataset",
        "TextDatasetForNextSentencePrediction",
    ]
    _import_structure["generation_beam_search"] = ["BeamScorer", "BeamSearchScorer"]
    _import_structure["generation_logits_process"] = [
        "ForcedBOSTokenLogitsProcessor",
        "ForcedEOSTokenLogitsProcessor",
        "HammingDiversityLogitsProcessor",
        "InfNanRemoveLogitsProcessor",
        "LogitsProcessor",
        "LogitsProcessorList",
        "LogitsWarper",
        "MinLengthLogitsProcessor",
        "NoBadWordsLogitsProcessor",
        "NoRepeatNGramLogitsProcessor",
        "PrefixConstrainedLogitsProcessor",
        "RepetitionPenaltyLogitsProcessor",
        "TemperatureLogitsWarper",
        "TopKLogitsWarper",
        "TopPLogitsWarper",
    ]
    _import_structure["generation_stopping_criteria"] = [
        "MaxLengthCriteria",
        "MaxTimeCriteria",
        "StoppingCriteria",
        "StoppingCriteriaList",
    ]
    _import_structure["generation_utils"] = ["top_k_top_p_filtering"]
    _import_structure["modeling_utils"] = ["Conv1D", "PreTrainedModel", "apply_chunking_to_forward", "prune_layer"]

    # PyTorch models structure
    _import_structure["models.albert"].extend(
        [
            "ALBERT_PRETRAINED_MODEL_ARCHIVE_LIST",
            "AlbertForMaskedLM",
            "AlbertForMultipleChoice",
            "AlbertForPreTraining",
            "AlbertForQuestionAnswering",
            "AlbertForSequenceClassification",
            "AlbertForTokenClassification",
            "AlbertModel",
            "AlbertPreTrainedModel",
            "load_tf_weights_in_albert",
        ]
    )

    _import_structure["models.auto"].extend(
        [
            "MODEL_FOR_CAUSAL_LM_MAPPING",
            "MODEL_FOR_IMAGE_CLASSIFICATION_MAPPING",
            "MODEL_FOR_MASKED_LM_MAPPING",
            "MODEL_FOR_MULTIPLE_CHOICE_MAPPING",
            "MODEL_FOR_NEXT_SENTENCE_PREDICTION_MAPPING",
            "MODEL_FOR_PRETRAINING_MAPPING",
            "MODEL_FOR_QUESTION_ANSWERING_MAPPING",
            "MODEL_FOR_SEQ_TO_SEQ_CAUSAL_LM_MAPPING",
            "MODEL_FOR_SEQUENCE_CLASSIFICATION_MAPPING",
            "MODEL_FOR_TABLE_QUESTION_ANSWERING_MAPPING",
            "MODEL_FOR_TOKEN_CLASSIFICATION_MAPPING",
            "MODEL_MAPPING",
            "MODEL_WITH_LM_HEAD_MAPPING",
            "AutoModel",
            "AutoModelForCausalLM",
            "AutoModelForMaskedLM",
            "AutoModelForMultipleChoice",
            "AutoModelForNextSentencePrediction",
            "AutoModelForPreTraining",
            "AutoModelForQuestionAnswering",
            "AutoModelForSeq2SeqLM",
            "AutoModelForSequenceClassification",
            "AutoModelForTableQuestionAnswering",
            "AutoModelForTokenClassification",
            "AutoModelWithLMHead",
        ]
    )
    _import_structure["models.bart"].extend(
        [
            "BART_PRETRAINED_MODEL_ARCHIVE_LIST",
            "BartForCausalLM",
            "BartForConditionalGeneration",
            "BartForQuestionAnswering",
            "BartForSequenceClassification",
            "BartModel",
            "BartPretrainedModel",
            "PretrainedBartModel",
        ]
    )
    _import_structure["models.bert"].extend(
        [
            "BERT_PRETRAINED_MODEL_ARCHIVE_LIST",
            "BertForMaskedLM",
            "BertForMultipleChoice",
            "BertForNextSentencePrediction",
            "BertForPreTraining",
            "BertForQuestionAnswering",
            "BertForSequenceClassification",
            "BertForTokenClassification",
            "BertLayer",
            "BertLMHeadModel",
            "BertModel",
            "BertPreTrainedModel",
            "load_tf_weights_in_bert",
        ]
    )
    _import_structure["models.bert_generation"].extend(
        [
            "BertGenerationDecoder",
            "BertGenerationEncoder",
            "load_tf_weights_in_bert_generation",
        ]
    )
    _import_structure["models.big_bird"].extend(
        [
            "BIG_BIRD_PRETRAINED_MODEL_ARCHIVE_LIST",
            "BigBirdForCausalLM",
            "BigBirdForMaskedLM",
            "BigBirdForMultipleChoice",
            "BigBirdForPreTraining",
            "BigBirdForQuestionAnswering",
            "BigBirdForSequenceClassification",
            "BigBirdForTokenClassification",
            "BigBirdLayer",
            "BigBirdModel",
            "BigBirdPreTrainedModel",
            "load_tf_weights_in_big_bird",
        ]
    )
    _import_structure["models.blenderbot"].extend(
        [
            "BLENDERBOT_PRETRAINED_MODEL_ARCHIVE_LIST",
            "BlenderbotForCausalLM",
            "BlenderbotForConditionalGeneration",
            "BlenderbotModel",
        ]
    )
    _import_structure["models.blenderbot_small"].extend(
        [
            "BLENDERBOT_SMALL_PRETRAINED_MODEL_ARCHIVE_LIST",
            "BlenderbotSmallForCausalLM",
            "BlenderbotSmallForConditionalGeneration",
            "BlenderbotSmallModel",
        ]
    )
    _import_structure["models.camembert"].extend(
        [
            "CAMEMBERT_PRETRAINED_MODEL_ARCHIVE_LIST",
            "CamembertForCausalLM",
            "CamembertForMaskedLM",
            "CamembertForMultipleChoice",
            "CamembertForQuestionAnswering",
            "CamembertForSequenceClassification",
            "CamembertForTokenClassification",
            "CamembertModel",
        ]
    )
    _import_structure["models.convbert"].extend(
        [
            "CONVBERT_PRETRAINED_MODEL_ARCHIVE_LIST",
            "ConvBertForMaskedLM",
            "ConvBertForMultipleChoice",
            "ConvBertForQuestionAnswering",
            "ConvBertForSequenceClassification",
            "ConvBertForTokenClassification",
            "ConvBertLayer",
            "ConvBertModel",
            "ConvBertPreTrainedModel",
            "load_tf_weights_in_convbert",
        ]
    )
    _import_structure["models.ctrl"].extend(
        [
            "CTRL_PRETRAINED_MODEL_ARCHIVE_LIST",
            "CTRLForSequenceClassification",
            "CTRLLMHeadModel",
            "CTRLModel",
            "CTRLPreTrainedModel",
        ]
    )
    _import_structure["models.deberta"].extend(
        [
            "DEBERTA_PRETRAINED_MODEL_ARCHIVE_LIST",
            "DebertaForMaskedLM",
            "DebertaForQuestionAnswering",
            "DebertaForSequenceClassification",
            "DebertaForTokenClassification",
            "DebertaModel",
            "DebertaPreTrainedModel",
        ]
    )
    _import_structure["models.deberta_v2"].extend(
        [
            "DEBERTA_V2_PRETRAINED_MODEL_ARCHIVE_LIST",
            "DebertaV2ForMaskedLM",
            "DebertaV2ForQuestionAnswering",
            "DebertaV2ForSequenceClassification",
            "DebertaV2ForTokenClassification",
            "DebertaV2Model",
            "DebertaV2PreTrainedModel",
        ]
    )
    _import_structure["models.deit"].extend(
        [
            "DEIT_PRETRAINED_MODEL_ARCHIVE_LIST",
            "DeiTForImageClassification",
            "DeiTForImageClassificationWithTeacher",
            "DeiTModel",
            "DeiTPreTrainedModel",
        ]
    )
    _import_structure["models.distilbert"].extend(
        [
            "DISTILBERT_PRETRAINED_MODEL_ARCHIVE_LIST",
            "DistilBertForMaskedLM",
            "DistilBertForMultipleChoice",
            "DistilBertForQuestionAnswering",
            "DistilBertForSequenceClassification",
            "DistilBertForTokenClassification",
            "DistilBertModel",
            "DistilBertPreTrainedModel",
        ]
    )
    _import_structure["models.dpr"].extend(
        [
            "DPR_CONTEXT_ENCODER_PRETRAINED_MODEL_ARCHIVE_LIST",
            "DPR_QUESTION_ENCODER_PRETRAINED_MODEL_ARCHIVE_LIST",
            "DPR_READER_PRETRAINED_MODEL_ARCHIVE_LIST",
            "DPRContextEncoder",
            "DPRPretrainedContextEncoder",
            "DPRPretrainedQuestionEncoder",
            "DPRPretrainedReader",
            "DPRQuestionEncoder",
            "DPRReader",
        ]
    )
    _import_structure["models.electra"].extend(
        [
            "ELECTRA_PRETRAINED_MODEL_ARCHIVE_LIST",
            "ElectraForMaskedLM",
            "ElectraForMultipleChoice",
            "ElectraForPreTraining",
            "ElectraForQuestionAnswering",
            "ElectraForSequenceClassification",
            "ElectraForTokenClassification",
            "ElectraModel",
            "ElectraPreTrainedModel",
            "load_tf_weights_in_electra",
        ]
    )
    _import_structure["models.encoder_decoder"].append("EncoderDecoderModel")
    _import_structure["models.flaubert"].extend(
        [
            "FLAUBERT_PRETRAINED_MODEL_ARCHIVE_LIST",
            "FlaubertForMultipleChoice",
            "FlaubertForQuestionAnswering",
            "FlaubertForQuestionAnsweringSimple",
            "FlaubertForSequenceClassification",
            "FlaubertForTokenClassification",
            "FlaubertModel",
            "FlaubertWithLMHeadModel",
        ]
    )
    _import_structure["models.fsmt"].extend(["FSMTForConditionalGeneration", "FSMTModel", "PretrainedFSMTModel"])
    _import_structure["models.funnel"].extend(
        [
            "FUNNEL_PRETRAINED_MODEL_ARCHIVE_LIST",
            "FunnelBaseModel",
            "FunnelForMaskedLM",
            "FunnelForMultipleChoice",
            "FunnelForPreTraining",
            "FunnelForQuestionAnswering",
            "FunnelForSequenceClassification",
            "FunnelForTokenClassification",
            "FunnelModel",
            "load_tf_weights_in_funnel",
        ]
    )
    _import_structure["models.gpt2"].extend(
        [
            "GPT2_PRETRAINED_MODEL_ARCHIVE_LIST",
            "GPT2DoubleHeadsModel",
            "GPT2ForSequenceClassification",
            "GPT2LMHeadModel",
            "GPT2Model",
            "GPT2PreTrainedModel",
            "load_tf_weights_in_gpt2",
        ]
    )
    _import_structure["models.gpt_neo"].extend(
        [
            "GPT_NEO_PRETRAINED_MODEL_ARCHIVE_LIST",
            "GPTNeoForCausalLM",
            "GPTNeoModel",
            "GPTNeoPreTrainedModel",
            "load_tf_weights_in_gpt_neo",
        ]
    )
    _import_structure["models.ibert"].extend(
        [
            "IBERT_PRETRAINED_MODEL_ARCHIVE_LIST",
            "IBertForMaskedLM",
            "IBertForMultipleChoice",
            "IBertForQuestionAnswering",
            "IBertForSequenceClassification",
            "IBertForTokenClassification",
            "IBertModel",
            "IBertPreTrainedModel",
        ]
    )
    _import_structure["models.layoutlm"].extend(
        [
            "LAYOUTLM_PRETRAINED_MODEL_ARCHIVE_LIST",
            "LayoutLMForMaskedLM",
            "LayoutLMForSequenceClassification",
            "LayoutLMForTokenClassification",
            "LayoutLMModel",
        ]
    )
    _import_structure["models.led"].extend(
        [
            "LED_PRETRAINED_MODEL_ARCHIVE_LIST",
            "LEDForConditionalGeneration",
            "LEDForQuestionAnswering",
            "LEDForSequenceClassification",
            "LEDModel",
        ]
    )
    _import_structure["models.longformer"].extend(
        [
            "LONGFORMER_PRETRAINED_MODEL_ARCHIVE_LIST",
            "LongformerForMaskedLM",
            "LongformerForMultipleChoice",
            "LongformerForQuestionAnswering",
            "LongformerForSequenceClassification",
            "LongformerForTokenClassification",
            "LongformerModel",
            "LongformerSelfAttention",
        ]
    )
    _import_structure["models.luke"].extend(
        [
            "LUKE_PRETRAINED_MODEL_ARCHIVE_LIST",
            "LukeForEntityClassification",
            "LukeForEntityPairClassification",
            "LukeForEntitySpanClassification",
            "LukeModel",
            "LukePreTrainedModel",
        ]
    )
    _import_structure["models.lxmert"].extend(
        [
            "LxmertEncoder",
            "LxmertForPreTraining",
            "LxmertForQuestionAnswering",
            "LxmertModel",
            "LxmertPreTrainedModel",
            "LxmertVisualFeatureEncoder",
            "LxmertXLayer",
        ]
    )
    _import_structure["models.m2m_100"].extend(
        [
            "M2M_100_PRETRAINED_MODEL_ARCHIVE_LIST",
            "M2M100ForConditionalGeneration",
            "M2M100Model",
        ]
    )
    _import_structure["models.marian"].extend(["MarianForCausalLM", "MarianModel", "MarianMTModel"])
    _import_structure["models.mbart"].extend(
        [
            "MBartForCausalLM",
            "MBartForConditionalGeneration",
            "MBartForQuestionAnswering",
            "MBartForSequenceClassification",
            "MBartModel",
        ]
    )
    _import_structure["models.megatron_bert"].extend(
        [
            "MEGATRON_BERT_PRETRAINED_MODEL_ARCHIVE_LIST",
            "MegatronBertForCausalLM",
            "MegatronBertForMaskedLM",
            "MegatronBertForMultipleChoice",
            "MegatronBertForNextSentencePrediction",
            "MegatronBertForPreTraining",
            "MegatronBertForQuestionAnswering",
            "MegatronBertForSequenceClassification",
            "MegatronBertForTokenClassification",
            "MegatronBertModel",
        ]
    )
    _import_structure["models.mmbt"].extend(["MMBTForClassification", "MMBTModel", "ModalEmbeddings"])
    _import_structure["models.mobilebert"].extend(
        [
            "MOBILEBERT_PRETRAINED_MODEL_ARCHIVE_LIST",
            "MobileBertForMaskedLM",
            "MobileBertForMultipleChoice",
            "MobileBertForNextSentencePrediction",
            "MobileBertForPreTraining",
            "MobileBertForQuestionAnswering",
            "MobileBertForSequenceClassification",
            "MobileBertForTokenClassification",
            "MobileBertLayer",
            "MobileBertModel",
            "MobileBertPreTrainedModel",
            "load_tf_weights_in_mobilebert",
        ]
    )
    _import_structure["models.mpnet"].extend(
        [
            "MPNET_PRETRAINED_MODEL_ARCHIVE_LIST",
            "MPNetForMaskedLM",
            "MPNetForMultipleChoice",
            "MPNetForQuestionAnswering",
            "MPNetForSequenceClassification",
            "MPNetForTokenClassification",
            "MPNetLayer",
            "MPNetModel",
            "MPNetPreTrainedModel",
        ]
    )
    _import_structure["models.mt5"].extend(["MT5EncoderModel", "MT5ForConditionalGeneration", "MT5Model"])
    _import_structure["models.openai"].extend(
        [
            "OPENAI_GPT_PRETRAINED_MODEL_ARCHIVE_LIST",
            "OpenAIGPTDoubleHeadsModel",
            "OpenAIGPTForSequenceClassification",
            "OpenAIGPTLMHeadModel",
            "OpenAIGPTModel",
            "OpenAIGPTPreTrainedModel",
            "load_tf_weights_in_openai_gpt",
        ]
    )
    _import_structure["models.pegasus"].extend(
        ["PegasusForCausalLM", "PegasusForConditionalGeneration", "PegasusModel"]
    )
    _import_structure["models.prophetnet"].extend(
        [
            "PROPHETNET_PRETRAINED_MODEL_ARCHIVE_LIST",
            "ProphetNetDecoder",
            "ProphetNetEncoder",
            "ProphetNetForCausalLM",
            "ProphetNetForConditionalGeneration",
            "ProphetNetModel",
            "ProphetNetPreTrainedModel",
        ]
    )
    _import_structure["models.rag"].extend(["RagModel", "RagSequenceForGeneration", "RagTokenForGeneration"])
    _import_structure["models.reformer"].extend(
        [
            "REFORMER_PRETRAINED_MODEL_ARCHIVE_LIST",
            "ReformerAttention",
            "ReformerForMaskedLM",
            "ReformerForQuestionAnswering",
            "ReformerForSequenceClassification",
            "ReformerLayer",
            "ReformerModel",
            "ReformerModelWithLMHead",
        ]
    )
    _import_structure["models.retribert"].extend(
        ["RETRIBERT_PRETRAINED_MODEL_ARCHIVE_LIST", "RetriBertModel", "RetriBertPreTrainedModel"]
    )
    _import_structure["models.roberta"].extend(
        [
            "ROBERTA_PRETRAINED_MODEL_ARCHIVE_LIST",
            "RobertaForCausalLM",
            "RobertaForMaskedLM",
            "RobertaForMultipleChoice",
            "RobertaForQuestionAnswering",
            "RobertaForSequenceClassification",
            "RobertaForTokenClassification",
            "RobertaModel",
        ]
    )
    _import_structure["models.speech_to_text"].extend(
        [
            "SPEECH_TO_TEXT_PRETRAINED_MODEL_ARCHIVE_LIST",
            "Speech2TextForConditionalGeneration",
            "Speech2TextModel",
        ]
    )
    _import_structure["models.squeezebert"].extend(
        [
            "SQUEEZEBERT_PRETRAINED_MODEL_ARCHIVE_LIST",
            "SqueezeBertForMaskedLM",
            "SqueezeBertForMultipleChoice",
            "SqueezeBertForQuestionAnswering",
            "SqueezeBertForSequenceClassification",
            "SqueezeBertForTokenClassification",
            "SqueezeBertModel",
            "SqueezeBertModule",
            "SqueezeBertPreTrainedModel",
        ]
    )
    _import_structure["models.t5"].extend(
        [
            "T5_PRETRAINED_MODEL_ARCHIVE_LIST",
            "T5EncoderModel",
            "T5ForConditionalGeneration",
            "T5Model",
            "T5PreTrainedModel",
            "load_tf_weights_in_t5",
        ]
    )
    _import_structure["models.tapas"].extend(
        [
            "TAPAS_PRETRAINED_MODEL_ARCHIVE_LIST",
            "TapasForMaskedLM",
            "TapasForQuestionAnswering",
            "TapasForSequenceClassification",
            "TapasModel",
        ]
    )
    _import_structure["models.transfo_xl"].extend(
        [
            "TRANSFO_XL_PRETRAINED_MODEL_ARCHIVE_LIST",
            "AdaptiveEmbedding",
            "TransfoXLForSequenceClassification",
            "TransfoXLLMHeadModel",
            "TransfoXLModel",
            "TransfoXLPreTrainedModel",
            "load_tf_weights_in_transfo_xl",
        ]
    )
    _import_structure["models.vit"].extend(
        [
            "VIT_PRETRAINED_MODEL_ARCHIVE_LIST",
            "ViTForImageClassification",
            "ViTModel",
            "ViTPreTrainedModel",
        ]
    )
    _import_structure["models.wav2vec2"].extend(
        [
            "WAV_2_VEC_2_PRETRAINED_MODEL_ARCHIVE_LIST",
            "Wav2Vec2ForCTC",
            "Wav2Vec2ForMaskedLM",
            "Wav2Vec2Model",
            "Wav2Vec2PreTrainedModel",
        ]
    )
    _import_structure["models.xlm"].extend(
        [
            "XLM_PRETRAINED_MODEL_ARCHIVE_LIST",
            "XLMForMultipleChoice",
            "XLMForQuestionAnswering",
            "XLMForQuestionAnsweringSimple",
            "XLMForSequenceClassification",
            "XLMForTokenClassification",
            "XLMModel",
            "XLMPreTrainedModel",
            "XLMWithLMHeadModel",
        ]
    )
    _import_structure["models.xlm_prophetnet"].extend(
        [
            "XLM_PROPHETNET_PRETRAINED_MODEL_ARCHIVE_LIST",
            "XLMProphetNetDecoder",
            "XLMProphetNetEncoder",
            "XLMProphetNetForCausalLM",
            "XLMProphetNetForConditionalGeneration",
            "XLMProphetNetModel",
        ]
    )
    _import_structure["models.xlm_roberta"].extend(
        [
            "XLM_ROBERTA_PRETRAINED_MODEL_ARCHIVE_LIST",
            "XLMRobertaForCausalLM",
            "XLMRobertaForMaskedLM",
            "XLMRobertaForMultipleChoice",
            "XLMRobertaForQuestionAnswering",
            "XLMRobertaForSequenceClassification",
            "XLMRobertaForTokenClassification",
            "XLMRobertaModel",
        ]
    )
    _import_structure["models.xlnet"].extend(
        [
            "XLNET_PRETRAINED_MODEL_ARCHIVE_LIST",
            "XLNetForMultipleChoice",
            "XLNetForQuestionAnswering",
            "XLNetForQuestionAnsweringSimple",
            "XLNetForSequenceClassification",
            "XLNetForTokenClassification",
            "XLNetLMHeadModel",
            "XLNetModel",
            "XLNetPreTrainedModel",
            "load_tf_weights_in_xlnet",
        ]
    )
    _import_structure["optimization"] = [
        "Adafactor",
        "AdamW",
        "get_constant_schedule",
        "get_constant_schedule_with_warmup",
        "get_cosine_schedule_with_warmup",
        "get_cosine_with_hard_restarts_schedule_with_warmup",
        "get_linear_schedule_with_warmup",
        "get_polynomial_decay_schedule_with_warmup",
        "get_scheduler",
    ]
    _import_structure["trainer"] = ["Trainer"]
    _import_structure["trainer_pt_utils"] = ["torch_distributed_zero_first"]
    _import_structure["trainer_seq2seq"] = ["Seq2SeqTrainer"]
else:
    from .utils import dummy_pt_objects

    _import_structure["utils.dummy_pt_objects"] = [name for name in dir(dummy_pt_objects) if not name.startswith("_")]

# TensorFlow-backed objects
if is_tf_available():
    _import_structure["benchmark.benchmark_args_tf"] = ["TensorFlowBenchmarkArguments"]
    _import_structure["benchmark.benchmark_tf"] = ["TensorFlowBenchmark"]
    _import_structure["generation_tf_utils"] = ["tf_top_k_top_p_filtering"]
    _import_structure["modeling_tf_utils"] = [
        "TFPreTrainedModel",
        "TFSequenceSummary",
        "TFSharedEmbeddings",
        "shape_list",
    ]
    # TensorFlow models structure
    _import_structure["models.albert"].extend(
        [
            "TF_ALBERT_PRETRAINED_MODEL_ARCHIVE_LIST",
            "TFAlbertForMaskedLM",
            "TFAlbertForMultipleChoice",
            "TFAlbertForPreTraining",
            "TFAlbertForQuestionAnswering",
            "TFAlbertForSequenceClassification",
            "TFAlbertForTokenClassification",
            "TFAlbertMainLayer",
            "TFAlbertModel",
            "TFAlbertPreTrainedModel",
        ]
    )
    _import_structure["models.auto"].extend(
        [
            "TF_MODEL_FOR_CAUSAL_LM_MAPPING",
            "TF_MODEL_FOR_MASKED_LM_MAPPING",
            "TF_MODEL_FOR_MULTIPLE_CHOICE_MAPPING",
            "TF_MODEL_FOR_NEXT_SENTENCE_PREDICTION_MAPPING",
            "TF_MODEL_FOR_PRETRAINING_MAPPING",
            "TF_MODEL_FOR_QUESTION_ANSWERING_MAPPING",
            "TF_MODEL_FOR_SEQ_TO_SEQ_CAUSAL_LM_MAPPING",
            "TF_MODEL_FOR_SEQUENCE_CLASSIFICATION_MAPPING",
            "TF_MODEL_FOR_TOKEN_CLASSIFICATION_MAPPING",
            "TF_MODEL_MAPPING",
            "TF_MODEL_WITH_LM_HEAD_MAPPING",
            "TFAutoModel",
            "TFAutoModelForCausalLM",
            "TFAutoModelForMaskedLM",
            "TFAutoModelForMultipleChoice",
            "TFAutoModelForPreTraining",
            "TFAutoModelForQuestionAnswering",
            "TFAutoModelForSeq2SeqLM",
            "TFAutoModelForSequenceClassification",
            "TFAutoModelForTokenClassification",
            "TFAutoModelWithLMHead",
        ]
    )
    _import_structure["models.bart"].extend(["TFBartForConditionalGeneration", "TFBartModel", "TFBartPretrainedModel"])
    _import_structure["models.bert"].extend(
        [
            "TF_BERT_PRETRAINED_MODEL_ARCHIVE_LIST",
            "TFBertEmbeddings",
            "TFBertForMaskedLM",
            "TFBertForMultipleChoice",
            "TFBertForNextSentencePrediction",
            "TFBertForPreTraining",
            "TFBertForQuestionAnswering",
            "TFBertForSequenceClassification",
            "TFBertForTokenClassification",
            "TFBertLMHeadModel",
            "TFBertMainLayer",
            "TFBertModel",
            "TFBertPreTrainedModel",
        ]
    )
    _import_structure["models.blenderbot"].extend(["TFBlenderbotForConditionalGeneration", "TFBlenderbotModel"])
    _import_structure["models.blenderbot_small"].extend(
        ["TFBlenderbotSmallForConditionalGeneration", "TFBlenderbotSmallModel"]
    )
    _import_structure["models.camembert"].extend(
        [
            "TF_CAMEMBERT_PRETRAINED_MODEL_ARCHIVE_LIST",
            "TFCamembertForMaskedLM",
            "TFCamembertForMultipleChoice",
            "TFCamembertForQuestionAnswering",
            "TFCamembertForSequenceClassification",
            "TFCamembertForTokenClassification",
            "TFCamembertModel",
        ]
    )
    _import_structure["models.convbert"].extend(
        [
            "TF_CONVBERT_PRETRAINED_MODEL_ARCHIVE_LIST",
            "TFConvBertForMaskedLM",
            "TFConvBertForMultipleChoice",
            "TFConvBertForQuestionAnswering",
            "TFConvBertForSequenceClassification",
            "TFConvBertForTokenClassification",
            "TFConvBertLayer",
            "TFConvBertModel",
            "TFConvBertPreTrainedModel",
        ]
    )
    _import_structure["models.ctrl"].extend(
        [
            "TF_CTRL_PRETRAINED_MODEL_ARCHIVE_LIST",
            "TFCTRLForSequenceClassification",
            "TFCTRLLMHeadModel",
            "TFCTRLModel",
            "TFCTRLPreTrainedModel",
        ]
    )
    _import_structure["models.distilbert"].extend(
        [
            "TF_DISTILBERT_PRETRAINED_MODEL_ARCHIVE_LIST",
            "TFDistilBertForMaskedLM",
            "TFDistilBertForMultipleChoice",
            "TFDistilBertForQuestionAnswering",
            "TFDistilBertForSequenceClassification",
            "TFDistilBertForTokenClassification",
            "TFDistilBertMainLayer",
            "TFDistilBertModel",
            "TFDistilBertPreTrainedModel",
        ]
    )
    _import_structure["models.dpr"].extend(
        [
            "TF_DPR_CONTEXT_ENCODER_PRETRAINED_MODEL_ARCHIVE_LIST",
            "TF_DPR_QUESTION_ENCODER_PRETRAINED_MODEL_ARCHIVE_LIST",
            "TF_DPR_READER_PRETRAINED_MODEL_ARCHIVE_LIST",
            "TFDPRContextEncoder",
            "TFDPRPretrainedContextEncoder",
            "TFDPRPretrainedQuestionEncoder",
            "TFDPRPretrainedReader",
            "TFDPRQuestionEncoder",
            "TFDPRReader",
        ]
    )
    _import_structure["models.electra"].extend(
        [
            "TF_ELECTRA_PRETRAINED_MODEL_ARCHIVE_LIST",
            "TFElectraForMaskedLM",
            "TFElectraForMultipleChoice",
            "TFElectraForPreTraining",
            "TFElectraForQuestionAnswering",
            "TFElectraForSequenceClassification",
            "TFElectraForTokenClassification",
            "TFElectraModel",
            "TFElectraPreTrainedModel",
        ]
    )
    _import_structure["models.flaubert"].extend(
        [
            "TF_FLAUBERT_PRETRAINED_MODEL_ARCHIVE_LIST",
            "TFFlaubertForMultipleChoice",
            "TFFlaubertForQuestionAnsweringSimple",
            "TFFlaubertForSequenceClassification",
            "TFFlaubertForTokenClassification",
            "TFFlaubertModel",
            "TFFlaubertWithLMHeadModel",
        ]
    )
    _import_structure["models.funnel"].extend(
        [
            "TF_FUNNEL_PRETRAINED_MODEL_ARCHIVE_LIST",
            "TFFunnelBaseModel",
            "TFFunnelForMaskedLM",
            "TFFunnelForMultipleChoice",
            "TFFunnelForPreTraining",
            "TFFunnelForQuestionAnswering",
            "TFFunnelForSequenceClassification",
            "TFFunnelForTokenClassification",
            "TFFunnelModel",
        ]
    )
    _import_structure["models.gpt2"].extend(
        [
            "TF_GPT2_PRETRAINED_MODEL_ARCHIVE_LIST",
            "TFGPT2DoubleHeadsModel",
            "TFGPT2ForSequenceClassification",
            "TFGPT2LMHeadModel",
            "TFGPT2MainLayer",
            "TFGPT2Model",
            "TFGPT2PreTrainedModel",
        ]
    )
    _import_structure["models.layoutlm"].extend(
        [
            "TF_LAYOUTLM_PRETRAINED_MODEL_ARCHIVE_LIST",
            "TFLayoutLMForMaskedLM",
            "TFLayoutLMForSequenceClassification",
            "TFLayoutLMForTokenClassification",
            "TFLayoutLMMainLayer",
            "TFLayoutLMModel",
            "TFLayoutLMPreTrainedModel",
        ]
    )
    _import_structure["models.led"].extend(["TFLEDForConditionalGeneration", "TFLEDModel", "TFLEDPreTrainedModel"])
    _import_structure["models.longformer"].extend(
        [
            "TF_LONGFORMER_PRETRAINED_MODEL_ARCHIVE_LIST",
            "TFLongformerForMaskedLM",
            "TFLongformerForMultipleChoice",
            "TFLongformerForQuestionAnswering",
            "TFLongformerForSequenceClassification",
            "TFLongformerForTokenClassification",
            "TFLongformerModel",
            "TFLongformerSelfAttention",
        ]
    )
    _import_structure["models.lxmert"].extend(
        [
            "TF_LXMERT_PRETRAINED_MODEL_ARCHIVE_LIST",
            "TFLxmertForPreTraining",
            "TFLxmertMainLayer",
            "TFLxmertModel",
            "TFLxmertPreTrainedModel",
            "TFLxmertVisualFeatureEncoder",
        ]
    )
    _import_structure["models.marian"].extend(["TFMarianModel", "TFMarianMTModel"])
    _import_structure["models.mbart"].extend(["TFMBartForConditionalGeneration", "TFMBartModel"])
    _import_structure["models.mobilebert"].extend(
        [
            "TF_MOBILEBERT_PRETRAINED_MODEL_ARCHIVE_LIST",
            "TFMobileBertForMaskedLM",
            "TFMobileBertForMultipleChoice",
            "TFMobileBertForNextSentencePrediction",
            "TFMobileBertForPreTraining",
            "TFMobileBertForQuestionAnswering",
            "TFMobileBertForSequenceClassification",
            "TFMobileBertForTokenClassification",
            "TFMobileBertMainLayer",
            "TFMobileBertModel",
            "TFMobileBertPreTrainedModel",
        ]
    )
    _import_structure["models.mpnet"].extend(
        [
            "TF_MPNET_PRETRAINED_MODEL_ARCHIVE_LIST",
            "TFMPNetForMaskedLM",
            "TFMPNetForMultipleChoice",
            "TFMPNetForQuestionAnswering",
            "TFMPNetForSequenceClassification",
            "TFMPNetForTokenClassification",
            "TFMPNetMainLayer",
            "TFMPNetModel",
            "TFMPNetPreTrainedModel",
        ]
    )
    _import_structure["models.mt5"].extend(["TFMT5EncoderModel", "TFMT5ForConditionalGeneration", "TFMT5Model"])
    _import_structure["models.openai"].extend(
        [
            "TF_OPENAI_GPT_PRETRAINED_MODEL_ARCHIVE_LIST",
            "TFOpenAIGPTDoubleHeadsModel",
            "TFOpenAIGPTForSequenceClassification",
            "TFOpenAIGPTLMHeadModel",
            "TFOpenAIGPTMainLayer",
            "TFOpenAIGPTModel",
            "TFOpenAIGPTPreTrainedModel",
        ]
    )
    _import_structure["models.pegasus"].extend(["TFPegasusForConditionalGeneration", "TFPegasusModel"])
    _import_structure["models.rag"].extend(
        [
            "TFRagModel",
            "TFRagSequenceForGeneration",
            "TFRagTokenForGeneration",
        ]
    )
    _import_structure["models.roberta"].extend(
        [
            "TF_ROBERTA_PRETRAINED_MODEL_ARCHIVE_LIST",
            "TFRobertaForMaskedLM",
            "TFRobertaForMultipleChoice",
            "TFRobertaForQuestionAnswering",
            "TFRobertaForSequenceClassification",
            "TFRobertaForTokenClassification",
            "TFRobertaMainLayer",
            "TFRobertaModel",
            "TFRobertaPreTrainedModel",
        ]
    )
    _import_structure["models.t5"].extend(
        [
            "TF_T5_PRETRAINED_MODEL_ARCHIVE_LIST",
            "TFT5EncoderModel",
            "TFT5ForConditionalGeneration",
            "TFT5Model",
            "TFT5PreTrainedModel",
        ]
    )
    _import_structure["models.transfo_xl"].extend(
        [
            "TF_TRANSFO_XL_PRETRAINED_MODEL_ARCHIVE_LIST",
            "TFAdaptiveEmbedding",
            "TFTransfoXLForSequenceClassification",
            "TFTransfoXLLMHeadModel",
            "TFTransfoXLMainLayer",
            "TFTransfoXLModel",
            "TFTransfoXLPreTrainedModel",
        ]
    )
    _import_structure["models.xlm"].extend(
        [
            "TF_XLM_PRETRAINED_MODEL_ARCHIVE_LIST",
            "TFXLMForMultipleChoice",
            "TFXLMForQuestionAnsweringSimple",
            "TFXLMForSequenceClassification",
            "TFXLMForTokenClassification",
            "TFXLMMainLayer",
            "TFXLMModel",
            "TFXLMPreTrainedModel",
            "TFXLMWithLMHeadModel",
        ]
    )
    _import_structure["models.xlm_roberta"].extend(
        [
            "TF_XLM_ROBERTA_PRETRAINED_MODEL_ARCHIVE_LIST",
            "TFXLMRobertaForMaskedLM",
            "TFXLMRobertaForMultipleChoice",
            "TFXLMRobertaForQuestionAnswering",
            "TFXLMRobertaForSequenceClassification",
            "TFXLMRobertaForTokenClassification",
            "TFXLMRobertaModel",
        ]
    )
    _import_structure["models.xlnet"].extend(
        [
            "TF_XLNET_PRETRAINED_MODEL_ARCHIVE_LIST",
            "TFXLNetForMultipleChoice",
            "TFXLNetForQuestionAnsweringSimple",
            "TFXLNetForSequenceClassification",
            "TFXLNetForTokenClassification",
            "TFXLNetLMHeadModel",
            "TFXLNetMainLayer",
            "TFXLNetModel",
            "TFXLNetPreTrainedModel",
        ]
    )
    _import_structure["optimization_tf"] = ["AdamWeightDecay", "GradientAccumulator", "WarmUp", "create_optimizer"]
    _import_structure["trainer_tf"] = ["TFTrainer"]

else:
    from .utils import dummy_tf_objects

    _import_structure["utils.dummy_tf_objects"] = [name for name in dir(dummy_tf_objects) if not name.startswith("_")]

# FLAX-backed objects
if is_flax_available():
    _import_structure["modeling_flax_utils"] = ["FlaxPreTrainedModel"]
    _import_structure["models.auto"].extend(
        [
            "FLAX_MODEL_FOR_CAUSAL_LM_MAPPING",
            "FLAX_MODEL_FOR_MASKED_LM_MAPPING",
            "FLAX_MODEL_FOR_MULTIPLE_CHOICE_MAPPING",
            "FLAX_MODEL_FOR_NEXT_SENTENCE_PREDICTION_MAPPING",
            "FLAX_MODEL_FOR_PRETRAINING_MAPPING",
            "FLAX_MODEL_FOR_QUESTION_ANSWERING_MAPPING",
            "FLAX_MODEL_FOR_SEQUENCE_CLASSIFICATION_MAPPING",
            "FLAX_MODEL_FOR_TOKEN_CLASSIFICATION_MAPPING",
            "FLAX_MODEL_MAPPING",
            "FlaxAutoModel",
            "FlaxAutoModelForCausalLM",
            "FlaxAutoModelForMaskedLM",
            "FlaxAutoModelForMultipleChoice",
            "FlaxAutoModelForNextSentencePrediction",
            "FlaxAutoModelForPreTraining",
            "FlaxAutoModelForQuestionAnswering",
            "FlaxAutoModelForSequenceClassification",
            "FlaxAutoModelForTokenClassification",
        ]
    )
    _import_structure["models.bert"].extend(
        [
            "FlaxBertForMaskedLM",
            "FlaxBertForMultipleChoice",
            "FlaxBertForNextSentencePrediction",
            "FlaxBertForPreTraining",
            "FlaxBertForQuestionAnswering",
            "FlaxBertForSequenceClassification",
            "FlaxBertForTokenClassification",
            "FlaxBertModel",
            "FlaxBertPreTrainedModel",
        ]
    )
<<<<<<< HEAD
    _import_structure["models.gpt2"].extend(["FlaxGPT2LMHeadModel", "FlaxGPT2Model"])
    _import_structure["models.roberta"].append("FlaxRobertaModel")
=======
    _import_structure["models.electra"].extend(
        [
            "FlaxElectraForMaskedLM",
            "FlaxElectraForMultipleChoice",
            "FlaxElectraForPreTraining",
            "FlaxElectraForQuestionAnswering",
            "FlaxElectraForSequenceClassification",
            "FlaxElectraForTokenClassification",
            "FlaxElectraModel",
            "FlaxElectraPreTrainedModel",
        ]
    )
    _import_structure["models.roberta"].extend(
        [
            "FlaxRobertaForMaskedLM",
            "FlaxRobertaForMultipleChoice",
            "FlaxRobertaForQuestionAnswering",
            "FlaxRobertaForSequenceClassification",
            "FlaxRobertaForTokenClassification",
            "FlaxRobertaModel",
            "FlaxRobertaPreTrainedModel",
        ]
    )
>>>>>>> 33fd83bc
else:
    from .utils import dummy_flax_objects

    _import_structure["utils.dummy_flax_objects"] = [
        name for name in dir(dummy_flax_objects) if not name.startswith("_")
    ]

# Direct imports for type-checking
if TYPE_CHECKING:
    # Configuration
    from .configuration_utils import PretrainedConfig

    # Data
    from .data import (
        DataProcessor,
        InputExample,
        InputFeatures,
        SingleSentenceClassificationProcessor,
        SquadExample,
        SquadFeatures,
        SquadV1Processor,
        SquadV2Processor,
        glue_compute_metrics,
        glue_convert_examples_to_features,
        glue_output_modes,
        glue_processors,
        glue_tasks_num_labels,
        squad_convert_examples_to_features,
        xnli_compute_metrics,
        xnli_output_modes,
        xnli_processors,
        xnli_tasks_num_labels,
    )

    # Feature Extractor
    from .feature_extraction_utils import BatchFeature, SequenceFeatureExtractor

    # Files and general utilities
    from .file_utils import (
        CONFIG_NAME,
        MODEL_CARD_NAME,
        PYTORCH_PRETRAINED_BERT_CACHE,
        PYTORCH_TRANSFORMERS_CACHE,
        SPIECE_UNDERLINE,
        TF2_WEIGHTS_NAME,
        TF_WEIGHTS_NAME,
        TRANSFORMERS_CACHE,
        WEIGHTS_NAME,
        TensorType,
        add_end_docstrings,
        add_start_docstrings,
        cached_path,
        is_apex_available,
        is_datasets_available,
        is_faiss_available,
        is_flax_available,
        is_psutil_available,
        is_py3nvml_available,
        is_sentencepiece_available,
        is_sklearn_available,
        is_speech_available,
        is_tf_available,
        is_tokenizers_available,
        is_torch_available,
        is_torch_tpu_available,
        is_vision_available,
    )
    from .hf_argparser import HfArgumentParser

    # Integrations
    from .integrations import (
        is_comet_available,
        is_optuna_available,
        is_ray_available,
        is_ray_tune_available,
        is_tensorboard_available,
        is_wandb_available,
    )

    # Model Cards
    from .modelcard import ModelCard

    # TF 2.0 <=> PyTorch conversion utilities
    from .modeling_tf_pytorch_utils import (
        convert_tf_weight_name_to_pt_weight_name,
        load_pytorch_checkpoint_in_tf2_model,
        load_pytorch_model_in_tf2_model,
        load_pytorch_weights_in_tf2_model,
        load_tf2_checkpoint_in_pytorch_model,
        load_tf2_model_in_pytorch_model,
        load_tf2_weights_in_pytorch_model,
    )
    from .models.albert import ALBERT_PRETRAINED_CONFIG_ARCHIVE_MAP, AlbertConfig
    from .models.auto import (
        ALL_PRETRAINED_CONFIG_ARCHIVE_MAP,
        CONFIG_MAPPING,
        FEATURE_EXTRACTOR_MAPPING,
        MODEL_NAMES_MAPPING,
        TOKENIZER_MAPPING,
        AutoConfig,
        AutoFeatureExtractor,
        AutoTokenizer,
    )
    from .models.bart import BartConfig, BartTokenizer
    from .models.bert import (
        BERT_PRETRAINED_CONFIG_ARCHIVE_MAP,
        BasicTokenizer,
        BertConfig,
        BertTokenizer,
        WordpieceTokenizer,
    )
    from .models.bert_generation import BertGenerationConfig
    from .models.bert_japanese import BertJapaneseTokenizer, CharacterTokenizer, MecabTokenizer
    from .models.bertweet import BertweetTokenizer
    from .models.big_bird import BIG_BIRD_PRETRAINED_CONFIG_ARCHIVE_MAP, BigBirdConfig, BigBirdTokenizer
    from .models.blenderbot import BLENDERBOT_PRETRAINED_CONFIG_ARCHIVE_MAP, BlenderbotConfig, BlenderbotTokenizer
    from .models.blenderbot_small import (
        BLENDERBOT_SMALL_PRETRAINED_CONFIG_ARCHIVE_MAP,
        BlenderbotSmallConfig,
        BlenderbotSmallTokenizer,
    )
    from .models.camembert import CAMEMBERT_PRETRAINED_CONFIG_ARCHIVE_MAP, CamembertConfig
    from .models.convbert import CONVBERT_PRETRAINED_CONFIG_ARCHIVE_MAP, ConvBertConfig, ConvBertTokenizer
    from .models.cpm import CpmTokenizer
    from .models.ctrl import CTRL_PRETRAINED_CONFIG_ARCHIVE_MAP, CTRLConfig, CTRLTokenizer
    from .models.deberta import DEBERTA_PRETRAINED_CONFIG_ARCHIVE_MAP, DebertaConfig, DebertaTokenizer
    from .models.deberta_v2 import DEBERTA_V2_PRETRAINED_CONFIG_ARCHIVE_MAP, DebertaV2Config
    from .models.deit import DEIT_PRETRAINED_CONFIG_ARCHIVE_MAP, DeiTConfig
    from .models.distilbert import DISTILBERT_PRETRAINED_CONFIG_ARCHIVE_MAP, DistilBertConfig, DistilBertTokenizer
    from .models.dpr import (
        DPR_PRETRAINED_CONFIG_ARCHIVE_MAP,
        DPRConfig,
        DPRContextEncoderTokenizer,
        DPRQuestionEncoderTokenizer,
        DPRReaderOutput,
        DPRReaderTokenizer,
    )
    from .models.electra import ELECTRA_PRETRAINED_CONFIG_ARCHIVE_MAP, ElectraConfig, ElectraTokenizer
    from .models.encoder_decoder import EncoderDecoderConfig
    from .models.flaubert import FLAUBERT_PRETRAINED_CONFIG_ARCHIVE_MAP, FlaubertConfig, FlaubertTokenizer
    from .models.fsmt import FSMT_PRETRAINED_CONFIG_ARCHIVE_MAP, FSMTConfig, FSMTTokenizer
    from .models.funnel import FUNNEL_PRETRAINED_CONFIG_ARCHIVE_MAP, FunnelConfig, FunnelTokenizer
    from .models.gpt2 import GPT2_PRETRAINED_CONFIG_ARCHIVE_MAP, GPT2Config, GPT2Tokenizer
    from .models.gpt_neo import GPT_NEO_PRETRAINED_CONFIG_ARCHIVE_MAP, GPTNeoConfig
    from .models.herbert import HerbertTokenizer
    from .models.ibert import IBERT_PRETRAINED_CONFIG_ARCHIVE_MAP, IBertConfig
    from .models.layoutlm import LAYOUTLM_PRETRAINED_CONFIG_ARCHIVE_MAP, LayoutLMConfig, LayoutLMTokenizer
    from .models.led import LED_PRETRAINED_CONFIG_ARCHIVE_MAP, LEDConfig, LEDTokenizer
    from .models.longformer import LONGFORMER_PRETRAINED_CONFIG_ARCHIVE_MAP, LongformerConfig, LongformerTokenizer
    from .models.luke import LUKE_PRETRAINED_CONFIG_ARCHIVE_MAP, LukeConfig, LukeTokenizer
    from .models.lxmert import LXMERT_PRETRAINED_CONFIG_ARCHIVE_MAP, LxmertConfig, LxmertTokenizer
    from .models.m2m_100 import M2M_100_PRETRAINED_CONFIG_ARCHIVE_MAP, M2M100Config
    from .models.marian import MarianConfig
    from .models.mbart import MBartConfig
    from .models.megatron_bert import MEGATRON_BERT_PRETRAINED_CONFIG_ARCHIVE_MAP, MegatronBertConfig
    from .models.mmbt import MMBTConfig
    from .models.mobilebert import MOBILEBERT_PRETRAINED_CONFIG_ARCHIVE_MAP, MobileBertConfig, MobileBertTokenizer
    from .models.mpnet import MPNET_PRETRAINED_CONFIG_ARCHIVE_MAP, MPNetConfig, MPNetTokenizer
    from .models.mt5 import MT5Config
    from .models.openai import OPENAI_GPT_PRETRAINED_CONFIG_ARCHIVE_MAP, OpenAIGPTConfig, OpenAIGPTTokenizer
    from .models.pegasus import PegasusConfig
    from .models.phobert import PhobertTokenizer
    from .models.prophetnet import PROPHETNET_PRETRAINED_CONFIG_ARCHIVE_MAP, ProphetNetConfig, ProphetNetTokenizer
    from .models.rag import RagConfig, RagRetriever, RagTokenizer
    from .models.reformer import REFORMER_PRETRAINED_CONFIG_ARCHIVE_MAP, ReformerConfig
    from .models.retribert import RETRIBERT_PRETRAINED_CONFIG_ARCHIVE_MAP, RetriBertConfig, RetriBertTokenizer
    from .models.roberta import ROBERTA_PRETRAINED_CONFIG_ARCHIVE_MAP, RobertaConfig, RobertaTokenizer
    from .models.speech_to_text import SPEECH_TO_TEXT_PRETRAINED_CONFIG_ARCHIVE_MAP, Speech2TextConfig
    from .models.squeezebert import SQUEEZEBERT_PRETRAINED_CONFIG_ARCHIVE_MAP, SqueezeBertConfig, SqueezeBertTokenizer
    from .models.t5 import T5_PRETRAINED_CONFIG_ARCHIVE_MAP, T5Config
    from .models.tapas import TAPAS_PRETRAINED_CONFIG_ARCHIVE_MAP, TapasConfig, TapasTokenizer
    from .models.transfo_xl import (
        TRANSFO_XL_PRETRAINED_CONFIG_ARCHIVE_MAP,
        TransfoXLConfig,
        TransfoXLCorpus,
        TransfoXLTokenizer,
    )
    from .models.vit import VIT_PRETRAINED_CONFIG_ARCHIVE_MAP, ViTConfig
    from .models.wav2vec2 import (
        WAV_2_VEC_2_PRETRAINED_CONFIG_ARCHIVE_MAP,
        Wav2Vec2Config,
        Wav2Vec2CTCTokenizer,
        Wav2Vec2FeatureExtractor,
        Wav2Vec2Processor,
        Wav2Vec2Tokenizer,
    )
    from .models.xlm import XLM_PRETRAINED_CONFIG_ARCHIVE_MAP, XLMConfig, XLMTokenizer
    from .models.xlm_prophetnet import XLM_PROPHETNET_PRETRAINED_CONFIG_ARCHIVE_MAP, XLMProphetNetConfig
    from .models.xlm_roberta import XLM_ROBERTA_PRETRAINED_CONFIG_ARCHIVE_MAP, XLMRobertaConfig
    from .models.xlnet import XLNET_PRETRAINED_CONFIG_ARCHIVE_MAP, XLNetConfig

    # Pipelines
    from .pipelines import (
        AutomaticSpeechRecognitionPipeline,
        Conversation,
        ConversationalPipeline,
        CsvPipelineDataFormat,
        FeatureExtractionPipeline,
        FillMaskPipeline,
        JsonPipelineDataFormat,
        NerPipeline,
        PipedPipelineDataFormat,
        Pipeline,
        PipelineDataFormat,
        QuestionAnsweringPipeline,
        SummarizationPipeline,
        TableQuestionAnsweringPipeline,
        Text2TextGenerationPipeline,
        TextClassificationPipeline,
        TextGenerationPipeline,
        TokenClassificationPipeline,
        TranslationPipeline,
        ZeroShotClassificationPipeline,
        pipeline,
    )

    # Tokenization
    from .tokenization_utils import PreTrainedTokenizer
    from .tokenization_utils_base import (
        AddedToken,
        BatchEncoding,
        CharSpan,
        PreTrainedTokenizerBase,
        SpecialTokensMixin,
        TokenSpan,
    )

    # Trainer
    from .trainer_callback import (
        DefaultFlowCallback,
        EarlyStoppingCallback,
        PrinterCallback,
        ProgressCallback,
        TrainerCallback,
        TrainerControl,
        TrainerState,
    )
    from .trainer_utils import EvalPrediction, IntervalStrategy, SchedulerType, set_seed
    from .training_args import TrainingArguments
    from .training_args_seq2seq import Seq2SeqTrainingArguments
    from .training_args_tf import TFTrainingArguments
    from .utils import logging

    if is_sentencepiece_available():
        from .models.albert import AlbertTokenizer
        from .models.barthez import BarthezTokenizer
        from .models.bert_generation import BertGenerationTokenizer
        from .models.camembert import CamembertTokenizer
        from .models.deberta_v2 import DebertaV2Tokenizer
        from .models.m2m_100 import M2M100Tokenizer
        from .models.marian import MarianTokenizer
        from .models.mbart import MBart50Tokenizer, MBartTokenizer
        from .models.mt5 import MT5Tokenizer
        from .models.pegasus import PegasusTokenizer
        from .models.reformer import ReformerTokenizer
        from .models.speech_to_text import Speech2TextTokenizer
        from .models.t5 import T5Tokenizer
        from .models.xlm_prophetnet import XLMProphetNetTokenizer
        from .models.xlm_roberta import XLMRobertaTokenizer
        from .models.xlnet import XLNetTokenizer
    else:
        from .utils.dummy_sentencepiece_objects import *

    if is_tokenizers_available():
        from .models.albert import AlbertTokenizerFast
        from .models.bart import BartTokenizerFast
        from .models.barthez import BarthezTokenizerFast
        from .models.bert import BertTokenizerFast
        from .models.camembert import CamembertTokenizerFast
        from .models.convbert import ConvBertTokenizerFast
        from .models.deberta import DebertaTokenizerFast
        from .models.distilbert import DistilBertTokenizerFast
        from .models.dpr import DPRContextEncoderTokenizerFast, DPRQuestionEncoderTokenizerFast, DPRReaderTokenizerFast
        from .models.electra import ElectraTokenizerFast
        from .models.funnel import FunnelTokenizerFast
        from .models.gpt2 import GPT2TokenizerFast
        from .models.herbert import HerbertTokenizerFast
        from .models.layoutlm import LayoutLMTokenizerFast
        from .models.led import LEDTokenizerFast
        from .models.longformer import LongformerTokenizerFast
        from .models.lxmert import LxmertTokenizerFast
        from .models.mbart import MBart50TokenizerFast, MBartTokenizerFast
        from .models.mobilebert import MobileBertTokenizerFast
        from .models.mpnet import MPNetTokenizerFast
        from .models.mt5 import MT5TokenizerFast
        from .models.openai import OpenAIGPTTokenizerFast
        from .models.pegasus import PegasusTokenizerFast
        from .models.reformer import ReformerTokenizerFast
        from .models.retribert import RetriBertTokenizerFast
        from .models.roberta import RobertaTokenizerFast
        from .models.squeezebert import SqueezeBertTokenizerFast
        from .models.t5 import T5TokenizerFast
        from .models.xlm_roberta import XLMRobertaTokenizerFast
        from .models.xlnet import XLNetTokenizerFast
        from .tokenization_utils_fast import PreTrainedTokenizerFast

    else:
        from .utils.dummy_tokenizers_objects import *

    if is_sentencepiece_available() and is_tokenizers_available():
        from .convert_slow_tokenizer import SLOW_TO_FAST_CONVERTERS, convert_slow_tokenizer
    else:
        from .utils.dummies_sentencepiece_and_tokenizers_objects import *

    if is_speech_available():
        from .models.speech_to_text import Speech2TextFeatureExtractor

    else:
        from .utils.dummy_speech_objects import *

    if is_speech_available() and is_sentencepiece_available():
        from .models.speech_to_text import Speech2TextProcessor
    else:
        from .utils.dummy_sentencepiece_and_speech_objects import *

    if is_vision_available():
        from .image_utils import ImageFeatureExtractionMixin
        from .models.deit import DeiTFeatureExtractor
        from .models.vit import ViTFeatureExtractor
    else:
        from .utils.dummy_vision_objects import *

    # Modeling
    if is_torch_available():

        # Benchmarks
        from .benchmark.benchmark import PyTorchBenchmark
        from .benchmark.benchmark_args import PyTorchBenchmarkArguments
        from .data.data_collator import (
            DataCollator,
            DataCollatorForLanguageModeling,
            DataCollatorForPermutationLanguageModeling,
            DataCollatorForSeq2Seq,
            DataCollatorForSOP,
            DataCollatorForTokenClassification,
            DataCollatorForWholeWordMask,
            DataCollatorWithPadding,
            default_data_collator,
        )
        from .data.datasets import (
            GlueDataset,
            GlueDataTrainingArguments,
            LineByLineTextDataset,
            LineByLineWithRefDataset,
            LineByLineWithSOPTextDataset,
            SquadDataset,
            SquadDataTrainingArguments,
            TextDataset,
            TextDatasetForNextSentencePrediction,
        )
        from .generation_beam_search import BeamScorer, BeamSearchScorer
        from .generation_logits_process import (
            ForcedBOSTokenLogitsProcessor,
            ForcedEOSTokenLogitsProcessor,
            HammingDiversityLogitsProcessor,
            InfNanRemoveLogitsProcessor,
            LogitsProcessor,
            LogitsProcessorList,
            LogitsWarper,
            MinLengthLogitsProcessor,
            NoBadWordsLogitsProcessor,
            NoRepeatNGramLogitsProcessor,
            PrefixConstrainedLogitsProcessor,
            RepetitionPenaltyLogitsProcessor,
            TemperatureLogitsWarper,
            TopKLogitsWarper,
            TopPLogitsWarper,
        )
        from .generation_stopping_criteria import (
            MaxLengthCriteria,
            MaxTimeCriteria,
            StoppingCriteria,
            StoppingCriteriaList,
        )
        from .generation_utils import top_k_top_p_filtering
        from .modeling_utils import Conv1D, PreTrainedModel, apply_chunking_to_forward, prune_layer
        from .models.albert import (
            ALBERT_PRETRAINED_MODEL_ARCHIVE_LIST,
            AlbertForMaskedLM,
            AlbertForMultipleChoice,
            AlbertForPreTraining,
            AlbertForQuestionAnswering,
            AlbertForSequenceClassification,
            AlbertForTokenClassification,
            AlbertModel,
            AlbertPreTrainedModel,
            load_tf_weights_in_albert,
        )
        from .models.auto import (
            MODEL_FOR_CAUSAL_LM_MAPPING,
            MODEL_FOR_IMAGE_CLASSIFICATION_MAPPING,
            MODEL_FOR_MASKED_LM_MAPPING,
            MODEL_FOR_MULTIPLE_CHOICE_MAPPING,
            MODEL_FOR_NEXT_SENTENCE_PREDICTION_MAPPING,
            MODEL_FOR_PRETRAINING_MAPPING,
            MODEL_FOR_QUESTION_ANSWERING_MAPPING,
            MODEL_FOR_SEQ_TO_SEQ_CAUSAL_LM_MAPPING,
            MODEL_FOR_SEQUENCE_CLASSIFICATION_MAPPING,
            MODEL_FOR_TABLE_QUESTION_ANSWERING_MAPPING,
            MODEL_FOR_TOKEN_CLASSIFICATION_MAPPING,
            MODEL_MAPPING,
            MODEL_WITH_LM_HEAD_MAPPING,
            AutoModel,
            AutoModelForCausalLM,
            AutoModelForMaskedLM,
            AutoModelForMultipleChoice,
            AutoModelForNextSentencePrediction,
            AutoModelForPreTraining,
            AutoModelForQuestionAnswering,
            AutoModelForSeq2SeqLM,
            AutoModelForSequenceClassification,
            AutoModelForTableQuestionAnswering,
            AutoModelForTokenClassification,
            AutoModelWithLMHead,
        )
        from .models.bart import (
            BART_PRETRAINED_MODEL_ARCHIVE_LIST,
            BartForCausalLM,
            BartForConditionalGeneration,
            BartForQuestionAnswering,
            BartForSequenceClassification,
            BartModel,
            BartPretrainedModel,
            PretrainedBartModel,
        )
        from .models.bert import (
            BERT_PRETRAINED_MODEL_ARCHIVE_LIST,
            BertForMaskedLM,
            BertForMultipleChoice,
            BertForNextSentencePrediction,
            BertForPreTraining,
            BertForQuestionAnswering,
            BertForSequenceClassification,
            BertForTokenClassification,
            BertLayer,
            BertLMHeadModel,
            BertModel,
            BertPreTrainedModel,
            load_tf_weights_in_bert,
        )
        from .models.bert_generation import (
            BertGenerationDecoder,
            BertGenerationEncoder,
            load_tf_weights_in_bert_generation,
        )
        from .models.big_bird import (
            BIG_BIRD_PRETRAINED_MODEL_ARCHIVE_LIST,
            BigBirdForCausalLM,
            BigBirdForMaskedLM,
            BigBirdForMultipleChoice,
            BigBirdForPreTraining,
            BigBirdForQuestionAnswering,
            BigBirdForSequenceClassification,
            BigBirdForTokenClassification,
            BigBirdLayer,
            BigBirdModel,
            BigBirdPreTrainedModel,
            load_tf_weights_in_big_bird,
        )
        from .models.blenderbot import (
            BLENDERBOT_PRETRAINED_MODEL_ARCHIVE_LIST,
            BlenderbotForCausalLM,
            BlenderbotForConditionalGeneration,
            BlenderbotModel,
        )
        from .models.blenderbot_small import (
            BLENDERBOT_SMALL_PRETRAINED_MODEL_ARCHIVE_LIST,
            BlenderbotSmallForCausalLM,
            BlenderbotSmallForConditionalGeneration,
            BlenderbotSmallModel,
        )
        from .models.camembert import (
            CAMEMBERT_PRETRAINED_MODEL_ARCHIVE_LIST,
            CamembertForCausalLM,
            CamembertForMaskedLM,
            CamembertForMultipleChoice,
            CamembertForQuestionAnswering,
            CamembertForSequenceClassification,
            CamembertForTokenClassification,
            CamembertModel,
        )
        from .models.convbert import (
            CONVBERT_PRETRAINED_MODEL_ARCHIVE_LIST,
            ConvBertForMaskedLM,
            ConvBertForMultipleChoice,
            ConvBertForQuestionAnswering,
            ConvBertForSequenceClassification,
            ConvBertForTokenClassification,
            ConvBertLayer,
            ConvBertModel,
            ConvBertPreTrainedModel,
            load_tf_weights_in_convbert,
        )
        from .models.ctrl import (
            CTRL_PRETRAINED_MODEL_ARCHIVE_LIST,
            CTRLForSequenceClassification,
            CTRLLMHeadModel,
            CTRLModel,
            CTRLPreTrainedModel,
        )
        from .models.deberta import (
            DEBERTA_PRETRAINED_MODEL_ARCHIVE_LIST,
            DebertaForMaskedLM,
            DebertaForQuestionAnswering,
            DebertaForSequenceClassification,
            DebertaForTokenClassification,
            DebertaModel,
            DebertaPreTrainedModel,
        )
        from .models.deberta_v2 import (
            DEBERTA_V2_PRETRAINED_MODEL_ARCHIVE_LIST,
            DebertaV2ForMaskedLM,
            DebertaV2ForQuestionAnswering,
            DebertaV2ForSequenceClassification,
            DebertaV2ForTokenClassification,
            DebertaV2Model,
            DebertaV2PreTrainedModel,
        )
        from .models.deit import (
            DEIT_PRETRAINED_MODEL_ARCHIVE_LIST,
            DeiTForImageClassification,
            DeiTForImageClassificationWithTeacher,
            DeiTModel,
            DeiTPreTrainedModel,
        )
        from .models.distilbert import (
            DISTILBERT_PRETRAINED_MODEL_ARCHIVE_LIST,
            DistilBertForMaskedLM,
            DistilBertForMultipleChoice,
            DistilBertForQuestionAnswering,
            DistilBertForSequenceClassification,
            DistilBertForTokenClassification,
            DistilBertModel,
            DistilBertPreTrainedModel,
        )
        from .models.dpr import (
            DPR_CONTEXT_ENCODER_PRETRAINED_MODEL_ARCHIVE_LIST,
            DPR_QUESTION_ENCODER_PRETRAINED_MODEL_ARCHIVE_LIST,
            DPR_READER_PRETRAINED_MODEL_ARCHIVE_LIST,
            DPRContextEncoder,
            DPRPretrainedContextEncoder,
            DPRPretrainedQuestionEncoder,
            DPRPretrainedReader,
            DPRQuestionEncoder,
            DPRReader,
        )
        from .models.electra import (
            ELECTRA_PRETRAINED_MODEL_ARCHIVE_LIST,
            ElectraForMaskedLM,
            ElectraForMultipleChoice,
            ElectraForPreTraining,
            ElectraForQuestionAnswering,
            ElectraForSequenceClassification,
            ElectraForTokenClassification,
            ElectraModel,
            ElectraPreTrainedModel,
            load_tf_weights_in_electra,
        )
        from .models.encoder_decoder import EncoderDecoderModel
        from .models.flaubert import (
            FLAUBERT_PRETRAINED_MODEL_ARCHIVE_LIST,
            FlaubertForMultipleChoice,
            FlaubertForQuestionAnswering,
            FlaubertForQuestionAnsweringSimple,
            FlaubertForSequenceClassification,
            FlaubertForTokenClassification,
            FlaubertModel,
            FlaubertWithLMHeadModel,
        )
        from .models.fsmt import FSMTForConditionalGeneration, FSMTModel, PretrainedFSMTModel
        from .models.funnel import (
            FUNNEL_PRETRAINED_MODEL_ARCHIVE_LIST,
            FunnelBaseModel,
            FunnelForMaskedLM,
            FunnelForMultipleChoice,
            FunnelForPreTraining,
            FunnelForQuestionAnswering,
            FunnelForSequenceClassification,
            FunnelForTokenClassification,
            FunnelModel,
            load_tf_weights_in_funnel,
        )
        from .models.gpt2 import (
            GPT2_PRETRAINED_MODEL_ARCHIVE_LIST,
            GPT2DoubleHeadsModel,
            GPT2ForSequenceClassification,
            GPT2LMHeadModel,
            GPT2Model,
            GPT2PreTrainedModel,
            load_tf_weights_in_gpt2,
        )
        from .models.gpt_neo import (
            GPT_NEO_PRETRAINED_MODEL_ARCHIVE_LIST,
            GPTNeoForCausalLM,
            GPTNeoModel,
            GPTNeoPreTrainedModel,
            load_tf_weights_in_gpt_neo,
        )
        from .models.ibert import (
            IBERT_PRETRAINED_MODEL_ARCHIVE_LIST,
            IBertForMaskedLM,
            IBertForMultipleChoice,
            IBertForQuestionAnswering,
            IBertForSequenceClassification,
            IBertForTokenClassification,
            IBertModel,
            IBertPreTrainedModel,
        )
        from .models.layoutlm import (
            LAYOUTLM_PRETRAINED_MODEL_ARCHIVE_LIST,
            LayoutLMForMaskedLM,
            LayoutLMForSequenceClassification,
            LayoutLMForTokenClassification,
            LayoutLMModel,
        )
        from .models.led import (
            LED_PRETRAINED_MODEL_ARCHIVE_LIST,
            LEDForConditionalGeneration,
            LEDForQuestionAnswering,
            LEDForSequenceClassification,
            LEDModel,
        )
        from .models.longformer import (
            LONGFORMER_PRETRAINED_MODEL_ARCHIVE_LIST,
            LongformerForMaskedLM,
            LongformerForMultipleChoice,
            LongformerForQuestionAnswering,
            LongformerForSequenceClassification,
            LongformerForTokenClassification,
            LongformerModel,
            LongformerSelfAttention,
        )
        from .models.luke import (
            LUKE_PRETRAINED_MODEL_ARCHIVE_LIST,
            LukeForEntityClassification,
            LukeForEntityPairClassification,
            LukeForEntitySpanClassification,
            LukeModel,
            LukePreTrainedModel,
        )
        from .models.lxmert import (
            LxmertEncoder,
            LxmertForPreTraining,
            LxmertForQuestionAnswering,
            LxmertModel,
            LxmertPreTrainedModel,
            LxmertVisualFeatureEncoder,
            LxmertXLayer,
        )
        from .models.m2m_100 import M2M_100_PRETRAINED_MODEL_ARCHIVE_LIST, M2M100ForConditionalGeneration, M2M100Model
        from .models.marian import MarianForCausalLM, MarianModel, MarianMTModel
        from .models.mbart import (
            MBartForCausalLM,
            MBartForConditionalGeneration,
            MBartForQuestionAnswering,
            MBartForSequenceClassification,
            MBartModel,
        )
        from .models.megatron_bert import (
            MEGATRON_BERT_PRETRAINED_MODEL_ARCHIVE_LIST,
            MegatronBertForCausalLM,
            MegatronBertForMaskedLM,
            MegatronBertForMultipleChoice,
            MegatronBertForNextSentencePrediction,
            MegatronBertForPreTraining,
            MegatronBertForQuestionAnswering,
            MegatronBertForSequenceClassification,
            MegatronBertForTokenClassification,
            MegatronBertModel,
        )
        from .models.mmbt import MMBTForClassification, MMBTModel, ModalEmbeddings
        from .models.mobilebert import (
            MOBILEBERT_PRETRAINED_MODEL_ARCHIVE_LIST,
            MobileBertForMaskedLM,
            MobileBertForMultipleChoice,
            MobileBertForNextSentencePrediction,
            MobileBertForPreTraining,
            MobileBertForQuestionAnswering,
            MobileBertForSequenceClassification,
            MobileBertForTokenClassification,
            MobileBertLayer,
            MobileBertModel,
            MobileBertPreTrainedModel,
            load_tf_weights_in_mobilebert,
        )
        from .models.mpnet import (
            MPNET_PRETRAINED_MODEL_ARCHIVE_LIST,
            MPNetForMaskedLM,
            MPNetForMultipleChoice,
            MPNetForQuestionAnswering,
            MPNetForSequenceClassification,
            MPNetForTokenClassification,
            MPNetLayer,
            MPNetModel,
            MPNetPreTrainedModel,
        )
        from .models.mt5 import MT5EncoderModel, MT5ForConditionalGeneration, MT5Model
        from .models.openai import (
            OPENAI_GPT_PRETRAINED_MODEL_ARCHIVE_LIST,
            OpenAIGPTDoubleHeadsModel,
            OpenAIGPTForSequenceClassification,
            OpenAIGPTLMHeadModel,
            OpenAIGPTModel,
            OpenAIGPTPreTrainedModel,
            load_tf_weights_in_openai_gpt,
        )
        from .models.pegasus import PegasusForCausalLM, PegasusForConditionalGeneration, PegasusModel
        from .models.prophetnet import (
            PROPHETNET_PRETRAINED_MODEL_ARCHIVE_LIST,
            ProphetNetDecoder,
            ProphetNetEncoder,
            ProphetNetForCausalLM,
            ProphetNetForConditionalGeneration,
            ProphetNetModel,
            ProphetNetPreTrainedModel,
        )
        from .models.rag import RagModel, RagSequenceForGeneration, RagTokenForGeneration
        from .models.reformer import (
            REFORMER_PRETRAINED_MODEL_ARCHIVE_LIST,
            ReformerAttention,
            ReformerForMaskedLM,
            ReformerForQuestionAnswering,
            ReformerForSequenceClassification,
            ReformerLayer,
            ReformerModel,
            ReformerModelWithLMHead,
        )
        from .models.retribert import RETRIBERT_PRETRAINED_MODEL_ARCHIVE_LIST, RetriBertModel, RetriBertPreTrainedModel
        from .models.roberta import (
            ROBERTA_PRETRAINED_MODEL_ARCHIVE_LIST,
            RobertaForCausalLM,
            RobertaForMaskedLM,
            RobertaForMultipleChoice,
            RobertaForQuestionAnswering,
            RobertaForSequenceClassification,
            RobertaForTokenClassification,
            RobertaModel,
        )
        from .models.speech_to_text import (
            SPEECH_TO_TEXT_PRETRAINED_MODEL_ARCHIVE_LIST,
            Speech2TextForConditionalGeneration,
            Speech2TextModel,
        )
        from .models.squeezebert import (
            SQUEEZEBERT_PRETRAINED_MODEL_ARCHIVE_LIST,
            SqueezeBertForMaskedLM,
            SqueezeBertForMultipleChoice,
            SqueezeBertForQuestionAnswering,
            SqueezeBertForSequenceClassification,
            SqueezeBertForTokenClassification,
            SqueezeBertModel,
            SqueezeBertModule,
            SqueezeBertPreTrainedModel,
        )
        from .models.t5 import (
            T5_PRETRAINED_MODEL_ARCHIVE_LIST,
            T5EncoderModel,
            T5ForConditionalGeneration,
            T5Model,
            T5PreTrainedModel,
            load_tf_weights_in_t5,
        )
        from .models.tapas import (
            TAPAS_PRETRAINED_MODEL_ARCHIVE_LIST,
            TapasForMaskedLM,
            TapasForQuestionAnswering,
            TapasForSequenceClassification,
            TapasModel,
        )
        from .models.transfo_xl import (
            TRANSFO_XL_PRETRAINED_MODEL_ARCHIVE_LIST,
            AdaptiveEmbedding,
            TransfoXLForSequenceClassification,
            TransfoXLLMHeadModel,
            TransfoXLModel,
            TransfoXLPreTrainedModel,
            load_tf_weights_in_transfo_xl,
        )
        from .models.vit import (
            VIT_PRETRAINED_MODEL_ARCHIVE_LIST,
            ViTForImageClassification,
            ViTModel,
            ViTPreTrainedModel,
        )
        from .models.wav2vec2 import (
            WAV_2_VEC_2_PRETRAINED_MODEL_ARCHIVE_LIST,
            Wav2Vec2ForCTC,
            Wav2Vec2ForMaskedLM,
            Wav2Vec2Model,
            Wav2Vec2PreTrainedModel,
        )
        from .models.xlm import (
            XLM_PRETRAINED_MODEL_ARCHIVE_LIST,
            XLMForMultipleChoice,
            XLMForQuestionAnswering,
            XLMForQuestionAnsweringSimple,
            XLMForSequenceClassification,
            XLMForTokenClassification,
            XLMModel,
            XLMPreTrainedModel,
            XLMWithLMHeadModel,
        )
        from .models.xlm_prophetnet import (
            XLM_PROPHETNET_PRETRAINED_MODEL_ARCHIVE_LIST,
            XLMProphetNetDecoder,
            XLMProphetNetEncoder,
            XLMProphetNetForCausalLM,
            XLMProphetNetForConditionalGeneration,
            XLMProphetNetModel,
        )
        from .models.xlm_roberta import (
            XLM_ROBERTA_PRETRAINED_MODEL_ARCHIVE_LIST,
            XLMRobertaForCausalLM,
            XLMRobertaForMaskedLM,
            XLMRobertaForMultipleChoice,
            XLMRobertaForQuestionAnswering,
            XLMRobertaForSequenceClassification,
            XLMRobertaForTokenClassification,
            XLMRobertaModel,
        )
        from .models.xlnet import (
            XLNET_PRETRAINED_MODEL_ARCHIVE_LIST,
            XLNetForMultipleChoice,
            XLNetForQuestionAnswering,
            XLNetForQuestionAnsweringSimple,
            XLNetForSequenceClassification,
            XLNetForTokenClassification,
            XLNetLMHeadModel,
            XLNetModel,
            XLNetPreTrainedModel,
            load_tf_weights_in_xlnet,
        )

        # Optimization
        from .optimization import (
            Adafactor,
            AdamW,
            get_constant_schedule,
            get_constant_schedule_with_warmup,
            get_cosine_schedule_with_warmup,
            get_cosine_with_hard_restarts_schedule_with_warmup,
            get_linear_schedule_with_warmup,
            get_polynomial_decay_schedule_with_warmup,
            get_scheduler,
        )

        # Trainer
        from .trainer import Trainer
        from .trainer_pt_utils import torch_distributed_zero_first
        from .trainer_seq2seq import Seq2SeqTrainer
    else:
        from .utils.dummy_pt_objects import *

    # TensorFlow
    if is_tf_available():

        from .benchmark.benchmark_args_tf import TensorFlowBenchmarkArguments

        # Benchmarks
        from .benchmark.benchmark_tf import TensorFlowBenchmark
        from .generation_tf_utils import tf_top_k_top_p_filtering
        from .modeling_tf_layoutlm import (
            TF_LAYOUTLM_PRETRAINED_MODEL_ARCHIVE_LIST,
            TFLayoutLMForMaskedLM,
            TFLayoutLMForSequenceClassification,
            TFLayoutLMForTokenClassification,
            TFLayoutLMMainLayer,
            TFLayoutLMModel,
            TFLayoutLMPreTrainedModel,
        )
        from .modeling_tf_utils import TFPreTrainedModel, TFSequenceSummary, TFSharedEmbeddings, shape_list
        from .models.albert import (
            TF_ALBERT_PRETRAINED_MODEL_ARCHIVE_LIST,
            TFAlbertForMaskedLM,
            TFAlbertForMultipleChoice,
            TFAlbertForPreTraining,
            TFAlbertForQuestionAnswering,
            TFAlbertForSequenceClassification,
            TFAlbertForTokenClassification,
            TFAlbertMainLayer,
            TFAlbertModel,
            TFAlbertPreTrainedModel,
        )
        from .models.auto import (
            TF_MODEL_FOR_CAUSAL_LM_MAPPING,
            TF_MODEL_FOR_MASKED_LM_MAPPING,
            TF_MODEL_FOR_MULTIPLE_CHOICE_MAPPING,
            TF_MODEL_FOR_NEXT_SENTENCE_PREDICTION_MAPPING,
            TF_MODEL_FOR_PRETRAINING_MAPPING,
            TF_MODEL_FOR_QUESTION_ANSWERING_MAPPING,
            TF_MODEL_FOR_SEQ_TO_SEQ_CAUSAL_LM_MAPPING,
            TF_MODEL_FOR_SEQUENCE_CLASSIFICATION_MAPPING,
            TF_MODEL_FOR_TOKEN_CLASSIFICATION_MAPPING,
            TF_MODEL_MAPPING,
            TF_MODEL_WITH_LM_HEAD_MAPPING,
            TFAutoModel,
            TFAutoModelForCausalLM,
            TFAutoModelForMaskedLM,
            TFAutoModelForMultipleChoice,
            TFAutoModelForPreTraining,
            TFAutoModelForQuestionAnswering,
            TFAutoModelForSeq2SeqLM,
            TFAutoModelForSequenceClassification,
            TFAutoModelForTokenClassification,
            TFAutoModelWithLMHead,
        )
        from .models.bart import TFBartForConditionalGeneration, TFBartModel, TFBartPretrainedModel
        from .models.bert import (
            TF_BERT_PRETRAINED_MODEL_ARCHIVE_LIST,
            TFBertEmbeddings,
            TFBertForMaskedLM,
            TFBertForMultipleChoice,
            TFBertForNextSentencePrediction,
            TFBertForPreTraining,
            TFBertForQuestionAnswering,
            TFBertForSequenceClassification,
            TFBertForTokenClassification,
            TFBertLMHeadModel,
            TFBertMainLayer,
            TFBertModel,
            TFBertPreTrainedModel,
        )
        from .models.blenderbot import TFBlenderbotForConditionalGeneration, TFBlenderbotModel
        from .models.blenderbot_small import TFBlenderbotSmallForConditionalGeneration, TFBlenderbotSmallModel
        from .models.camembert import (
            TF_CAMEMBERT_PRETRAINED_MODEL_ARCHIVE_LIST,
            TFCamembertForMaskedLM,
            TFCamembertForMultipleChoice,
            TFCamembertForQuestionAnswering,
            TFCamembertForSequenceClassification,
            TFCamembertForTokenClassification,
            TFCamembertModel,
        )
        from .models.convbert import (
            TF_CONVBERT_PRETRAINED_MODEL_ARCHIVE_LIST,
            TFConvBertForMaskedLM,
            TFConvBertForMultipleChoice,
            TFConvBertForQuestionAnswering,
            TFConvBertForSequenceClassification,
            TFConvBertForTokenClassification,
            TFConvBertLayer,
            TFConvBertModel,
            TFConvBertPreTrainedModel,
        )
        from .models.ctrl import (
            TF_CTRL_PRETRAINED_MODEL_ARCHIVE_LIST,
            TFCTRLForSequenceClassification,
            TFCTRLLMHeadModel,
            TFCTRLModel,
            TFCTRLPreTrainedModel,
        )
        from .models.distilbert import (
            TF_DISTILBERT_PRETRAINED_MODEL_ARCHIVE_LIST,
            TFDistilBertForMaskedLM,
            TFDistilBertForMultipleChoice,
            TFDistilBertForQuestionAnswering,
            TFDistilBertForSequenceClassification,
            TFDistilBertForTokenClassification,
            TFDistilBertMainLayer,
            TFDistilBertModel,
            TFDistilBertPreTrainedModel,
        )
        from .models.dpr import (
            TF_DPR_CONTEXT_ENCODER_PRETRAINED_MODEL_ARCHIVE_LIST,
            TF_DPR_QUESTION_ENCODER_PRETRAINED_MODEL_ARCHIVE_LIST,
            TF_DPR_READER_PRETRAINED_MODEL_ARCHIVE_LIST,
            TFDPRContextEncoder,
            TFDPRPretrainedContextEncoder,
            TFDPRPretrainedQuestionEncoder,
            TFDPRPretrainedReader,
            TFDPRQuestionEncoder,
            TFDPRReader,
        )
        from .models.electra import (
            TF_ELECTRA_PRETRAINED_MODEL_ARCHIVE_LIST,
            TFElectraForMaskedLM,
            TFElectraForMultipleChoice,
            TFElectraForPreTraining,
            TFElectraForQuestionAnswering,
            TFElectraForSequenceClassification,
            TFElectraForTokenClassification,
            TFElectraModel,
            TFElectraPreTrainedModel,
        )
        from .models.flaubert import (
            TF_FLAUBERT_PRETRAINED_MODEL_ARCHIVE_LIST,
            TFFlaubertForMultipleChoice,
            TFFlaubertForQuestionAnsweringSimple,
            TFFlaubertForSequenceClassification,
            TFFlaubertForTokenClassification,
            TFFlaubertModel,
            TFFlaubertWithLMHeadModel,
        )
        from .models.funnel import (
            TF_FUNNEL_PRETRAINED_MODEL_ARCHIVE_LIST,
            TFFunnelBaseModel,
            TFFunnelForMaskedLM,
            TFFunnelForMultipleChoice,
            TFFunnelForPreTraining,
            TFFunnelForQuestionAnswering,
            TFFunnelForSequenceClassification,
            TFFunnelForTokenClassification,
            TFFunnelModel,
        )
        from .models.gpt2 import (
            TF_GPT2_PRETRAINED_MODEL_ARCHIVE_LIST,
            TFGPT2DoubleHeadsModel,
            TFGPT2ForSequenceClassification,
            TFGPT2LMHeadModel,
            TFGPT2MainLayer,
            TFGPT2Model,
            TFGPT2PreTrainedModel,
        )
        from .models.led import TFLEDForConditionalGeneration, TFLEDModel, TFLEDPreTrainedModel
        from .models.longformer import (
            TF_LONGFORMER_PRETRAINED_MODEL_ARCHIVE_LIST,
            TFLongformerForMaskedLM,
            TFLongformerForMultipleChoice,
            TFLongformerForQuestionAnswering,
            TFLongformerForSequenceClassification,
            TFLongformerForTokenClassification,
            TFLongformerModel,
            TFLongformerSelfAttention,
        )
        from .models.lxmert import (
            TF_LXMERT_PRETRAINED_MODEL_ARCHIVE_LIST,
            TFLxmertForPreTraining,
            TFLxmertMainLayer,
            TFLxmertModel,
            TFLxmertPreTrainedModel,
            TFLxmertVisualFeatureEncoder,
        )
        from .models.marian import TFMarianModel, TFMarianMTModel
        from .models.mbart import TFMBartForConditionalGeneration, TFMBartModel
        from .models.mobilebert import (
            TF_MOBILEBERT_PRETRAINED_MODEL_ARCHIVE_LIST,
            TFMobileBertForMaskedLM,
            TFMobileBertForMultipleChoice,
            TFMobileBertForNextSentencePrediction,
            TFMobileBertForPreTraining,
            TFMobileBertForQuestionAnswering,
            TFMobileBertForSequenceClassification,
            TFMobileBertForTokenClassification,
            TFMobileBertMainLayer,
            TFMobileBertModel,
            TFMobileBertPreTrainedModel,
        )
        from .models.mpnet import (
            TF_MPNET_PRETRAINED_MODEL_ARCHIVE_LIST,
            TFMPNetForMaskedLM,
            TFMPNetForMultipleChoice,
            TFMPNetForQuestionAnswering,
            TFMPNetForSequenceClassification,
            TFMPNetForTokenClassification,
            TFMPNetMainLayer,
            TFMPNetModel,
            TFMPNetPreTrainedModel,
        )
        from .models.mt5 import TFMT5EncoderModel, TFMT5ForConditionalGeneration, TFMT5Model
        from .models.openai import (
            TF_OPENAI_GPT_PRETRAINED_MODEL_ARCHIVE_LIST,
            TFOpenAIGPTDoubleHeadsModel,
            TFOpenAIGPTForSequenceClassification,
            TFOpenAIGPTLMHeadModel,
            TFOpenAIGPTMainLayer,
            TFOpenAIGPTModel,
            TFOpenAIGPTPreTrainedModel,
        )
        from .models.pegasus import TFPegasusForConditionalGeneration, TFPegasusModel
        from .models.rag import TFRagModel, TFRagSequenceForGeneration, TFRagTokenForGeneration
        from .models.roberta import (
            TF_ROBERTA_PRETRAINED_MODEL_ARCHIVE_LIST,
            TFRobertaForMaskedLM,
            TFRobertaForMultipleChoice,
            TFRobertaForQuestionAnswering,
            TFRobertaForSequenceClassification,
            TFRobertaForTokenClassification,
            TFRobertaMainLayer,
            TFRobertaModel,
            TFRobertaPreTrainedModel,
        )
        from .models.t5 import (
            TF_T5_PRETRAINED_MODEL_ARCHIVE_LIST,
            TFT5EncoderModel,
            TFT5ForConditionalGeneration,
            TFT5Model,
            TFT5PreTrainedModel,
        )
        from .models.transfo_xl import (
            TF_TRANSFO_XL_PRETRAINED_MODEL_ARCHIVE_LIST,
            TFAdaptiveEmbedding,
            TFTransfoXLForSequenceClassification,
            TFTransfoXLLMHeadModel,
            TFTransfoXLMainLayer,
            TFTransfoXLModel,
            TFTransfoXLPreTrainedModel,
        )
        from .models.xlm import (
            TF_XLM_PRETRAINED_MODEL_ARCHIVE_LIST,
            TFXLMForMultipleChoice,
            TFXLMForQuestionAnsweringSimple,
            TFXLMForSequenceClassification,
            TFXLMForTokenClassification,
            TFXLMMainLayer,
            TFXLMModel,
            TFXLMPreTrainedModel,
            TFXLMWithLMHeadModel,
        )
        from .models.xlm_roberta import (
            TF_XLM_ROBERTA_PRETRAINED_MODEL_ARCHIVE_LIST,
            TFXLMRobertaForMaskedLM,
            TFXLMRobertaForMultipleChoice,
            TFXLMRobertaForQuestionAnswering,
            TFXLMRobertaForSequenceClassification,
            TFXLMRobertaForTokenClassification,
            TFXLMRobertaModel,
        )
        from .models.xlnet import (
            TF_XLNET_PRETRAINED_MODEL_ARCHIVE_LIST,
            TFXLNetForMultipleChoice,
            TFXLNetForQuestionAnsweringSimple,
            TFXLNetForSequenceClassification,
            TFXLNetForTokenClassification,
            TFXLNetLMHeadModel,
            TFXLNetMainLayer,
            TFXLNetModel,
            TFXLNetPreTrainedModel,
        )

        # Optimization
        from .optimization_tf import AdamWeightDecay, GradientAccumulator, WarmUp, create_optimizer

        # Trainer
        from .trainer_tf import TFTrainer

    else:
        # Import the same objects as dummies to get them in the namespace.
        # They will raise an import error if the user tries to instantiate / use them.
        from .utils.dummy_tf_objects import *

    if is_flax_available():
        from .modeling_flax_utils import FlaxPreTrainedModel
        from .models.auto import (
            FLAX_MODEL_FOR_CAUSAL_LM_MAPPING,
            FLAX_MODEL_FOR_MASKED_LM_MAPPING,
            FLAX_MODEL_FOR_MULTIPLE_CHOICE_MAPPING,
            FLAX_MODEL_FOR_NEXT_SENTENCE_PREDICTION_MAPPING,
            FLAX_MODEL_FOR_PRETRAINING_MAPPING,
            FLAX_MODEL_FOR_QUESTION_ANSWERING_MAPPING,
            FLAX_MODEL_FOR_SEQUENCE_CLASSIFICATION_MAPPING,
            FLAX_MODEL_FOR_TOKEN_CLASSIFICATION_MAPPING,
            FLAX_MODEL_MAPPING,
            FlaxAutoModel,
            FlaxAutoModelForCausalLM,
            FlaxAutoModelForMaskedLM,
            FlaxAutoModelForMultipleChoice,
            FlaxAutoModelForNextSentencePrediction,
            FlaxAutoModelForPreTraining,
            FlaxAutoModelForQuestionAnswering,
            FlaxAutoModelForSequenceClassification,
            FlaxAutoModelForTokenClassification,
        )
        from .models.bert import (
            FlaxBertForMaskedLM,
            FlaxBertForMultipleChoice,
            FlaxBertForNextSentencePrediction,
            FlaxBertForPreTraining,
            FlaxBertForQuestionAnswering,
            FlaxBertForSequenceClassification,
            FlaxBertForTokenClassification,
            FlaxBertModel,
            FlaxBertPreTrainedModel,
        )
<<<<<<< HEAD
        from .models.gpt2 import FlaxGPT2LMHeadModel, FlaxGPT2Model
        from .models.roberta import FlaxRobertaModel
=======
        from .models.electra import (
            FlaxElectraForMaskedLM,
            FlaxElectraForMultipleChoice,
            FlaxElectraForPreTraining,
            FlaxElectraForQuestionAnswering,
            FlaxElectraForSequenceClassification,
            FlaxElectraForTokenClassification,
            FlaxElectraModel,
            FlaxElectraPreTrainedModel,
        )
        from .models.roberta import (
            FlaxRobertaForMaskedLM,
            FlaxRobertaForMultipleChoice,
            FlaxRobertaForQuestionAnswering,
            FlaxRobertaForSequenceClassification,
            FlaxRobertaForTokenClassification,
            FlaxRobertaModel,
            FlaxRobertaPreTrainedModel,
        )
>>>>>>> 33fd83bc
    else:
        # Import the same objects as dummies to get them in the namespace.
        # They will raise an import error if the user tries to instantiate / use them.
        from .utils.dummy_flax_objects import *

else:
    import importlib
    import os
    import sys

    class _LazyModule(_BaseLazyModule):
        """
        Module class that surfaces all objects but only performs associated imports when the objects are requested.
        """

        __file__ = globals()["__file__"]
        __path__ = [os.path.dirname(__file__)]

        def _get_module(self, module_name: str):
            return importlib.import_module("." + module_name, self.__name__)

        def __getattr__(self, name: str):
            # Special handling for the version, which is a constant from this module and not imported in a submodule.
            if name == "__version__":
                return __version__
            return super().__getattr__(name)

    sys.modules[__name__] = _LazyModule(__name__, _import_structure)


if not is_tf_available() and not is_torch_available() and not is_flax_available():
    logger.warning(
        "None of PyTorch, TensorFlow >= 2.0, or Flax have been found. "
        "Models won't be available and only tokenizers, configuration "
        "and file/data utilities can be used."
    )<|MERGE_RESOLUTION|>--- conflicted
+++ resolved
@@ -1405,10 +1405,7 @@
             "FlaxBertPreTrainedModel",
         ]
     )
-<<<<<<< HEAD
     _import_structure["models.gpt2"].extend(["FlaxGPT2LMHeadModel", "FlaxGPT2Model"])
-    _import_structure["models.roberta"].append("FlaxRobertaModel")
-=======
     _import_structure["models.electra"].extend(
         [
             "FlaxElectraForMaskedLM",
@@ -1432,7 +1429,6 @@
             "FlaxRobertaPreTrainedModel",
         ]
     )
->>>>>>> 33fd83bc
 else:
     from .utils import dummy_flax_objects
 
@@ -2606,10 +2602,7 @@
             FlaxBertModel,
             FlaxBertPreTrainedModel,
         )
-<<<<<<< HEAD
         from .models.gpt2 import FlaxGPT2LMHeadModel, FlaxGPT2Model
-        from .models.roberta import FlaxRobertaModel
-=======
         from .models.electra import (
             FlaxElectraForMaskedLM,
             FlaxElectraForMultipleChoice,
@@ -2629,7 +2622,6 @@
             FlaxRobertaModel,
             FlaxRobertaPreTrainedModel,
         )
->>>>>>> 33fd83bc
     else:
         # Import the same objects as dummies to get them in the namespace.
         # They will raise an import error if the user tries to instantiate / use them.
