--- conflicted
+++ resolved
@@ -1858,11 +1858,7 @@
             "load_tf_weights_in_funnel",
         ]
     )
-<<<<<<< HEAD
-    _import_structure["models.fuyu"].extend(["FuyuForCausalLM", "FuyuModel", "FuyuPreTrainedModel"])
-=======
     _import_structure["models.fuyu"].extend(["FuyuForCausalLM", "FuyuPreTrainedModel"])
->>>>>>> fa69cc12
     _import_structure["models.git"].extend(
         [
             "GIT_PRETRAINED_MODEL_ARCHIVE_LIST",
