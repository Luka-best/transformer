# flake8: noqa
# There's no way to ignore "F401 '...' imported but unused" warnings in this
# module, but to preserve other warnings. So, don't check this module at all.

# Copyright 2020 The HuggingFace Team. All rights reserved.
#
# Licensed under the Apache License, Version 2.0 (the "License");
# you may not use this file except in compliance with the License.
# You may obtain a copy of the License at
#
#     http://www.apache.org/licenses/LICENSE-2.0
#
# Unless required by applicable law or agreed to in writing, software
# distributed under the License is distributed on an "AS IS" BASIS,
# WITHOUT WARRANTIES OR CONDITIONS OF ANY KIND, either express or implied.
# See the License for the specific language governing permissions and
# limitations under the License.

# When adding a new object to this init, remember to add it twice: once inside the `_import_structure` dictionary and
# once inside the `if TYPE_CHECKING` branch. The `TYPE_CHECKING` should have import statements as usual, but they are
# only there for type checking. The `_import_structure` is a dictionary submodule to list of object names, and is used
# to defer the actual importing for when the objects are requested. This way `import transformers` provides the names
# in the namespace without actually importing anything (and especially none of the backends).

__version__ = "4.8.0.dev0"

# Work around to update TensorFlow's absl.logging threshold which alters the
# default Python logging output behavior when present.
# see: https://github.com/abseil/abseil-py/issues/99
# and: https://github.com/tensorflow/tensorflow/issues/26691#issuecomment-500369493
try:
    import absl.logging
except ImportError:
    pass
else:
    absl.logging.set_verbosity("info")
    absl.logging.set_stderrthreshold("info")
    absl.logging._warn_preinit_stderr = False

from typing import TYPE_CHECKING

# Check the dependencies satisfy the minimal versions required.
from . import dependency_versions_check
from .file_utils import (
    _BaseLazyModule,
    is_flax_available,
    is_sentencepiece_available,
    is_speech_available,
    is_tf_available,
    is_timm_available,
    is_tokenizers_available,
    is_torch_available,
    is_vision_available,
)
from .utils import logging


logger = logging.get_logger(__name__)  # pylint: disable=invalid-name


# Base objects, independent of any specific backend
_import_structure = {
    "configuration_utils": ["PretrainedConfig"],
    "data": [
        "DataProcessor",
        "InputExample",
        "InputFeatures",
        "SingleSentenceClassificationProcessor",
        "SquadExample",
        "SquadFeatures",
        "SquadV1Processor",
        "SquadV2Processor",
        "glue_compute_metrics",
        "glue_convert_examples_to_features",
        "glue_output_modes",
        "glue_processors",
        "glue_tasks_num_labels",
        "squad_convert_examples_to_features",
        "xnli_compute_metrics",
        "xnli_output_modes",
        "xnli_processors",
        "xnli_tasks_num_labels",
    ],
    "feature_extraction_sequence_utils": ["BatchFeature", "SequenceFeatureExtractor"],
    "file_utils": [
        "CONFIG_NAME",
        "MODEL_CARD_NAME",
        "PYTORCH_PRETRAINED_BERT_CACHE",
        "PYTORCH_TRANSFORMERS_CACHE",
        "SPIECE_UNDERLINE",
        "TF2_WEIGHTS_NAME",
        "TF_WEIGHTS_NAME",
        "TRANSFORMERS_CACHE",
        "WEIGHTS_NAME",
        "TensorType",
        "add_end_docstrings",
        "add_start_docstrings",
        "cached_path",
        "is_apex_available",
        "is_datasets_available",
        "is_faiss_available",
        "is_flax_available",
        "is_psutil_available",
        "is_py3nvml_available",
        "is_scipy_available",
        "is_sentencepiece_available",
        "is_sklearn_available",
        "is_speech_available",
        "is_tf_available",
        "is_timm_available",
        "is_tokenizers_available",
        "is_torch_available",
        "is_torch_tpu_available",
        "is_vision_available",
    ],
    "hf_argparser": ["HfArgumentParser"],
    "integrations": [
        "is_comet_available",
        "is_optuna_available",
        "is_ray_available",
        "is_ray_tune_available",
        "is_tensorboard_available",
        "is_wandb_available",
    ],
    "modelcard": ["ModelCard"],
    "modeling_tf_pytorch_utils": [
        "convert_tf_weight_name_to_pt_weight_name",
        "load_pytorch_checkpoint_in_tf2_model",
        "load_pytorch_model_in_tf2_model",
        "load_pytorch_weights_in_tf2_model",
        "load_tf2_checkpoint_in_pytorch_model",
        "load_tf2_model_in_pytorch_model",
        "load_tf2_weights_in_pytorch_model",
    ],
    # Models
    "models.gpt-j": ["GPT-J_PRETRAINED_CONFIG_ARCHIVE_MAP", "GPT-JConfig", "GPT-JTokenizer"],
    "models": [],
    "models.albert": ["ALBERT_PRETRAINED_CONFIG_ARCHIVE_MAP", "AlbertConfig"],
    "models.auto": [
        "ALL_PRETRAINED_CONFIG_ARCHIVE_MAP",
        "CONFIG_MAPPING",
        "FEATURE_EXTRACTOR_MAPPING",
        "MODEL_NAMES_MAPPING",
        "TOKENIZER_MAPPING",
        "AutoConfig",
        "AutoFeatureExtractor",
        "AutoTokenizer",
    ],
    "models.bart": ["BartConfig", "BartTokenizer"],
    "models.barthez": [],
    "models.bert": [
        "BERT_PRETRAINED_CONFIG_ARCHIVE_MAP",
        "BasicTokenizer",
        "BertConfig",
        "BertTokenizer",
        "WordpieceTokenizer",
    ],
    "models.bert_generation": ["BertGenerationConfig"],
    "models.bert_japanese": ["BertJapaneseTokenizer", "CharacterTokenizer", "MecabTokenizer"],
    "models.bertweet": ["BertweetTokenizer"],
    "models.big_bird": ["BIG_BIRD_PRETRAINED_CONFIG_ARCHIVE_MAP", "BigBirdConfig", "BigBirdTokenizer"],
    "models.bigbird_pegasus": [
        "BIGBIRD_PEGASUS_PRETRAINED_CONFIG_ARCHIVE_MAP",
        "BigBirdPegasusConfig",
    ],
    "models.blenderbot": ["BLENDERBOT_PRETRAINED_CONFIG_ARCHIVE_MAP", "BlenderbotConfig", "BlenderbotTokenizer"],
    "models.blenderbot_small": [
        "BLENDERBOT_SMALL_PRETRAINED_CONFIG_ARCHIVE_MAP",
        "BlenderbotSmallConfig",
        "BlenderbotSmallTokenizer",
    ],
    "models.byt5": ["ByT5Tokenizer"],
    "models.camembert": ["CAMEMBERT_PRETRAINED_CONFIG_ARCHIVE_MAP", "CamembertConfig"],
    "models.clip": [
        "CLIP_PRETRAINED_CONFIG_ARCHIVE_MAP",
        "CLIPConfig",
        "CLIPTextConfig",
        "CLIPTokenizer",
        "CLIPVisionConfig",
    ],
    "models.convbert": ["CONVBERT_PRETRAINED_CONFIG_ARCHIVE_MAP", "ConvBertConfig", "ConvBertTokenizer"],
    "models.cpm": ["CpmTokenizer"],
    "models.ctrl": ["CTRL_PRETRAINED_CONFIG_ARCHIVE_MAP", "CTRLConfig", "CTRLTokenizer"],
    "models.deberta": ["DEBERTA_PRETRAINED_CONFIG_ARCHIVE_MAP", "DebertaConfig", "DebertaTokenizer"],
    "models.deberta_v2": ["DEBERTA_V2_PRETRAINED_CONFIG_ARCHIVE_MAP", "DebertaV2Config"],
    "models.deit": ["DEIT_PRETRAINED_CONFIG_ARCHIVE_MAP", "DeiTConfig"],
    "models.detr": ["DETR_PRETRAINED_CONFIG_ARCHIVE_MAP", "DetrConfig"],
    "models.distilbert": ["DISTILBERT_PRETRAINED_CONFIG_ARCHIVE_MAP", "DistilBertConfig", "DistilBertTokenizer"],
    "models.dpr": [
        "DPR_PRETRAINED_CONFIG_ARCHIVE_MAP",
        "DPRConfig",
        "DPRContextEncoderTokenizer",
        "DPRQuestionEncoderTokenizer",
        "DPRReaderOutput",
        "DPRReaderTokenizer",
    ],
    "models.electra": ["ELECTRA_PRETRAINED_CONFIG_ARCHIVE_MAP", "ElectraConfig", "ElectraTokenizer"],
    "models.encoder_decoder": ["EncoderDecoderConfig"],
    "models.flaubert": ["FLAUBERT_PRETRAINED_CONFIG_ARCHIVE_MAP", "FlaubertConfig", "FlaubertTokenizer"],
    "models.fsmt": ["FSMT_PRETRAINED_CONFIG_ARCHIVE_MAP", "FSMTConfig", "FSMTTokenizer"],
    "models.funnel": ["FUNNEL_PRETRAINED_CONFIG_ARCHIVE_MAP", "FunnelConfig", "FunnelTokenizer"],
    "models.gpt2": ["GPT2_PRETRAINED_CONFIG_ARCHIVE_MAP", "GPT2Config", "GPT2Tokenizer"],
    "models.gpt_neo": ["GPT_NEO_PRETRAINED_CONFIG_ARCHIVE_MAP", "GPTNeoConfig"],
    "models.herbert": ["HerbertTokenizer"],
    "models.hubert": ["HUBERT_PRETRAINED_CONFIG_ARCHIVE_MAP", "HubertConfig"],
    "models.ibert": ["IBERT_PRETRAINED_CONFIG_ARCHIVE_MAP", "IBertConfig"],
    "models.layoutlm": ["LAYOUTLM_PRETRAINED_CONFIG_ARCHIVE_MAP", "LayoutLMConfig", "LayoutLMTokenizer"],
    "models.led": ["LED_PRETRAINED_CONFIG_ARCHIVE_MAP", "LEDConfig", "LEDTokenizer"],
    "models.longformer": ["LONGFORMER_PRETRAINED_CONFIG_ARCHIVE_MAP", "LongformerConfig", "LongformerTokenizer"],
    "models.luke": ["LUKE_PRETRAINED_CONFIG_ARCHIVE_MAP", "LukeConfig", "LukeTokenizer"],
    "models.lxmert": ["LXMERT_PRETRAINED_CONFIG_ARCHIVE_MAP", "LxmertConfig", "LxmertTokenizer"],
    "models.m2m_100": ["M2M_100_PRETRAINED_CONFIG_ARCHIVE_MAP", "M2M100Config"],
    "models.marian": ["MarianConfig"],
    "models.mbart": ["MBartConfig"],
    "models.megatron_bert": ["MEGATRON_BERT_PRETRAINED_CONFIG_ARCHIVE_MAP", "MegatronBertConfig"],
    "models.mmbt": ["MMBTConfig"],
    "models.mobilebert": ["MOBILEBERT_PRETRAINED_CONFIG_ARCHIVE_MAP", "MobileBertConfig", "MobileBertTokenizer"],
    "models.mpnet": ["MPNET_PRETRAINED_CONFIG_ARCHIVE_MAP", "MPNetConfig", "MPNetTokenizer"],
    "models.mt5": ["MT5Config"],
    "models.openai": ["OPENAI_GPT_PRETRAINED_CONFIG_ARCHIVE_MAP", "OpenAIGPTConfig", "OpenAIGPTTokenizer"],
    "models.pegasus": ["PegasusConfig"],
    "models.phobert": ["PhobertTokenizer"],
    "models.prophetnet": ["PROPHETNET_PRETRAINED_CONFIG_ARCHIVE_MAP", "ProphetNetConfig", "ProphetNetTokenizer"],
    "models.rag": ["RagConfig", "RagRetriever", "RagTokenizer"],
    "models.reformer": ["REFORMER_PRETRAINED_CONFIG_ARCHIVE_MAP", "ReformerConfig"],
    "models.retribert": ["RETRIBERT_PRETRAINED_CONFIG_ARCHIVE_MAP", "RetriBertConfig", "RetriBertTokenizer"],
    "models.roberta": ["ROBERTA_PRETRAINED_CONFIG_ARCHIVE_MAP", "RobertaConfig", "RobertaTokenizer"],
    "models.roformer": ["ROFORMER_PRETRAINED_CONFIG_ARCHIVE_MAP", "RoFormerConfig", "RoFormerTokenizer"],
    "models.speech_to_text": [
        "SPEECH_TO_TEXT_PRETRAINED_CONFIG_ARCHIVE_MAP",
        "Speech2TextConfig",
    ],
    "models.squeezebert": ["SQUEEZEBERT_PRETRAINED_CONFIG_ARCHIVE_MAP", "SqueezeBertConfig", "SqueezeBertTokenizer"],
    "models.t5": ["T5_PRETRAINED_CONFIG_ARCHIVE_MAP", "T5Config"],
    "models.tapas": ["TAPAS_PRETRAINED_CONFIG_ARCHIVE_MAP", "TapasConfig", "TapasTokenizer"],
    "models.transfo_xl": [
        "TRANSFO_XL_PRETRAINED_CONFIG_ARCHIVE_MAP",
        "TransfoXLConfig",
        "TransfoXLCorpus",
        "TransfoXLTokenizer",
    ],
    "models.visual_bert": ["VISUAL_BERT_PRETRAINED_CONFIG_ARCHIVE_MAP", "VisualBertConfig"],
    "models.vit": ["VIT_PRETRAINED_CONFIG_ARCHIVE_MAP", "ViTConfig"],
    "models.wav2vec2": [
        "WAV_2_VEC_2_PRETRAINED_CONFIG_ARCHIVE_MAP",
        "Wav2Vec2Config",
        "Wav2Vec2CTCTokenizer",
        "Wav2Vec2FeatureExtractor",
        "Wav2Vec2Processor",
        "Wav2Vec2Tokenizer",
    ],
    "models.xlm": ["XLM_PRETRAINED_CONFIG_ARCHIVE_MAP", "XLMConfig", "XLMTokenizer"],
    "models.xlm_prophetnet": ["XLM_PROPHETNET_PRETRAINED_CONFIG_ARCHIVE_MAP", "XLMProphetNetConfig"],
    "models.xlm_roberta": ["XLM_ROBERTA_PRETRAINED_CONFIG_ARCHIVE_MAP", "XLMRobertaConfig"],
    "models.xlnet": ["XLNET_PRETRAINED_CONFIG_ARCHIVE_MAP", "XLNetConfig"],
    "pipelines": [
        "AutomaticSpeechRecognitionPipeline",
        "Conversation",
        "ConversationalPipeline",
        "CsvPipelineDataFormat",
        "FeatureExtractionPipeline",
        "FillMaskPipeline",
        "ImageClassificationPipeline",
        "JsonPipelineDataFormat",
        "NerPipeline",
        "PipedPipelineDataFormat",
        "Pipeline",
        "PipelineDataFormat",
        "QuestionAnsweringPipeline",
        "SummarizationPipeline",
        "TableQuestionAnsweringPipeline",
        "Text2TextGenerationPipeline",
        "TextClassificationPipeline",
        "TextGenerationPipeline",
        "TokenClassificationPipeline",
        "TranslationPipeline",
        "ZeroShotClassificationPipeline",
        "pipeline",
    ],
    "tokenization_utils": ["PreTrainedTokenizer"],
    "tokenization_utils_base": [
        "AddedToken",
        "BatchEncoding",
        "CharSpan",
        "PreTrainedTokenizerBase",
        "SpecialTokensMixin",
        "TokenSpan",
    ],
    "trainer_callback": [
        "DefaultFlowCallback",
        "EarlyStoppingCallback",
        "PrinterCallback",
        "ProgressCallback",
        "TrainerCallback",
        "TrainerControl",
        "TrainerState",
    ],
    "trainer_utils": ["EvalPrediction", "IntervalStrategy", "SchedulerType", "set_seed"],
    "training_args": ["TrainingArguments"],
    "training_args_seq2seq": ["Seq2SeqTrainingArguments"],
    "training_args_tf": ["TFTrainingArguments"],
    "utils": ["logging"],
}

# sentencepiece-backed objects
if is_sentencepiece_available():
    _import_structure["models.albert"].append("AlbertTokenizer")
    _import_structure["models.barthez"].append("BarthezTokenizer")
    _import_structure["models.bert_generation"].append("BertGenerationTokenizer")
    _import_structure["models.camembert"].append("CamembertTokenizer")
    _import_structure["models.deberta_v2"].append("DebertaV2Tokenizer")
    _import_structure["models.m2m_100"].append("M2M100Tokenizer")
    _import_structure["models.marian"].append("MarianTokenizer")
    _import_structure["models.mbart"].append("MBartTokenizer")
    _import_structure["models.mbart"].append("MBart50Tokenizer")
    _import_structure["models.mt5"].append("MT5Tokenizer")
    _import_structure["models.pegasus"].append("PegasusTokenizer")
    _import_structure["models.reformer"].append("ReformerTokenizer")
    _import_structure["models.speech_to_text"].append("Speech2TextTokenizer")
    _import_structure["models.t5"].append("T5Tokenizer")
    _import_structure["models.xlm_prophetnet"].append("XLMProphetNetTokenizer")
    _import_structure["models.xlm_roberta"].append("XLMRobertaTokenizer")
    _import_structure["models.xlnet"].append("XLNetTokenizer")
else:
    from .utils import dummy_sentencepiece_objects

    _import_structure["utils.dummy_sentencepiece_objects"] = [
        name for name in dir(dummy_sentencepiece_objects) if not name.startswith("_")
    ]

# tokenizers-backed objects
if is_tokenizers_available():
    # Fast tokenizers
<<<<<<< HEAD
    _import_structure["models.gpt-j"].append("GPT-JTokenizerFast")
=======
    _import_structure["models.roformer"].append("RoFormerTokenizerFast")
    _import_structure["models.clip"].append("CLIPTokenizerFast")
>>>>>>> e43e1126
    _import_structure["models.convbert"].append("ConvBertTokenizerFast")
    _import_structure["models.albert"].append("AlbertTokenizerFast")
    _import_structure["models.bart"].append("BartTokenizerFast")
    _import_structure["models.barthez"].append("BarthezTokenizerFast")
    _import_structure["models.bert"].append("BertTokenizerFast")
    _import_structure["models.big_bird"].append("BigBirdTokenizerFast")
    _import_structure["models.camembert"].append("CamembertTokenizerFast")
    _import_structure["models.deberta"].append("DebertaTokenizerFast")
    _import_structure["models.distilbert"].append("DistilBertTokenizerFast")
    _import_structure["models.dpr"].extend(
        ["DPRContextEncoderTokenizerFast", "DPRQuestionEncoderTokenizerFast", "DPRReaderTokenizerFast"]
    )
    _import_structure["models.electra"].append("ElectraTokenizerFast")
    _import_structure["models.funnel"].append("FunnelTokenizerFast")
    _import_structure["models.gpt2"].append("GPT2TokenizerFast")
    _import_structure["models.herbert"].append("HerbertTokenizerFast")
    _import_structure["models.layoutlm"].append("LayoutLMTokenizerFast")
    _import_structure["models.led"].append("LEDTokenizerFast")
    _import_structure["models.longformer"].append("LongformerTokenizerFast")
    _import_structure["models.lxmert"].append("LxmertTokenizerFast")
    _import_structure["models.mbart"].append("MBartTokenizerFast")
    _import_structure["models.mbart"].append("MBart50TokenizerFast")
    _import_structure["models.mobilebert"].append("MobileBertTokenizerFast")
    _import_structure["models.mpnet"].append("MPNetTokenizerFast")
    _import_structure["models.mt5"].append("MT5TokenizerFast")
    _import_structure["models.openai"].append("OpenAIGPTTokenizerFast")
    _import_structure["models.pegasus"].append("PegasusTokenizerFast")
    _import_structure["models.reformer"].append("ReformerTokenizerFast")
    _import_structure["models.retribert"].append("RetriBertTokenizerFast")
    _import_structure["models.roberta"].append("RobertaTokenizerFast")
    _import_structure["models.squeezebert"].append("SqueezeBertTokenizerFast")
    _import_structure["models.t5"].append("T5TokenizerFast")
    _import_structure["models.xlm_roberta"].append("XLMRobertaTokenizerFast")
    _import_structure["models.xlnet"].append("XLNetTokenizerFast")
    _import_structure["tokenization_utils_fast"] = ["PreTrainedTokenizerFast"]

else:
    from .utils import dummy_tokenizers_objects

    _import_structure["utils.dummy_tokenizers_objects"] = [
        name for name in dir(dummy_tokenizers_objects) if not name.startswith("_")
    ]

if is_sentencepiece_available() and is_tokenizers_available():
    _import_structure["convert_slow_tokenizer"] = ["SLOW_TO_FAST_CONVERTERS", "convert_slow_tokenizer"]
else:
    from .utils import dummy_sentencepiece_and_tokenizers_objects

    _import_structure["utils.dummy_sentencepiece_and_tokenizers_objects"] = [
        name for name in dir(dummy_sentencepiece_and_tokenizers_objects) if not name.startswith("_")
    ]

# Speech-specific objects
if is_speech_available():
    _import_structure["models.speech_to_text"].append("Speech2TextFeatureExtractor")

else:
    from .utils import dummy_speech_objects

    _import_structure["utils.dummy_speech_objects"] = [
        name for name in dir(dummy_speech_objects) if not name.startswith("_")
    ]

if is_sentencepiece_available() and is_speech_available():
    _import_structure["models.speech_to_text"].append("Speech2TextProcessor")
else:
    from .utils import dummy_sentencepiece_and_speech_objects

    _import_structure["utils.dummy_sentencepiece_and_speech_objects"] = [
        name for name in dir(dummy_sentencepiece_and_speech_objects) if not name.startswith("_")
    ]

# Vision-specific objects
if is_vision_available():
    _import_structure["image_utils"] = ["ImageFeatureExtractionMixin"]
    _import_structure["models.clip"].append("CLIPFeatureExtractor")
    _import_structure["models.clip"].append("CLIPProcessor")
    _import_structure["models.deit"].append("DeiTFeatureExtractor")
    _import_structure["models.detr"].append("DetrFeatureExtractor")
    _import_structure["models.vit"].append("ViTFeatureExtractor")
else:
    from .utils import dummy_vision_objects

    _import_structure["utils.dummy_vision_objects"] = [
        name for name in dir(dummy_vision_objects) if not name.startswith("_")
    ]

# Timm-backed objects
if is_timm_available() and is_vision_available():
    _import_structure["models.detr"].extend(
        [
            "DETR_PRETRAINED_MODEL_ARCHIVE_LIST",
            "DetrForObjectDetection",
            "DetrForSegmentation",
            "DetrModel",
        ]
    )
else:
    from .utils import dummy_timm_objects

    _import_structure["utils.dummy_timm_objects"] = [
        name for name in dir(dummy_timm_objects) if not name.startswith("_")
    ]

# PyTorch-backed objects
if is_torch_available():
    _import_structure["benchmark.benchmark"] = ["PyTorchBenchmark"]
    _import_structure["benchmark.benchmark_args"] = ["PyTorchBenchmarkArguments"]
    _import_structure["data.data_collator"] = [
        "DataCollator",
        "DataCollatorForLanguageModeling",
        "DataCollatorForPermutationLanguageModeling",
        "DataCollatorForSeq2Seq",
        "DataCollatorForSOP",
        "DataCollatorForTokenClassification",
        "DataCollatorForWholeWordMask",
        "DataCollatorWithPadding",
        "default_data_collator",
    ]
    _import_structure["data.datasets"] = [
        "GlueDataset",
        "GlueDataTrainingArguments",
        "LineByLineTextDataset",
        "LineByLineWithRefDataset",
        "LineByLineWithSOPTextDataset",
        "SquadDataset",
        "SquadDataTrainingArguments",
        "TextDataset",
        "TextDatasetForNextSentencePrediction",
    ]
    _import_structure["generation_beam_search"] = ["BeamScorer", "BeamSearchScorer"]
    _import_structure["generation_logits_process"] = [
        "ForcedBOSTokenLogitsProcessor",
        "ForcedEOSTokenLogitsProcessor",
        "HammingDiversityLogitsProcessor",
        "InfNanRemoveLogitsProcessor",
        "LogitsProcessor",
        "LogitsProcessorList",
        "LogitsWarper",
        "MinLengthLogitsProcessor",
        "NoBadWordsLogitsProcessor",
        "NoRepeatNGramLogitsProcessor",
        "PrefixConstrainedLogitsProcessor",
        "RepetitionPenaltyLogitsProcessor",
        "TemperatureLogitsWarper",
        "TopKLogitsWarper",
        "TopPLogitsWarper",
        "TailFreeSamplingLogitsWarper",
    ]
    _import_structure["generation_stopping_criteria"] = [
        "MaxLengthCriteria",
        "MaxTimeCriteria",
        "StoppingCriteria",
        "StoppingCriteriaList",
    ]
    _import_structure["generation_utils"] = ["top_k_top_p_filtering"]
    _import_structure["modeling_utils"] = ["Conv1D", "PreTrainedModel", "apply_chunking_to_forward", "prune_layer"]

    # PyTorch models structure

    _import_structure["models.gpt-j"].extend(
        [
            "GPT-J_PRETRAINED_MODEL_ARCHIVE_LIST",
            "GPT-JForMaskedLM",
            "GPT-JForCausalLM",
            "GPT-JForMultipleChoice",
            "GPT-JForQuestionAnswering",
            "GPT-JForSequenceClassification",
            "GPT-JForTokenClassification",
            "GPT-JLayer",
            "GPT-JModel",
            "GPT-JPreTrainedModel",
            "load_tf_weights_in_gpt-j",
        ]
    )
    _import_structure["models.albert"].extend(
        [
            "ALBERT_PRETRAINED_MODEL_ARCHIVE_LIST",
            "AlbertForMaskedLM",
            "AlbertForMultipleChoice",
            "AlbertForPreTraining",
            "AlbertForQuestionAnswering",
            "AlbertForSequenceClassification",
            "AlbertForTokenClassification",
            "AlbertModel",
            "AlbertPreTrainedModel",
            "load_tf_weights_in_albert",
        ]
    )

    _import_structure["models.auto"].extend(
        [
            "MODEL_FOR_CAUSAL_LM_MAPPING",
            "MODEL_FOR_IMAGE_CLASSIFICATION_MAPPING",
            "MODEL_FOR_MASKED_LM_MAPPING",
            "MODEL_FOR_MULTIPLE_CHOICE_MAPPING",
            "MODEL_FOR_NEXT_SENTENCE_PREDICTION_MAPPING",
            "MODEL_FOR_OBJECT_DETECTION_MAPPING",
            "MODEL_FOR_PRETRAINING_MAPPING",
            "MODEL_FOR_QUESTION_ANSWERING_MAPPING",
            "MODEL_FOR_SEQ_TO_SEQ_CAUSAL_LM_MAPPING",
            "MODEL_FOR_SEQUENCE_CLASSIFICATION_MAPPING",
            "MODEL_FOR_TABLE_QUESTION_ANSWERING_MAPPING",
            "MODEL_FOR_TOKEN_CLASSIFICATION_MAPPING",
            "MODEL_MAPPING",
            "MODEL_WITH_LM_HEAD_MAPPING",
            "AutoModel",
            "AutoModelForCausalLM",
            "AutoModelForImageClassification",
            "AutoModelForMaskedLM",
            "AutoModelForMultipleChoice",
            "AutoModelForNextSentencePrediction",
            "AutoModelForPreTraining",
            "AutoModelForQuestionAnswering",
            "AutoModelForSeq2SeqLM",
            "AutoModelForSequenceClassification",
            "AutoModelForTableQuestionAnswering",
            "AutoModelForTokenClassification",
            "AutoModelWithLMHead",
        ]
    )

    _import_structure["models.bart"].extend(
        [
            "BART_PRETRAINED_MODEL_ARCHIVE_LIST",
            "BartForCausalLM",
            "BartForConditionalGeneration",
            "BartForQuestionAnswering",
            "BartForSequenceClassification",
            "BartModel",
            "BartPretrainedModel",
            "PretrainedBartModel",
        ]
    )
    _import_structure["models.bert"].extend(
        [
            "BERT_PRETRAINED_MODEL_ARCHIVE_LIST",
            "BertForMaskedLM",
            "BertForMultipleChoice",
            "BertForNextSentencePrediction",
            "BertForPreTraining",
            "BertForQuestionAnswering",
            "BertForSequenceClassification",
            "BertForTokenClassification",
            "BertLayer",
            "BertLMHeadModel",
            "BertModel",
            "BertPreTrainedModel",
            "load_tf_weights_in_bert",
        ]
    )
    _import_structure["models.bert_generation"].extend(
        [
            "BertGenerationDecoder",
            "BertGenerationEncoder",
            "load_tf_weights_in_bert_generation",
        ]
    )
    _import_structure["models.big_bird"].extend(
        [
            "BIG_BIRD_PRETRAINED_MODEL_ARCHIVE_LIST",
            "BigBirdForCausalLM",
            "BigBirdForMaskedLM",
            "BigBirdForMultipleChoice",
            "BigBirdForPreTraining",
            "BigBirdForQuestionAnswering",
            "BigBirdForSequenceClassification",
            "BigBirdForTokenClassification",
            "BigBirdLayer",
            "BigBirdModel",
            "BigBirdPreTrainedModel",
            "load_tf_weights_in_big_bird",
        ]
    )
    _import_structure["models.bigbird_pegasus"].extend(
        [
            "BIGBIRD_PEGASUS_PRETRAINED_MODEL_ARCHIVE_LIST",
            "BigBirdPegasusForCausalLM",
            "BigBirdPegasusForConditionalGeneration",
            "BigBirdPegasusForQuestionAnswering",
            "BigBirdPegasusForSequenceClassification",
            "BigBirdPegasusModel",
        ]
    )
    _import_structure["models.blenderbot"].extend(
        [
            "BLENDERBOT_PRETRAINED_MODEL_ARCHIVE_LIST",
            "BlenderbotForCausalLM",
            "BlenderbotForConditionalGeneration",
            "BlenderbotModel",
        ]
    )
    _import_structure["models.blenderbot_small"].extend(
        [
            "BLENDERBOT_SMALL_PRETRAINED_MODEL_ARCHIVE_LIST",
            "BlenderbotSmallForCausalLM",
            "BlenderbotSmallForConditionalGeneration",
            "BlenderbotSmallModel",
        ]
    )
    _import_structure["models.camembert"].extend(
        [
            "CAMEMBERT_PRETRAINED_MODEL_ARCHIVE_LIST",
            "CamembertForCausalLM",
            "CamembertForMaskedLM",
            "CamembertForMultipleChoice",
            "CamembertForQuestionAnswering",
            "CamembertForSequenceClassification",
            "CamembertForTokenClassification",
            "CamembertModel",
        ]
    )
    _import_structure["models.clip"].extend(
        [
            "CLIP_PRETRAINED_MODEL_ARCHIVE_LIST",
            "CLIPModel",
            "CLIPPreTrainedModel",
            "CLIPTextModel",
            "CLIPVisionModel",
        ]
    )
    _import_structure["models.convbert"].extend(
        [
            "CONVBERT_PRETRAINED_MODEL_ARCHIVE_LIST",
            "ConvBertForMaskedLM",
            "ConvBertForMultipleChoice",
            "ConvBertForQuestionAnswering",
            "ConvBertForSequenceClassification",
            "ConvBertForTokenClassification",
            "ConvBertLayer",
            "ConvBertModel",
            "ConvBertPreTrainedModel",
            "load_tf_weights_in_convbert",
        ]
    )
    _import_structure["models.ctrl"].extend(
        [
            "CTRL_PRETRAINED_MODEL_ARCHIVE_LIST",
            "CTRLForSequenceClassification",
            "CTRLLMHeadModel",
            "CTRLModel",
            "CTRLPreTrainedModel",
        ]
    )
    _import_structure["models.deberta"].extend(
        [
            "DEBERTA_PRETRAINED_MODEL_ARCHIVE_LIST",
            "DebertaForMaskedLM",
            "DebertaForQuestionAnswering",
            "DebertaForSequenceClassification",
            "DebertaForTokenClassification",
            "DebertaModel",
            "DebertaPreTrainedModel",
        ]
    )
    _import_structure["models.deberta_v2"].extend(
        [
            "DEBERTA_V2_PRETRAINED_MODEL_ARCHIVE_LIST",
            "DebertaV2ForMaskedLM",
            "DebertaV2ForQuestionAnswering",
            "DebertaV2ForSequenceClassification",
            "DebertaV2ForTokenClassification",
            "DebertaV2Model",
            "DebertaV2PreTrainedModel",
        ]
    )
    _import_structure["models.deit"].extend(
        [
            "DEIT_PRETRAINED_MODEL_ARCHIVE_LIST",
            "DeiTForImageClassification",
            "DeiTForImageClassificationWithTeacher",
            "DeiTModel",
            "DeiTPreTrainedModel",
        ]
    )
    _import_structure["models.distilbert"].extend(
        [
            "DISTILBERT_PRETRAINED_MODEL_ARCHIVE_LIST",
            "DistilBertForMaskedLM",
            "DistilBertForMultipleChoice",
            "DistilBertForQuestionAnswering",
            "DistilBertForSequenceClassification",
            "DistilBertForTokenClassification",
            "DistilBertModel",
            "DistilBertPreTrainedModel",
        ]
    )
    _import_structure["models.dpr"].extend(
        [
            "DPR_CONTEXT_ENCODER_PRETRAINED_MODEL_ARCHIVE_LIST",
            "DPR_QUESTION_ENCODER_PRETRAINED_MODEL_ARCHIVE_LIST",
            "DPR_READER_PRETRAINED_MODEL_ARCHIVE_LIST",
            "DPRContextEncoder",
            "DPRPretrainedContextEncoder",
            "DPRPretrainedQuestionEncoder",
            "DPRPretrainedReader",
            "DPRQuestionEncoder",
            "DPRReader",
        ]
    )
    _import_structure["models.electra"].extend(
        [
            "ELECTRA_PRETRAINED_MODEL_ARCHIVE_LIST",
            "ElectraForMaskedLM",
            "ElectraForMultipleChoice",
            "ElectraForPreTraining",
            "ElectraForQuestionAnswering",
            "ElectraForSequenceClassification",
            "ElectraForTokenClassification",
            "ElectraModel",
            "ElectraPreTrainedModel",
            "load_tf_weights_in_electra",
        ]
    )
    _import_structure["models.encoder_decoder"].append("EncoderDecoderModel")
    _import_structure["models.flaubert"].extend(
        [
            "FLAUBERT_PRETRAINED_MODEL_ARCHIVE_LIST",
            "FlaubertForMultipleChoice",
            "FlaubertForQuestionAnswering",
            "FlaubertForQuestionAnsweringSimple",
            "FlaubertForSequenceClassification",
            "FlaubertForTokenClassification",
            "FlaubertModel",
            "FlaubertWithLMHeadModel",
        ]
    )
    _import_structure["models.fsmt"].extend(["FSMTForConditionalGeneration", "FSMTModel", "PretrainedFSMTModel"])
    _import_structure["models.funnel"].extend(
        [
            "FUNNEL_PRETRAINED_MODEL_ARCHIVE_LIST",
            "FunnelBaseModel",
            "FunnelForMaskedLM",
            "FunnelForMultipleChoice",
            "FunnelForPreTraining",
            "FunnelForQuestionAnswering",
            "FunnelForSequenceClassification",
            "FunnelForTokenClassification",
            "FunnelModel",
            "load_tf_weights_in_funnel",
        ]
    )
    _import_structure["models.gpt2"].extend(
        [
            "GPT2_PRETRAINED_MODEL_ARCHIVE_LIST",
            "GPT2DoubleHeadsModel",
            "GPT2ForSequenceClassification",
            "GPT2LMHeadModel",
            "GPT2Model",
            "GPT2PreTrainedModel",
            "load_tf_weights_in_gpt2",
        ]
    )
    _import_structure["models.gpt_neo"].extend(
        [
            "GPT_NEO_PRETRAINED_MODEL_ARCHIVE_LIST",
            "GPTNeoForCausalLM",
            "GPTNeoForSequenceClassification",
            "GPTNeoModel",
            "GPTNeoPreTrainedModel",
            "load_tf_weights_in_gpt_neo",
        ]
    )
    _import_structure["models.hubert"].extend(
        [
            "HUBERT_PRETRAINED_MODEL_ARCHIVE_LIST",
            "HubertForCTC",
            "HubertModel",
            "HubertPreTrainedModel",
        ]
    )
    _import_structure["models.ibert"].extend(
        [
            "IBERT_PRETRAINED_MODEL_ARCHIVE_LIST",
            "IBertForMaskedLM",
            "IBertForMultipleChoice",
            "IBertForQuestionAnswering",
            "IBertForSequenceClassification",
            "IBertForTokenClassification",
            "IBertModel",
            "IBertPreTrainedModel",
        ]
    )
    _import_structure["models.layoutlm"].extend(
        [
            "LAYOUTLM_PRETRAINED_MODEL_ARCHIVE_LIST",
            "LayoutLMForMaskedLM",
            "LayoutLMForSequenceClassification",
            "LayoutLMForTokenClassification",
            "LayoutLMModel",
        ]
    )
    _import_structure["models.led"].extend(
        [
            "LED_PRETRAINED_MODEL_ARCHIVE_LIST",
            "LEDForConditionalGeneration",
            "LEDForQuestionAnswering",
            "LEDForSequenceClassification",
            "LEDModel",
        ]
    )
    _import_structure["models.longformer"].extend(
        [
            "LONGFORMER_PRETRAINED_MODEL_ARCHIVE_LIST",
            "LongformerForMaskedLM",
            "LongformerForMultipleChoice",
            "LongformerForQuestionAnswering",
            "LongformerForSequenceClassification",
            "LongformerForTokenClassification",
            "LongformerModel",
            "LongformerSelfAttention",
        ]
    )
    _import_structure["models.luke"].extend(
        [
            "LUKE_PRETRAINED_MODEL_ARCHIVE_LIST",
            "LukeForEntityClassification",
            "LukeForEntityPairClassification",
            "LukeForEntitySpanClassification",
            "LukeModel",
            "LukePreTrainedModel",
        ]
    )
    _import_structure["models.lxmert"].extend(
        [
            "LxmertEncoder",
            "LxmertForPreTraining",
            "LxmertForQuestionAnswering",
            "LxmertModel",
            "LxmertPreTrainedModel",
            "LxmertVisualFeatureEncoder",
            "LxmertXLayer",
        ]
    )
    _import_structure["models.m2m_100"].extend(
        [
            "M2M_100_PRETRAINED_MODEL_ARCHIVE_LIST",
            "M2M100ForConditionalGeneration",
            "M2M100Model",
        ]
    )
    _import_structure["models.marian"].extend(["MarianForCausalLM", "MarianModel", "MarianMTModel"])
    _import_structure["models.mbart"].extend(
        [
            "MBartForCausalLM",
            "MBartForConditionalGeneration",
            "MBartForQuestionAnswering",
            "MBartForSequenceClassification",
            "MBartModel",
        ]
    )
    _import_structure["models.megatron_bert"].extend(
        [
            "MEGATRON_BERT_PRETRAINED_MODEL_ARCHIVE_LIST",
            "MegatronBertForCausalLM",
            "MegatronBertForMaskedLM",
            "MegatronBertForMultipleChoice",
            "MegatronBertForNextSentencePrediction",
            "MegatronBertForPreTraining",
            "MegatronBertForQuestionAnswering",
            "MegatronBertForSequenceClassification",
            "MegatronBertForTokenClassification",
            "MegatronBertModel",
        ]
    )
    _import_structure["models.mmbt"].extend(["MMBTForClassification", "MMBTModel", "ModalEmbeddings"])
    _import_structure["models.mobilebert"].extend(
        [
            "MOBILEBERT_PRETRAINED_MODEL_ARCHIVE_LIST",
            "MobileBertForMaskedLM",
            "MobileBertForMultipleChoice",
            "MobileBertForNextSentencePrediction",
            "MobileBertForPreTraining",
            "MobileBertForQuestionAnswering",
            "MobileBertForSequenceClassification",
            "MobileBertForTokenClassification",
            "MobileBertLayer",
            "MobileBertModel",
            "MobileBertPreTrainedModel",
            "load_tf_weights_in_mobilebert",
        ]
    )
    _import_structure["models.mpnet"].extend(
        [
            "MPNET_PRETRAINED_MODEL_ARCHIVE_LIST",
            "MPNetForMaskedLM",
            "MPNetForMultipleChoice",
            "MPNetForQuestionAnswering",
            "MPNetForSequenceClassification",
            "MPNetForTokenClassification",
            "MPNetLayer",
            "MPNetModel",
            "MPNetPreTrainedModel",
        ]
    )
    _import_structure["models.mt5"].extend(["MT5EncoderModel", "MT5ForConditionalGeneration", "MT5Model"])
    _import_structure["models.openai"].extend(
        [
            "OPENAI_GPT_PRETRAINED_MODEL_ARCHIVE_LIST",
            "OpenAIGPTDoubleHeadsModel",
            "OpenAIGPTForSequenceClassification",
            "OpenAIGPTLMHeadModel",
            "OpenAIGPTModel",
            "OpenAIGPTPreTrainedModel",
            "load_tf_weights_in_openai_gpt",
        ]
    )
    _import_structure["models.pegasus"].extend(
        ["PegasusForCausalLM", "PegasusForConditionalGeneration", "PegasusModel"]
    )
    _import_structure["models.prophetnet"].extend(
        [
            "PROPHETNET_PRETRAINED_MODEL_ARCHIVE_LIST",
            "ProphetNetDecoder",
            "ProphetNetEncoder",
            "ProphetNetForCausalLM",
            "ProphetNetForConditionalGeneration",
            "ProphetNetModel",
            "ProphetNetPreTrainedModel",
        ]
    )
    _import_structure["models.rag"].extend(["RagModel", "RagSequenceForGeneration", "RagTokenForGeneration"])
    _import_structure["models.reformer"].extend(
        [
            "REFORMER_PRETRAINED_MODEL_ARCHIVE_LIST",
            "ReformerAttention",
            "ReformerForMaskedLM",
            "ReformerForQuestionAnswering",
            "ReformerForSequenceClassification",
            "ReformerLayer",
            "ReformerModel",
            "ReformerModelWithLMHead",
        ]
    )
    _import_structure["models.retribert"].extend(
        ["RETRIBERT_PRETRAINED_MODEL_ARCHIVE_LIST", "RetriBertModel", "RetriBertPreTrainedModel"]
    )
    _import_structure["models.roberta"].extend(
        [
            "ROBERTA_PRETRAINED_MODEL_ARCHIVE_LIST",
            "RobertaForCausalLM",
            "RobertaForMaskedLM",
            "RobertaForMultipleChoice",
            "RobertaForQuestionAnswering",
            "RobertaForSequenceClassification",
            "RobertaForTokenClassification",
            "RobertaModel",
        ]
    )
    _import_structure["models.roformer"].extend(
        [
            "ROFORMER_PRETRAINED_MODEL_ARCHIVE_LIST",
            "RoFormerForCausalLM",
            "RoFormerForMaskedLM",
            "RoFormerForMultipleChoice",
            "RoFormerForQuestionAnswering",
            "RoFormerForSequenceClassification",
            "RoFormerForTokenClassification",
            "RoFormerLayer",
            "RoFormerModel",
            "RoFormerPreTrainedModel",
            "load_tf_weights_in_roformer",
        ]
    )
    _import_structure["models.speech_to_text"].extend(
        [
            "SPEECH_TO_TEXT_PRETRAINED_MODEL_ARCHIVE_LIST",
            "Speech2TextForConditionalGeneration",
            "Speech2TextModel",
        ]
    )
    _import_structure["models.squeezebert"].extend(
        [
            "SQUEEZEBERT_PRETRAINED_MODEL_ARCHIVE_LIST",
            "SqueezeBertForMaskedLM",
            "SqueezeBertForMultipleChoice",
            "SqueezeBertForQuestionAnswering",
            "SqueezeBertForSequenceClassification",
            "SqueezeBertForTokenClassification",
            "SqueezeBertModel",
            "SqueezeBertModule",
            "SqueezeBertPreTrainedModel",
        ]
    )
    _import_structure["models.t5"].extend(
        [
            "T5_PRETRAINED_MODEL_ARCHIVE_LIST",
            "T5EncoderModel",
            "T5ForConditionalGeneration",
            "T5Model",
            "T5PreTrainedModel",
            "load_tf_weights_in_t5",
        ]
    )
    _import_structure["models.tapas"].extend(
        [
            "TAPAS_PRETRAINED_MODEL_ARCHIVE_LIST",
            "TapasForMaskedLM",
            "TapasForQuestionAnswering",
            "TapasForSequenceClassification",
            "TapasModel",
        ]
    )
    _import_structure["models.transfo_xl"].extend(
        [
            "TRANSFO_XL_PRETRAINED_MODEL_ARCHIVE_LIST",
            "AdaptiveEmbedding",
            "TransfoXLForSequenceClassification",
            "TransfoXLLMHeadModel",
            "TransfoXLModel",
            "TransfoXLPreTrainedModel",
            "load_tf_weights_in_transfo_xl",
        ]
    )
    _import_structure["models.visual_bert"].extend(
        [
            "VISUAL_BERT_PRETRAINED_MODEL_ARCHIVE_LIST",
            "VisualBertForMultipleChoice",
            "VisualBertForPreTraining",
            "VisualBertForQuestionAnswering",
            "VisualBertForRegionToPhraseAlignment",
            "VisualBertForVisualReasoning",
            "VisualBertLayer",
            "VisualBertModel",
            "VisualBertPreTrainedModel",
        ]
    )
    _import_structure["models.vit"].extend(
        [
            "VIT_PRETRAINED_MODEL_ARCHIVE_LIST",
            "ViTForImageClassification",
            "ViTModel",
            "ViTPreTrainedModel",
        ]
    )
    _import_structure["models.wav2vec2"].extend(
        [
            "WAV_2_VEC_2_PRETRAINED_MODEL_ARCHIVE_LIST",
            "Wav2Vec2ForCTC",
            "Wav2Vec2ForMaskedLM",
            "Wav2Vec2ForPreTraining",
            "Wav2Vec2Model",
            "Wav2Vec2PreTrainedModel",
        ]
    )
    _import_structure["models.xlm"].extend(
        [
            "XLM_PRETRAINED_MODEL_ARCHIVE_LIST",
            "XLMForMultipleChoice",
            "XLMForQuestionAnswering",
            "XLMForQuestionAnsweringSimple",
            "XLMForSequenceClassification",
            "XLMForTokenClassification",
            "XLMModel",
            "XLMPreTrainedModel",
            "XLMWithLMHeadModel",
        ]
    )
    _import_structure["models.xlm_prophetnet"].extend(
        [
            "XLM_PROPHETNET_PRETRAINED_MODEL_ARCHIVE_LIST",
            "XLMProphetNetDecoder",
            "XLMProphetNetEncoder",
            "XLMProphetNetForCausalLM",
            "XLMProphetNetForConditionalGeneration",
            "XLMProphetNetModel",
        ]
    )
    _import_structure["models.xlm_roberta"].extend(
        [
            "XLM_ROBERTA_PRETRAINED_MODEL_ARCHIVE_LIST",
            "XLMRobertaForCausalLM",
            "XLMRobertaForMaskedLM",
            "XLMRobertaForMultipleChoice",
            "XLMRobertaForQuestionAnswering",
            "XLMRobertaForSequenceClassification",
            "XLMRobertaForTokenClassification",
            "XLMRobertaModel",
        ]
    )
    _import_structure["models.xlnet"].extend(
        [
            "XLNET_PRETRAINED_MODEL_ARCHIVE_LIST",
            "XLNetForMultipleChoice",
            "XLNetForQuestionAnswering",
            "XLNetForQuestionAnsweringSimple",
            "XLNetForSequenceClassification",
            "XLNetForTokenClassification",
            "XLNetLMHeadModel",
            "XLNetModel",
            "XLNetPreTrainedModel",
            "load_tf_weights_in_xlnet",
        ]
    )
    _import_structure["optimization"] = [
        "Adafactor",
        "AdamW",
        "get_constant_schedule",
        "get_constant_schedule_with_warmup",
        "get_cosine_schedule_with_warmup",
        "get_cosine_with_hard_restarts_schedule_with_warmup",
        "get_linear_schedule_with_warmup",
        "get_polynomial_decay_schedule_with_warmup",
        "get_scheduler",
    ]
    _import_structure["trainer"] = ["Trainer"]
    _import_structure["trainer_pt_utils"] = ["torch_distributed_zero_first"]
    _import_structure["trainer_seq2seq"] = ["Seq2SeqTrainer"]
else:
    from .utils import dummy_pt_objects

    _import_structure["utils.dummy_pt_objects"] = [name for name in dir(dummy_pt_objects) if not name.startswith("_")]

# TensorFlow-backed objects
if is_tf_available():
    _import_structure["benchmark.benchmark_args_tf"] = ["TensorFlowBenchmarkArguments"]
    _import_structure["benchmark.benchmark_tf"] = ["TensorFlowBenchmark"]
    _import_structure["generation_tf_utils"] = ["tf_top_k_top_p_filtering"]
    _import_structure["modeling_tf_utils"] = [
        "TFPreTrainedModel",
        "TFSequenceSummary",
        "TFSharedEmbeddings",
        "shape_list",
    ]
    # TensorFlow models structure
    _import_structure["models.albert"].extend(
        [
            "TF_ALBERT_PRETRAINED_MODEL_ARCHIVE_LIST",
            "TFAlbertForMaskedLM",
            "TFAlbertForMultipleChoice",
            "TFAlbertForPreTraining",
            "TFAlbertForQuestionAnswering",
            "TFAlbertForSequenceClassification",
            "TFAlbertForTokenClassification",
            "TFAlbertMainLayer",
            "TFAlbertModel",
            "TFAlbertPreTrainedModel",
        ]
    )
    _import_structure["models.auto"].extend(
        [
            "TF_MODEL_FOR_CAUSAL_LM_MAPPING",
            "TF_MODEL_FOR_MASKED_LM_MAPPING",
            "TF_MODEL_FOR_MULTIPLE_CHOICE_MAPPING",
            "TF_MODEL_FOR_NEXT_SENTENCE_PREDICTION_MAPPING",
            "TF_MODEL_FOR_PRETRAINING_MAPPING",
            "TF_MODEL_FOR_QUESTION_ANSWERING_MAPPING",
            "TF_MODEL_FOR_SEQ_TO_SEQ_CAUSAL_LM_MAPPING",
            "TF_MODEL_FOR_SEQUENCE_CLASSIFICATION_MAPPING",
            "TF_MODEL_FOR_TOKEN_CLASSIFICATION_MAPPING",
            "TF_MODEL_MAPPING",
            "TF_MODEL_WITH_LM_HEAD_MAPPING",
            "TFAutoModel",
            "TFAutoModelForCausalLM",
            "TFAutoModelForMaskedLM",
            "TFAutoModelForMultipleChoice",
            "TFAutoModelForPreTraining",
            "TFAutoModelForQuestionAnswering",
            "TFAutoModelForSeq2SeqLM",
            "TFAutoModelForSequenceClassification",
            "TFAutoModelForTokenClassification",
            "TFAutoModelWithLMHead",
        ]
    )
    _import_structure["models.bart"].extend(["TFBartForConditionalGeneration", "TFBartModel", "TFBartPretrainedModel"])
    _import_structure["models.bert"].extend(
        [
            "TF_BERT_PRETRAINED_MODEL_ARCHIVE_LIST",
            "TFBertEmbeddings",
            "TFBertForMaskedLM",
            "TFBertForMultipleChoice",
            "TFBertForNextSentencePrediction",
            "TFBertForPreTraining",
            "TFBertForQuestionAnswering",
            "TFBertForSequenceClassification",
            "TFBertForTokenClassification",
            "TFBertLMHeadModel",
            "TFBertMainLayer",
            "TFBertModel",
            "TFBertPreTrainedModel",
        ]
    )
    _import_structure["models.blenderbot"].extend(["TFBlenderbotForConditionalGeneration", "TFBlenderbotModel"])
    _import_structure["models.blenderbot_small"].extend(
        ["TFBlenderbotSmallForConditionalGeneration", "TFBlenderbotSmallModel"]
    )
    _import_structure["models.camembert"].extend(
        [
            "TF_CAMEMBERT_PRETRAINED_MODEL_ARCHIVE_LIST",
            "TFCamembertForMaskedLM",
            "TFCamembertForMultipleChoice",
            "TFCamembertForQuestionAnswering",
            "TFCamembertForSequenceClassification",
            "TFCamembertForTokenClassification",
            "TFCamembertModel",
        ]
    )
    _import_structure["models.convbert"].extend(
        [
            "TF_CONVBERT_PRETRAINED_MODEL_ARCHIVE_LIST",
            "TFConvBertForMaskedLM",
            "TFConvBertForMultipleChoice",
            "TFConvBertForQuestionAnswering",
            "TFConvBertForSequenceClassification",
            "TFConvBertForTokenClassification",
            "TFConvBertLayer",
            "TFConvBertModel",
            "TFConvBertPreTrainedModel",
        ]
    )
    _import_structure["models.ctrl"].extend(
        [
            "TF_CTRL_PRETRAINED_MODEL_ARCHIVE_LIST",
            "TFCTRLForSequenceClassification",
            "TFCTRLLMHeadModel",
            "TFCTRLModel",
            "TFCTRLPreTrainedModel",
        ]
    )
    _import_structure["models.distilbert"].extend(
        [
            "TF_DISTILBERT_PRETRAINED_MODEL_ARCHIVE_LIST",
            "TFDistilBertForMaskedLM",
            "TFDistilBertForMultipleChoice",
            "TFDistilBertForQuestionAnswering",
            "TFDistilBertForSequenceClassification",
            "TFDistilBertForTokenClassification",
            "TFDistilBertMainLayer",
            "TFDistilBertModel",
            "TFDistilBertPreTrainedModel",
        ]
    )
    _import_structure["models.dpr"].extend(
        [
            "TF_DPR_CONTEXT_ENCODER_PRETRAINED_MODEL_ARCHIVE_LIST",
            "TF_DPR_QUESTION_ENCODER_PRETRAINED_MODEL_ARCHIVE_LIST",
            "TF_DPR_READER_PRETRAINED_MODEL_ARCHIVE_LIST",
            "TFDPRContextEncoder",
            "TFDPRPretrainedContextEncoder",
            "TFDPRPretrainedQuestionEncoder",
            "TFDPRPretrainedReader",
            "TFDPRQuestionEncoder",
            "TFDPRReader",
        ]
    )
    _import_structure["models.electra"].extend(
        [
            "TF_ELECTRA_PRETRAINED_MODEL_ARCHIVE_LIST",
            "TFElectraForMaskedLM",
            "TFElectraForMultipleChoice",
            "TFElectraForPreTraining",
            "TFElectraForQuestionAnswering",
            "TFElectraForSequenceClassification",
            "TFElectraForTokenClassification",
            "TFElectraModel",
            "TFElectraPreTrainedModel",
        ]
    )
    _import_structure["models.flaubert"].extend(
        [
            "TF_FLAUBERT_PRETRAINED_MODEL_ARCHIVE_LIST",
            "TFFlaubertForMultipleChoice",
            "TFFlaubertForQuestionAnsweringSimple",
            "TFFlaubertForSequenceClassification",
            "TFFlaubertForTokenClassification",
            "TFFlaubertModel",
            "TFFlaubertWithLMHeadModel",
        ]
    )
    _import_structure["models.funnel"].extend(
        [
            "TF_FUNNEL_PRETRAINED_MODEL_ARCHIVE_LIST",
            "TFFunnelBaseModel",
            "TFFunnelForMaskedLM",
            "TFFunnelForMultipleChoice",
            "TFFunnelForPreTraining",
            "TFFunnelForQuestionAnswering",
            "TFFunnelForSequenceClassification",
            "TFFunnelForTokenClassification",
            "TFFunnelModel",
        ]
    )
    _import_structure["models.gpt2"].extend(
        [
            "TF_GPT2_PRETRAINED_MODEL_ARCHIVE_LIST",
            "TFGPT2DoubleHeadsModel",
            "TFGPT2ForSequenceClassification",
            "TFGPT2LMHeadModel",
            "TFGPT2MainLayer",
            "TFGPT2Model",
            "TFGPT2PreTrainedModel",
        ]
    )
    _import_structure["models.layoutlm"].extend(
        [
            "TF_LAYOUTLM_PRETRAINED_MODEL_ARCHIVE_LIST",
            "TFLayoutLMForMaskedLM",
            "TFLayoutLMForSequenceClassification",
            "TFLayoutLMForTokenClassification",
            "TFLayoutLMMainLayer",
            "TFLayoutLMModel",
            "TFLayoutLMPreTrainedModel",
        ]
    )
    _import_structure["models.led"].extend(["TFLEDForConditionalGeneration", "TFLEDModel", "TFLEDPreTrainedModel"])
    _import_structure["models.longformer"].extend(
        [
            "TF_LONGFORMER_PRETRAINED_MODEL_ARCHIVE_LIST",
            "TFLongformerForMaskedLM",
            "TFLongformerForMultipleChoice",
            "TFLongformerForQuestionAnswering",
            "TFLongformerForSequenceClassification",
            "TFLongformerForTokenClassification",
            "TFLongformerModel",
            "TFLongformerSelfAttention",
        ]
    )
    _import_structure["models.lxmert"].extend(
        [
            "TF_LXMERT_PRETRAINED_MODEL_ARCHIVE_LIST",
            "TFLxmertForPreTraining",
            "TFLxmertMainLayer",
            "TFLxmertModel",
            "TFLxmertPreTrainedModel",
            "TFLxmertVisualFeatureEncoder",
        ]
    )
    _import_structure["models.marian"].extend(["TFMarianModel", "TFMarianMTModel"])
    _import_structure["models.mbart"].extend(["TFMBartForConditionalGeneration", "TFMBartModel"])
    _import_structure["models.mobilebert"].extend(
        [
            "TF_MOBILEBERT_PRETRAINED_MODEL_ARCHIVE_LIST",
            "TFMobileBertForMaskedLM",
            "TFMobileBertForMultipleChoice",
            "TFMobileBertForNextSentencePrediction",
            "TFMobileBertForPreTraining",
            "TFMobileBertForQuestionAnswering",
            "TFMobileBertForSequenceClassification",
            "TFMobileBertForTokenClassification",
            "TFMobileBertMainLayer",
            "TFMobileBertModel",
            "TFMobileBertPreTrainedModel",
        ]
    )
    _import_structure["models.mpnet"].extend(
        [
            "TF_MPNET_PRETRAINED_MODEL_ARCHIVE_LIST",
            "TFMPNetForMaskedLM",
            "TFMPNetForMultipleChoice",
            "TFMPNetForQuestionAnswering",
            "TFMPNetForSequenceClassification",
            "TFMPNetForTokenClassification",
            "TFMPNetMainLayer",
            "TFMPNetModel",
            "TFMPNetPreTrainedModel",
        ]
    )
    _import_structure["models.mt5"].extend(["TFMT5EncoderModel", "TFMT5ForConditionalGeneration", "TFMT5Model"])
    _import_structure["models.openai"].extend(
        [
            "TF_OPENAI_GPT_PRETRAINED_MODEL_ARCHIVE_LIST",
            "TFOpenAIGPTDoubleHeadsModel",
            "TFOpenAIGPTForSequenceClassification",
            "TFOpenAIGPTLMHeadModel",
            "TFOpenAIGPTMainLayer",
            "TFOpenAIGPTModel",
            "TFOpenAIGPTPreTrainedModel",
        ]
    )
    _import_structure["models.pegasus"].extend(["TFPegasusForConditionalGeneration", "TFPegasusModel"])
    _import_structure["models.rag"].extend(
        [
            "TFRagModel",
            "TFRagSequenceForGeneration",
            "TFRagTokenForGeneration",
        ]
    )
    _import_structure["models.roberta"].extend(
        [
            "TF_ROBERTA_PRETRAINED_MODEL_ARCHIVE_LIST",
            "TFRobertaForMaskedLM",
            "TFRobertaForMultipleChoice",
            "TFRobertaForQuestionAnswering",
            "TFRobertaForSequenceClassification",
            "TFRobertaForTokenClassification",
            "TFRobertaMainLayer",
            "TFRobertaModel",
            "TFRobertaPreTrainedModel",
        ]
    )
    _import_structure["models.roformer"].extend(
        [
            "TF_ROFORMER_PRETRAINED_MODEL_ARCHIVE_LIST",
            "TFRoFormerForCausalLM",
            "TFRoFormerForMaskedLM",
            "TFRoFormerForMultipleChoice",
            "TFRoFormerForQuestionAnswering",
            "TFRoFormerForSequenceClassification",
            "TFRoFormerForTokenClassification",
            "TFRoFormerLayer",
            "TFRoFormerModel",
            "TFRoFormerPreTrainedModel",
        ]
    )
    _import_structure["models.t5"].extend(
        [
            "TF_T5_PRETRAINED_MODEL_ARCHIVE_LIST",
            "TFT5EncoderModel",
            "TFT5ForConditionalGeneration",
            "TFT5Model",
            "TFT5PreTrainedModel",
        ]
    )
    _import_structure["models.transfo_xl"].extend(
        [
            "TF_TRANSFO_XL_PRETRAINED_MODEL_ARCHIVE_LIST",
            "TFAdaptiveEmbedding",
            "TFTransfoXLForSequenceClassification",
            "TFTransfoXLLMHeadModel",
            "TFTransfoXLMainLayer",
            "TFTransfoXLModel",
            "TFTransfoXLPreTrainedModel",
        ]
    )
    _import_structure["models.wav2vec2"].extend(
        [
            "TF_WAV_2_VEC_2_PRETRAINED_MODEL_ARCHIVE_LIST",
            "TFWav2Vec2ForCTC",
            "TFWav2Vec2Model",
            "TFWav2Vec2PreTrainedModel",
        ]
    )
    _import_structure["models.xlm"].extend(
        [
            "TF_XLM_PRETRAINED_MODEL_ARCHIVE_LIST",
            "TFXLMForMultipleChoice",
            "TFXLMForQuestionAnsweringSimple",
            "TFXLMForSequenceClassification",
            "TFXLMForTokenClassification",
            "TFXLMMainLayer",
            "TFXLMModel",
            "TFXLMPreTrainedModel",
            "TFXLMWithLMHeadModel",
        ]
    )
    _import_structure["models.xlm_roberta"].extend(
        [
            "TF_XLM_ROBERTA_PRETRAINED_MODEL_ARCHIVE_LIST",
            "TFXLMRobertaForMaskedLM",
            "TFXLMRobertaForMultipleChoice",
            "TFXLMRobertaForQuestionAnswering",
            "TFXLMRobertaForSequenceClassification",
            "TFXLMRobertaForTokenClassification",
            "TFXLMRobertaModel",
        ]
    )
    _import_structure["models.xlnet"].extend(
        [
            "TF_XLNET_PRETRAINED_MODEL_ARCHIVE_LIST",
            "TFXLNetForMultipleChoice",
            "TFXLNetForQuestionAnsweringSimple",
            "TFXLNetForSequenceClassification",
            "TFXLNetForTokenClassification",
            "TFXLNetLMHeadModel",
            "TFXLNetMainLayer",
            "TFXLNetModel",
            "TFXLNetPreTrainedModel",
        ]
    )
    _import_structure["optimization_tf"] = ["AdamWeightDecay", "GradientAccumulator", "WarmUp", "create_optimizer"]
    _import_structure["trainer_tf"] = ["TFTrainer"]

else:
    from .utils import dummy_tf_objects

    _import_structure["utils.dummy_tf_objects"] = [name for name in dir(dummy_tf_objects) if not name.startswith("_")]

# FLAX-backed objects
if is_flax_available():
    _import_structure["generation_flax_logits_process"] = [
        "FlaxForcedBOSTokenLogitsProcessor",
        "FlaxForcedEOSTokenLogitsProcessor",
        "FlaxLogitsProcessor",
        "FlaxLogitsProcessorList",
        "FlaxLogitsWarper",
        "FlaxMinLengthLogitsProcessor",
        "FlaxTemperatureLogitsWarper",
        "FlaxTopKLogitsWarper",
        "FlaxTopPLogitsWarper",
    ]
    _import_structure["modeling_flax_utils"] = ["FlaxPreTrainedModel"]
    _import_structure["models.auto"].extend(
        [
            "FLAX_MODEL_FOR_CAUSAL_LM_MAPPING",
            "FLAX_MODEL_FOR_MASKED_LM_MAPPING",
            "FLAX_MODEL_FOR_MULTIPLE_CHOICE_MAPPING",
            "FLAX_MODEL_FOR_NEXT_SENTENCE_PREDICTION_MAPPING",
            "FLAX_MODEL_FOR_PRETRAINING_MAPPING",
            "FLAX_MODEL_FOR_QUESTION_ANSWERING_MAPPING",
            "FLAX_MODEL_FOR_SEQUENCE_CLASSIFICATION_MAPPING",
            "FLAX_MODEL_FOR_TOKEN_CLASSIFICATION_MAPPING",
            "FLAX_MODEL_MAPPING",
            "FlaxAutoModel",
            "FlaxAutoModelForCausalLM",
            "FlaxAutoModelForMaskedLM",
            "FlaxAutoModelForMultipleChoice",
            "FlaxAutoModelForNextSentencePrediction",
            "FlaxAutoModelForPreTraining",
            "FlaxAutoModelForQuestionAnswering",
            "FlaxAutoModelForSequenceClassification",
            "FlaxAutoModelForTokenClassification",
        ]
    )
    _import_structure["models.bart"].extend(
        [
            "FlaxBartForConditionalGeneration",
            "FlaxBartForQuestionAnswering",
            "FlaxBartForSequenceClassification",
            "FlaxBartModel",
        ]
    )
    _import_structure["models.bert"].extend(
        [
            "FlaxBertForMaskedLM",
            "FlaxBertForMultipleChoice",
            "FlaxBertForNextSentencePrediction",
            "FlaxBertForPreTraining",
            "FlaxBertForQuestionAnswering",
            "FlaxBertForSequenceClassification",
            "FlaxBertForTokenClassification",
            "FlaxBertModel",
            "FlaxBertPreTrainedModel",
        ]
    )
    _import_structure["models.big_bird"].extend(
        [
            "FlaxBigBirdForMaskedLM",
            "FlaxBigBirdForMultipleChoice",
            "FlaxBigBirdForPreTraining",
            "FlaxBigBirdForQuestionAnswering",
            "FlaxBigBirdForSequenceClassification",
            "FlaxBigBirdForTokenClassification",
            "FlaxBigBirdModel",
            "FlaxBigBirdPreTrainedModel",
        ]
    )
    _import_structure["models.clip"].extend(
        [
            "FlaxCLIPModel",
            "FlaxCLIPPreTrainedModel",
            "FlaxCLIPTextModel",
            "FlaxCLIPVisionModel",
        ]
    )
    _import_structure["models.electra"].extend(
        [
            "FlaxElectraForMaskedLM",
            "FlaxElectraForMultipleChoice",
            "FlaxElectraForPreTraining",
            "FlaxElectraForQuestionAnswering",
            "FlaxElectraForSequenceClassification",
            "FlaxElectraForTokenClassification",
            "FlaxElectraModel",
            "FlaxElectraPreTrainedModel",
        ]
    )
    _import_structure["models.gpt2"].extend(["FlaxGPT2LMHeadModel", "FlaxGPT2Model"])
    _import_structure["models.roberta"].extend(
        [
            "FlaxRobertaForMaskedLM",
            "FlaxRobertaForMultipleChoice",
            "FlaxRobertaForQuestionAnswering",
            "FlaxRobertaForSequenceClassification",
            "FlaxRobertaForTokenClassification",
            "FlaxRobertaModel",
            "FlaxRobertaPreTrainedModel",
        ]
    )
    _import_structure["models.vit"].extend(["FlaxViTForImageClassification", "FlaxViTModel"])
else:
    from .utils import dummy_flax_objects

    _import_structure["utils.dummy_flax_objects"] = [
        name for name in dir(dummy_flax_objects) if not name.startswith("_")
    ]

# Direct imports for type-checking
if TYPE_CHECKING:
    # Configuration
    from .configuration_utils import PretrainedConfig

    # Data
    from .data import (
        DataProcessor,
        InputExample,
        InputFeatures,
        SingleSentenceClassificationProcessor,
        SquadExample,
        SquadFeatures,
        SquadV1Processor,
        SquadV2Processor,
        glue_compute_metrics,
        glue_convert_examples_to_features,
        glue_output_modes,
        glue_processors,
        glue_tasks_num_labels,
        squad_convert_examples_to_features,
        xnli_compute_metrics,
        xnli_output_modes,
        xnli_processors,
        xnli_tasks_num_labels,
    )

    # Feature Extractor
    from .feature_extraction_utils import BatchFeature, SequenceFeatureExtractor

    # Files and general utilities
    from .file_utils import (
        CONFIG_NAME,
        MODEL_CARD_NAME,
        PYTORCH_PRETRAINED_BERT_CACHE,
        PYTORCH_TRANSFORMERS_CACHE,
        SPIECE_UNDERLINE,
        TF2_WEIGHTS_NAME,
        TF_WEIGHTS_NAME,
        TRANSFORMERS_CACHE,
        WEIGHTS_NAME,
        TensorType,
        add_end_docstrings,
        add_start_docstrings,
        cached_path,
        is_apex_available,
        is_datasets_available,
        is_faiss_available,
        is_flax_available,
        is_psutil_available,
        is_py3nvml_available,
        is_scipy_available,
        is_sentencepiece_available,
        is_sklearn_available,
        is_speech_available,
        is_tf_available,
        is_timm_available,
        is_tokenizers_available,
        is_torch_available,
        is_torch_tpu_available,
        is_vision_available,
    )
    from .hf_argparser import HfArgumentParser

    # Integrations
    from .integrations import (
        is_comet_available,
        is_optuna_available,
        is_ray_available,
        is_ray_tune_available,
        is_tensorboard_available,
        is_wandb_available,
    )

    # Model Cards
    from .modelcard import ModelCard

    # TF 2.0 <=> PyTorch conversion utilities
    from .modeling_tf_pytorch_utils import (
        convert_tf_weight_name_to_pt_weight_name,
        load_pytorch_checkpoint_in_tf2_model,
        load_pytorch_model_in_tf2_model,
        load_pytorch_weights_in_tf2_model,
        load_tf2_checkpoint_in_pytorch_model,
        load_tf2_model_in_pytorch_model,
        load_tf2_weights_in_pytorch_model,
    )
    from .models.albert import ALBERT_PRETRAINED_CONFIG_ARCHIVE_MAP, AlbertConfig
    from .models.gpt-j import GPT-J_PRETRAINED_CONFIG_ARCHIVE_MAP, GPT-JConfig, GPT-JTokenizer
    from .models.auto import (
        ALL_PRETRAINED_CONFIG_ARCHIVE_MAP,
        CONFIG_MAPPING,
        FEATURE_EXTRACTOR_MAPPING,
        MODEL_NAMES_MAPPING,
        TOKENIZER_MAPPING,
        AutoConfig,
        AutoFeatureExtractor,
        AutoTokenizer,
    )
    from .models.bart import BartConfig, BartTokenizer
    from .models.bert import (
        BERT_PRETRAINED_CONFIG_ARCHIVE_MAP,
        BasicTokenizer,
        BertConfig,
        BertTokenizer,
        WordpieceTokenizer,
    )
    from .models.bert_generation import BertGenerationConfig
    from .models.bert_japanese import BertJapaneseTokenizer, CharacterTokenizer, MecabTokenizer
    from .models.bertweet import BertweetTokenizer
    from .models.big_bird import BIG_BIRD_PRETRAINED_CONFIG_ARCHIVE_MAP, BigBirdConfig, BigBirdTokenizer
    from .models.bigbird_pegasus import BIGBIRD_PEGASUS_PRETRAINED_CONFIG_ARCHIVE_MAP, BigBirdPegasusConfig
    from .models.blenderbot import BLENDERBOT_PRETRAINED_CONFIG_ARCHIVE_MAP, BlenderbotConfig, BlenderbotTokenizer
    from .models.blenderbot_small import (
        BLENDERBOT_SMALL_PRETRAINED_CONFIG_ARCHIVE_MAP,
        BlenderbotSmallConfig,
        BlenderbotSmallTokenizer,
    )
    from .models.byt5 import ByT5Tokenizer
    from .models.camembert import CAMEMBERT_PRETRAINED_CONFIG_ARCHIVE_MAP, CamembertConfig
    from .models.clip import (
        CLIP_PRETRAINED_CONFIG_ARCHIVE_MAP,
        CLIPConfig,
        CLIPTextConfig,
        CLIPTokenizer,
        CLIPVisionConfig,
    )
    from .models.convbert import CONVBERT_PRETRAINED_CONFIG_ARCHIVE_MAP, ConvBertConfig, ConvBertTokenizer
    from .models.cpm import CpmTokenizer
    from .models.ctrl import CTRL_PRETRAINED_CONFIG_ARCHIVE_MAP, CTRLConfig, CTRLTokenizer
    from .models.deberta import DEBERTA_PRETRAINED_CONFIG_ARCHIVE_MAP, DebertaConfig, DebertaTokenizer
    from .models.deberta_v2 import DEBERTA_V2_PRETRAINED_CONFIG_ARCHIVE_MAP, DebertaV2Config
    from .models.deit import DEIT_PRETRAINED_CONFIG_ARCHIVE_MAP, DeiTConfig
    from .models.detr import DETR_PRETRAINED_CONFIG_ARCHIVE_MAP, DetrConfig
    from .models.distilbert import DISTILBERT_PRETRAINED_CONFIG_ARCHIVE_MAP, DistilBertConfig, DistilBertTokenizer
    from .models.dpr import (
        DPR_PRETRAINED_CONFIG_ARCHIVE_MAP,
        DPRConfig,
        DPRContextEncoderTokenizer,
        DPRQuestionEncoderTokenizer,
        DPRReaderOutput,
        DPRReaderTokenizer,
    )
    from .models.electra import ELECTRA_PRETRAINED_CONFIG_ARCHIVE_MAP, ElectraConfig, ElectraTokenizer
    from .models.encoder_decoder import EncoderDecoderConfig
    from .models.flaubert import FLAUBERT_PRETRAINED_CONFIG_ARCHIVE_MAP, FlaubertConfig, FlaubertTokenizer
    from .models.fsmt import FSMT_PRETRAINED_CONFIG_ARCHIVE_MAP, FSMTConfig, FSMTTokenizer
    from .models.funnel import FUNNEL_PRETRAINED_CONFIG_ARCHIVE_MAP, FunnelConfig, FunnelTokenizer
    from .models.gpt2 import GPT2_PRETRAINED_CONFIG_ARCHIVE_MAP, GPT2Config, GPT2Tokenizer
    from .models.gpt_neo import GPT_NEO_PRETRAINED_CONFIG_ARCHIVE_MAP, GPTNeoConfig
    from .models.herbert import HerbertTokenizer
    from .models.hubert import HUBERT_PRETRAINED_CONFIG_ARCHIVE_MAP, HubertConfig
    from .models.ibert import IBERT_PRETRAINED_CONFIG_ARCHIVE_MAP, IBertConfig
    from .models.layoutlm import LAYOUTLM_PRETRAINED_CONFIG_ARCHIVE_MAP, LayoutLMConfig, LayoutLMTokenizer
    from .models.led import LED_PRETRAINED_CONFIG_ARCHIVE_MAP, LEDConfig, LEDTokenizer
    from .models.longformer import LONGFORMER_PRETRAINED_CONFIG_ARCHIVE_MAP, LongformerConfig, LongformerTokenizer
    from .models.luke import LUKE_PRETRAINED_CONFIG_ARCHIVE_MAP, LukeConfig, LukeTokenizer
    from .models.lxmert import LXMERT_PRETRAINED_CONFIG_ARCHIVE_MAP, LxmertConfig, LxmertTokenizer
    from .models.m2m_100 import M2M_100_PRETRAINED_CONFIG_ARCHIVE_MAP, M2M100Config
    from .models.marian import MarianConfig
    from .models.mbart import MBartConfig
    from .models.megatron_bert import MEGATRON_BERT_PRETRAINED_CONFIG_ARCHIVE_MAP, MegatronBertConfig
    from .models.mmbt import MMBTConfig
    from .models.mobilebert import MOBILEBERT_PRETRAINED_CONFIG_ARCHIVE_MAP, MobileBertConfig, MobileBertTokenizer
    from .models.mpnet import MPNET_PRETRAINED_CONFIG_ARCHIVE_MAP, MPNetConfig, MPNetTokenizer
    from .models.mt5 import MT5Config
    from .models.openai import OPENAI_GPT_PRETRAINED_CONFIG_ARCHIVE_MAP, OpenAIGPTConfig, OpenAIGPTTokenizer
    from .models.pegasus import PegasusConfig
    from .models.phobert import PhobertTokenizer
    from .models.prophetnet import PROPHETNET_PRETRAINED_CONFIG_ARCHIVE_MAP, ProphetNetConfig, ProphetNetTokenizer
    from .models.rag import RagConfig, RagRetriever, RagTokenizer
    from .models.reformer import REFORMER_PRETRAINED_CONFIG_ARCHIVE_MAP, ReformerConfig
    from .models.retribert import RETRIBERT_PRETRAINED_CONFIG_ARCHIVE_MAP, RetriBertConfig, RetriBertTokenizer
    from .models.roberta import ROBERTA_PRETRAINED_CONFIG_ARCHIVE_MAP, RobertaConfig, RobertaTokenizer
    from .models.roformer import ROFORMER_PRETRAINED_CONFIG_ARCHIVE_MAP, RoFormerConfig, RoFormerTokenizer
    from .models.speech_to_text import SPEECH_TO_TEXT_PRETRAINED_CONFIG_ARCHIVE_MAP, Speech2TextConfig
    from .models.squeezebert import SQUEEZEBERT_PRETRAINED_CONFIG_ARCHIVE_MAP, SqueezeBertConfig, SqueezeBertTokenizer
    from .models.t5 import T5_PRETRAINED_CONFIG_ARCHIVE_MAP, T5Config
    from .models.tapas import TAPAS_PRETRAINED_CONFIG_ARCHIVE_MAP, TapasConfig, TapasTokenizer
    from .models.transfo_xl import (
        TRANSFO_XL_PRETRAINED_CONFIG_ARCHIVE_MAP,
        TransfoXLConfig,
        TransfoXLCorpus,
        TransfoXLTokenizer,
    )
    from .models.visual_bert import VISUAL_BERT_PRETRAINED_CONFIG_ARCHIVE_MAP, VisualBertConfig
    from .models.vit import VIT_PRETRAINED_CONFIG_ARCHIVE_MAP, ViTConfig
    from .models.wav2vec2 import (
        WAV_2_VEC_2_PRETRAINED_CONFIG_ARCHIVE_MAP,
        Wav2Vec2Config,
        Wav2Vec2CTCTokenizer,
        Wav2Vec2FeatureExtractor,
        Wav2Vec2Processor,
        Wav2Vec2Tokenizer,
    )
    from .models.xlm import XLM_PRETRAINED_CONFIG_ARCHIVE_MAP, XLMConfig, XLMTokenizer
    from .models.xlm_prophetnet import XLM_PROPHETNET_PRETRAINED_CONFIG_ARCHIVE_MAP, XLMProphetNetConfig
    from .models.xlm_roberta import XLM_ROBERTA_PRETRAINED_CONFIG_ARCHIVE_MAP, XLMRobertaConfig
    from .models.xlnet import XLNET_PRETRAINED_CONFIG_ARCHIVE_MAP, XLNetConfig

    # Pipelines
    from .pipelines import (
        AutomaticSpeechRecognitionPipeline,
        Conversation,
        ConversationalPipeline,
        CsvPipelineDataFormat,
        FeatureExtractionPipeline,
        FillMaskPipeline,
        ImageClassificationPipeline,
        JsonPipelineDataFormat,
        NerPipeline,
        PipedPipelineDataFormat,
        Pipeline,
        PipelineDataFormat,
        QuestionAnsweringPipeline,
        SummarizationPipeline,
        TableQuestionAnsweringPipeline,
        Text2TextGenerationPipeline,
        TextClassificationPipeline,
        TextGenerationPipeline,
        TokenClassificationPipeline,
        TranslationPipeline,
        ZeroShotClassificationPipeline,
        pipeline,
    )

    # Tokenization
    from .tokenization_utils import PreTrainedTokenizer
    from .tokenization_utils_base import (
        AddedToken,
        BatchEncoding,
        CharSpan,
        PreTrainedTokenizerBase,
        SpecialTokensMixin,
        TokenSpan,
    )

    # Trainer
    from .trainer_callback import (
        DefaultFlowCallback,
        EarlyStoppingCallback,
        PrinterCallback,
        ProgressCallback,
        TrainerCallback,
        TrainerControl,
        TrainerState,
    )
    from .trainer_utils import EvalPrediction, IntervalStrategy, SchedulerType, set_seed
    from .training_args import TrainingArguments
    from .training_args_seq2seq import Seq2SeqTrainingArguments
    from .training_args_tf import TFTrainingArguments
    from .utils import logging

    if is_sentencepiece_available():
        from .models.albert import AlbertTokenizer
        from .models.barthez import BarthezTokenizer
        from .models.bert_generation import BertGenerationTokenizer
        from .models.camembert import CamembertTokenizer
        from .models.deberta_v2 import DebertaV2Tokenizer
        from .models.m2m_100 import M2M100Tokenizer
        from .models.marian import MarianTokenizer
        from .models.mbart import MBart50Tokenizer, MBartTokenizer
        from .models.mt5 import MT5Tokenizer
        from .models.pegasus import PegasusTokenizer
        from .models.reformer import ReformerTokenizer
        from .models.speech_to_text import Speech2TextTokenizer
        from .models.t5 import T5Tokenizer
        from .models.xlm_prophetnet import XLMProphetNetTokenizer
        from .models.xlm_roberta import XLMRobertaTokenizer
        from .models.xlnet import XLNetTokenizer
    else:
        from .utils.dummy_sentencepiece_objects import *

    if is_tokenizers_available():
        from .models.gpt-j import GPT-JTokenizerFast
        from .models.albert import AlbertTokenizerFast
        from .models.bart import BartTokenizerFast
        from .models.barthez import BarthezTokenizerFast
        from .models.bert import BertTokenizerFast
        from .models.big_bird import BigBirdTokenizerFast
        from .models.camembert import CamembertTokenizerFast
        from .models.clip import CLIPTokenizerFast
        from .models.convbert import ConvBertTokenizerFast
        from .models.deberta import DebertaTokenizerFast
        from .models.distilbert import DistilBertTokenizerFast
        from .models.dpr import DPRContextEncoderTokenizerFast, DPRQuestionEncoderTokenizerFast, DPRReaderTokenizerFast
        from .models.electra import ElectraTokenizerFast
        from .models.funnel import FunnelTokenizerFast
        from .models.gpt2 import GPT2TokenizerFast
        from .models.herbert import HerbertTokenizerFast
        from .models.layoutlm import LayoutLMTokenizerFast
        from .models.led import LEDTokenizerFast
        from .models.longformer import LongformerTokenizerFast
        from .models.lxmert import LxmertTokenizerFast
        from .models.mbart import MBart50TokenizerFast, MBartTokenizerFast
        from .models.mobilebert import MobileBertTokenizerFast
        from .models.mpnet import MPNetTokenizerFast
        from .models.mt5 import MT5TokenizerFast
        from .models.openai import OpenAIGPTTokenizerFast
        from .models.pegasus import PegasusTokenizerFast
        from .models.reformer import ReformerTokenizerFast
        from .models.retribert import RetriBertTokenizerFast
        from .models.roberta import RobertaTokenizerFast
        from .models.roformer import RoFormerTokenizerFast
        from .models.squeezebert import SqueezeBertTokenizerFast
        from .models.t5 import T5TokenizerFast
        from .models.xlm_roberta import XLMRobertaTokenizerFast
        from .models.xlnet import XLNetTokenizerFast
        from .tokenization_utils_fast import PreTrainedTokenizerFast

    else:
        from .utils.dummy_tokenizers_objects import *

    if is_sentencepiece_available() and is_tokenizers_available():
        from .convert_slow_tokenizer import SLOW_TO_FAST_CONVERTERS, convert_slow_tokenizer
    else:
        from .utils.dummies_sentencepiece_and_tokenizers_objects import *

    if is_speech_available():
        from .models.speech_to_text import Speech2TextFeatureExtractor

    else:
        from .utils.dummy_speech_objects import *

    if is_speech_available() and is_sentencepiece_available():
        from .models.speech_to_text import Speech2TextProcessor
    else:
        from .utils.dummy_sentencepiece_and_speech_objects import *

    if is_vision_available():
        from .image_utils import ImageFeatureExtractionMixin
        from .models.clip import CLIPFeatureExtractor, CLIPProcessor
        from .models.deit import DeiTFeatureExtractor
        from .models.detr import DetrFeatureExtractor
        from .models.vit import ViTFeatureExtractor
    else:
        from .utils.dummy_vision_objects import *

    # Modeling
    if is_timm_available() and is_vision_available():
        from .models.detr import (
            DETR_PRETRAINED_MODEL_ARCHIVE_LIST,
            DetrForObjectDetection,
            DetrForSegmentation,
            DetrModel,
        )
    else:
        from .utils.dummy_timm_objects import *

<<<<<<< HEAD
        from .models.gpt-j import (
            GPT-J_PRETRAINED_MODEL_ARCHIVE_LIST,
            GPT-JForMaskedLM,
            GPT-JForCausalLM,
            GPT-JForMultipleChoice,
            GPT-JForQuestionAnswering,
            GPT-JForSequenceClassification,
            GPT-JForTokenClassification,
            GPT-JLayer,
            GPT-JModel,
            GPT-JPreTrainedModel,
            load_tf_weights_in_gpt-j,
        )

=======
    if is_torch_available():
>>>>>>> e43e1126
        # Benchmarks
        from .benchmark.benchmark import PyTorchBenchmark
        from .benchmark.benchmark_args import PyTorchBenchmarkArguments
        from .data.data_collator import (
            DataCollator,
            DataCollatorForLanguageModeling,
            DataCollatorForPermutationLanguageModeling,
            DataCollatorForSeq2Seq,
            DataCollatorForSOP,
            DataCollatorForTokenClassification,
            DataCollatorForWholeWordMask,
            DataCollatorWithPadding,
            default_data_collator,
        )
        from .data.datasets import (
            GlueDataset,
            GlueDataTrainingArguments,
            LineByLineTextDataset,
            LineByLineWithRefDataset,
            LineByLineWithSOPTextDataset,
            SquadDataset,
            SquadDataTrainingArguments,
            TextDataset,
            TextDatasetForNextSentencePrediction,
        )
        from .generation_beam_search import BeamScorer, BeamSearchScorer
        from .generation_logits_process import (
            ForcedBOSTokenLogitsProcessor,
            ForcedEOSTokenLogitsProcessor,
            HammingDiversityLogitsProcessor,
            InfNanRemoveLogitsProcessor,
            LogitsProcessor,
            LogitsProcessorList,
            LogitsWarper,
            MinLengthLogitsProcessor,
            NoBadWordsLogitsProcessor,
            NoRepeatNGramLogitsProcessor,
            PrefixConstrainedLogitsProcessor,
            RepetitionPenaltyLogitsProcessor,
            TemperatureLogitsWarper,
            TopKLogitsWarper,
            TopPLogitsWarper,
            TailFreeSamplingLogitsWarper,
        )
        from .generation_stopping_criteria import (
            MaxLengthCriteria,
            MaxTimeCriteria,
            StoppingCriteria,
            StoppingCriteriaList,
        )
        from .generation_utils import top_k_top_p_filtering
        from .modeling_utils import Conv1D, PreTrainedModel, apply_chunking_to_forward, prune_layer
        from .models.albert import (
            ALBERT_PRETRAINED_MODEL_ARCHIVE_LIST,
            AlbertForMaskedLM,
            AlbertForMultipleChoice,
            AlbertForPreTraining,
            AlbertForQuestionAnswering,
            AlbertForSequenceClassification,
            AlbertForTokenClassification,
            AlbertModel,
            AlbertPreTrainedModel,
            load_tf_weights_in_albert,
        )
        from .models.auto import (
            MODEL_FOR_CAUSAL_LM_MAPPING,
            MODEL_FOR_IMAGE_CLASSIFICATION_MAPPING,
            MODEL_FOR_MASKED_LM_MAPPING,
            MODEL_FOR_MULTIPLE_CHOICE_MAPPING,
            MODEL_FOR_NEXT_SENTENCE_PREDICTION_MAPPING,
            MODEL_FOR_OBJECT_DETECTION_MAPPING,
            MODEL_FOR_PRETRAINING_MAPPING,
            MODEL_FOR_QUESTION_ANSWERING_MAPPING,
            MODEL_FOR_SEQ_TO_SEQ_CAUSAL_LM_MAPPING,
            MODEL_FOR_SEQUENCE_CLASSIFICATION_MAPPING,
            MODEL_FOR_TABLE_QUESTION_ANSWERING_MAPPING,
            MODEL_FOR_TOKEN_CLASSIFICATION_MAPPING,
            MODEL_MAPPING,
            MODEL_WITH_LM_HEAD_MAPPING,
            AutoModel,
            AutoModelForCausalLM,
            AutoModelForImageClassification,
            AutoModelForMaskedLM,
            AutoModelForMultipleChoice,
            AutoModelForNextSentencePrediction,
            AutoModelForPreTraining,
            AutoModelForQuestionAnswering,
            AutoModelForSeq2SeqLM,
            AutoModelForSequenceClassification,
            AutoModelForTableQuestionAnswering,
            AutoModelForTokenClassification,
            AutoModelWithLMHead,
        )
        from .models.bart import (
            BART_PRETRAINED_MODEL_ARCHIVE_LIST,
            BartForCausalLM,
            BartForConditionalGeneration,
            BartForQuestionAnswering,
            BartForSequenceClassification,
            BartModel,
            BartPretrainedModel,
            PretrainedBartModel,
        )
        from .models.bert import (
            BERT_PRETRAINED_MODEL_ARCHIVE_LIST,
            BertForMaskedLM,
            BertForMultipleChoice,
            BertForNextSentencePrediction,
            BertForPreTraining,
            BertForQuestionAnswering,
            BertForSequenceClassification,
            BertForTokenClassification,
            BertLayer,
            BertLMHeadModel,
            BertModel,
            BertPreTrainedModel,
            load_tf_weights_in_bert,
        )
        from .models.bert_generation import (
            BertGenerationDecoder,
            BertGenerationEncoder,
            load_tf_weights_in_bert_generation,
        )
        from .models.big_bird import (
            BIG_BIRD_PRETRAINED_MODEL_ARCHIVE_LIST,
            BigBirdForCausalLM,
            BigBirdForMaskedLM,
            BigBirdForMultipleChoice,
            BigBirdForPreTraining,
            BigBirdForQuestionAnswering,
            BigBirdForSequenceClassification,
            BigBirdForTokenClassification,
            BigBirdLayer,
            BigBirdModel,
            BigBirdPreTrainedModel,
            load_tf_weights_in_big_bird,
        )
        from .models.bigbird_pegasus import (
            BIGBIRD_PEGASUS_PRETRAINED_MODEL_ARCHIVE_LIST,
            BigBirdPegasusForCausalLM,
            BigBirdPegasusForConditionalGeneration,
            BigBirdPegasusForQuestionAnswering,
            BigBirdPegasusForSequenceClassification,
            BigBirdPegasusModel,
        )
        from .models.blenderbot import (
            BLENDERBOT_PRETRAINED_MODEL_ARCHIVE_LIST,
            BlenderbotForCausalLM,
            BlenderbotForConditionalGeneration,
            BlenderbotModel,
        )
        from .models.blenderbot_small import (
            BLENDERBOT_SMALL_PRETRAINED_MODEL_ARCHIVE_LIST,
            BlenderbotSmallForCausalLM,
            BlenderbotSmallForConditionalGeneration,
            BlenderbotSmallModel,
        )
        from .models.camembert import (
            CAMEMBERT_PRETRAINED_MODEL_ARCHIVE_LIST,
            CamembertForCausalLM,
            CamembertForMaskedLM,
            CamembertForMultipleChoice,
            CamembertForQuestionAnswering,
            CamembertForSequenceClassification,
            CamembertForTokenClassification,
            CamembertModel,
        )
        from .models.clip import (
            CLIP_PRETRAINED_MODEL_ARCHIVE_LIST,
            CLIPModel,
            CLIPPreTrainedModel,
            CLIPTextModel,
            CLIPVisionModel,
        )
        from .models.convbert import (
            CONVBERT_PRETRAINED_MODEL_ARCHIVE_LIST,
            ConvBertForMaskedLM,
            ConvBertForMultipleChoice,
            ConvBertForQuestionAnswering,
            ConvBertForSequenceClassification,
            ConvBertForTokenClassification,
            ConvBertLayer,
            ConvBertModel,
            ConvBertPreTrainedModel,
            load_tf_weights_in_convbert,
        )
        from .models.ctrl import (
            CTRL_PRETRAINED_MODEL_ARCHIVE_LIST,
            CTRLForSequenceClassification,
            CTRLLMHeadModel,
            CTRLModel,
            CTRLPreTrainedModel,
        )
        from .models.deberta import (
            DEBERTA_PRETRAINED_MODEL_ARCHIVE_LIST,
            DebertaForMaskedLM,
            DebertaForQuestionAnswering,
            DebertaForSequenceClassification,
            DebertaForTokenClassification,
            DebertaModel,
            DebertaPreTrainedModel,
        )
        from .models.deberta_v2 import (
            DEBERTA_V2_PRETRAINED_MODEL_ARCHIVE_LIST,
            DebertaV2ForMaskedLM,
            DebertaV2ForQuestionAnswering,
            DebertaV2ForSequenceClassification,
            DebertaV2ForTokenClassification,
            DebertaV2Model,
            DebertaV2PreTrainedModel,
        )
        from .models.deit import (
            DEIT_PRETRAINED_MODEL_ARCHIVE_LIST,
            DeiTForImageClassification,
            DeiTForImageClassificationWithTeacher,
            DeiTModel,
            DeiTPreTrainedModel,
        )
        from .models.distilbert import (
            DISTILBERT_PRETRAINED_MODEL_ARCHIVE_LIST,
            DistilBertForMaskedLM,
            DistilBertForMultipleChoice,
            DistilBertForQuestionAnswering,
            DistilBertForSequenceClassification,
            DistilBertForTokenClassification,
            DistilBertModel,
            DistilBertPreTrainedModel,
        )
        from .models.dpr import (
            DPR_CONTEXT_ENCODER_PRETRAINED_MODEL_ARCHIVE_LIST,
            DPR_QUESTION_ENCODER_PRETRAINED_MODEL_ARCHIVE_LIST,
            DPR_READER_PRETRAINED_MODEL_ARCHIVE_LIST,
            DPRContextEncoder,
            DPRPretrainedContextEncoder,
            DPRPretrainedQuestionEncoder,
            DPRPretrainedReader,
            DPRQuestionEncoder,
            DPRReader,
        )
        from .models.electra import (
            ELECTRA_PRETRAINED_MODEL_ARCHIVE_LIST,
            ElectraForMaskedLM,
            ElectraForMultipleChoice,
            ElectraForPreTraining,
            ElectraForQuestionAnswering,
            ElectraForSequenceClassification,
            ElectraForTokenClassification,
            ElectraModel,
            ElectraPreTrainedModel,
            load_tf_weights_in_electra,
        )
        from .models.encoder_decoder import EncoderDecoderModel
        from .models.flaubert import (
            FLAUBERT_PRETRAINED_MODEL_ARCHIVE_LIST,
            FlaubertForMultipleChoice,
            FlaubertForQuestionAnswering,
            FlaubertForQuestionAnsweringSimple,
            FlaubertForSequenceClassification,
            FlaubertForTokenClassification,
            FlaubertModel,
            FlaubertWithLMHeadModel,
        )
        from .models.fsmt import FSMTForConditionalGeneration, FSMTModel, PretrainedFSMTModel
        from .models.funnel import (
            FUNNEL_PRETRAINED_MODEL_ARCHIVE_LIST,
            FunnelBaseModel,
            FunnelForMaskedLM,
            FunnelForMultipleChoice,
            FunnelForPreTraining,
            FunnelForQuestionAnswering,
            FunnelForSequenceClassification,
            FunnelForTokenClassification,
            FunnelModel,
            load_tf_weights_in_funnel,
        )
        from .models.gpt2 import (
            GPT2_PRETRAINED_MODEL_ARCHIVE_LIST,
            GPT2DoubleHeadsModel,
            GPT2ForSequenceClassification,
            GPT2LMHeadModel,
            GPT2Model,
            GPT2PreTrainedModel,
            load_tf_weights_in_gpt2,
        )
        from .models.gpt_neo import (
            GPT_NEO_PRETRAINED_MODEL_ARCHIVE_LIST,
            GPTNeoForCausalLM,
            GPTNeoForSequenceClassification,
            GPTNeoModel,
            GPTNeoPreTrainedModel,
            load_tf_weights_in_gpt_neo,
        )
        from .models.hubert import (
            HUBERT_PRETRAINED_MODEL_ARCHIVE_LIST,
            HubertForCTC,
            HubertModel,
            HubertPreTrainedModel,
        )
        from .models.ibert import (
            IBERT_PRETRAINED_MODEL_ARCHIVE_LIST,
            IBertForMaskedLM,
            IBertForMultipleChoice,
            IBertForQuestionAnswering,
            IBertForSequenceClassification,
            IBertForTokenClassification,
            IBertModel,
            IBertPreTrainedModel,
        )
        from .models.layoutlm import (
            LAYOUTLM_PRETRAINED_MODEL_ARCHIVE_LIST,
            LayoutLMForMaskedLM,
            LayoutLMForSequenceClassification,
            LayoutLMForTokenClassification,
            LayoutLMModel,
        )
        from .models.led import (
            LED_PRETRAINED_MODEL_ARCHIVE_LIST,
            LEDForConditionalGeneration,
            LEDForQuestionAnswering,
            LEDForSequenceClassification,
            LEDModel,
        )
        from .models.longformer import (
            LONGFORMER_PRETRAINED_MODEL_ARCHIVE_LIST,
            LongformerForMaskedLM,
            LongformerForMultipleChoice,
            LongformerForQuestionAnswering,
            LongformerForSequenceClassification,
            LongformerForTokenClassification,
            LongformerModel,
            LongformerSelfAttention,
        )
        from .models.luke import (
            LUKE_PRETRAINED_MODEL_ARCHIVE_LIST,
            LukeForEntityClassification,
            LukeForEntityPairClassification,
            LukeForEntitySpanClassification,
            LukeModel,
            LukePreTrainedModel,
        )
        from .models.lxmert import (
            LxmertEncoder,
            LxmertForPreTraining,
            LxmertForQuestionAnswering,
            LxmertModel,
            LxmertPreTrainedModel,
            LxmertVisualFeatureEncoder,
            LxmertXLayer,
        )
        from .models.m2m_100 import M2M_100_PRETRAINED_MODEL_ARCHIVE_LIST, M2M100ForConditionalGeneration, M2M100Model
        from .models.marian import MarianForCausalLM, MarianModel, MarianMTModel
        from .models.mbart import (
            MBartForCausalLM,
            MBartForConditionalGeneration,
            MBartForQuestionAnswering,
            MBartForSequenceClassification,
            MBartModel,
        )
        from .models.megatron_bert import (
            MEGATRON_BERT_PRETRAINED_MODEL_ARCHIVE_LIST,
            MegatronBertForCausalLM,
            MegatronBertForMaskedLM,
            MegatronBertForMultipleChoice,
            MegatronBertForNextSentencePrediction,
            MegatronBertForPreTraining,
            MegatronBertForQuestionAnswering,
            MegatronBertForSequenceClassification,
            MegatronBertForTokenClassification,
            MegatronBertModel,
        )
        from .models.mmbt import MMBTForClassification, MMBTModel, ModalEmbeddings
        from .models.mobilebert import (
            MOBILEBERT_PRETRAINED_MODEL_ARCHIVE_LIST,
            MobileBertForMaskedLM,
            MobileBertForMultipleChoice,
            MobileBertForNextSentencePrediction,
            MobileBertForPreTraining,
            MobileBertForQuestionAnswering,
            MobileBertForSequenceClassification,
            MobileBertForTokenClassification,
            MobileBertLayer,
            MobileBertModel,
            MobileBertPreTrainedModel,
            load_tf_weights_in_mobilebert,
        )
        from .models.mpnet import (
            MPNET_PRETRAINED_MODEL_ARCHIVE_LIST,
            MPNetForMaskedLM,
            MPNetForMultipleChoice,
            MPNetForQuestionAnswering,
            MPNetForSequenceClassification,
            MPNetForTokenClassification,
            MPNetLayer,
            MPNetModel,
            MPNetPreTrainedModel,
        )
        from .models.mt5 import MT5EncoderModel, MT5ForConditionalGeneration, MT5Model
        from .models.openai import (
            OPENAI_GPT_PRETRAINED_MODEL_ARCHIVE_LIST,
            OpenAIGPTDoubleHeadsModel,
            OpenAIGPTForSequenceClassification,
            OpenAIGPTLMHeadModel,
            OpenAIGPTModel,
            OpenAIGPTPreTrainedModel,
            load_tf_weights_in_openai_gpt,
        )
        from .models.pegasus import PegasusForCausalLM, PegasusForConditionalGeneration, PegasusModel
        from .models.prophetnet import (
            PROPHETNET_PRETRAINED_MODEL_ARCHIVE_LIST,
            ProphetNetDecoder,
            ProphetNetEncoder,
            ProphetNetForCausalLM,
            ProphetNetForConditionalGeneration,
            ProphetNetModel,
            ProphetNetPreTrainedModel,
        )
        from .models.rag import RagModel, RagSequenceForGeneration, RagTokenForGeneration
        from .models.reformer import (
            REFORMER_PRETRAINED_MODEL_ARCHIVE_LIST,
            ReformerAttention,
            ReformerForMaskedLM,
            ReformerForQuestionAnswering,
            ReformerForSequenceClassification,
            ReformerLayer,
            ReformerModel,
            ReformerModelWithLMHead,
        )
        from .models.retribert import RETRIBERT_PRETRAINED_MODEL_ARCHIVE_LIST, RetriBertModel, RetriBertPreTrainedModel
        from .models.roberta import (
            ROBERTA_PRETRAINED_MODEL_ARCHIVE_LIST,
            RobertaForCausalLM,
            RobertaForMaskedLM,
            RobertaForMultipleChoice,
            RobertaForQuestionAnswering,
            RobertaForSequenceClassification,
            RobertaForTokenClassification,
            RobertaModel,
        )
        from .models.roformer import (
            ROFORMER_PRETRAINED_MODEL_ARCHIVE_LIST,
            RoFormerForCausalLM,
            RoFormerForMaskedLM,
            RoFormerForMultipleChoice,
            RoFormerForQuestionAnswering,
            RoFormerForSequenceClassification,
            RoFormerForTokenClassification,
            RoFormerLayer,
            RoFormerModel,
            RoFormerPreTrainedModel,
            load_tf_weights_in_roformer,
        )
        from .models.speech_to_text import (
            SPEECH_TO_TEXT_PRETRAINED_MODEL_ARCHIVE_LIST,
            Speech2TextForConditionalGeneration,
            Speech2TextModel,
        )
        from .models.squeezebert import (
            SQUEEZEBERT_PRETRAINED_MODEL_ARCHIVE_LIST,
            SqueezeBertForMaskedLM,
            SqueezeBertForMultipleChoice,
            SqueezeBertForQuestionAnswering,
            SqueezeBertForSequenceClassification,
            SqueezeBertForTokenClassification,
            SqueezeBertModel,
            SqueezeBertModule,
            SqueezeBertPreTrainedModel,
        )
        from .models.t5 import (
            T5_PRETRAINED_MODEL_ARCHIVE_LIST,
            T5EncoderModel,
            T5ForConditionalGeneration,
            T5Model,
            T5PreTrainedModel,
            load_tf_weights_in_t5,
        )
        from .models.tapas import (
            TAPAS_PRETRAINED_MODEL_ARCHIVE_LIST,
            TapasForMaskedLM,
            TapasForQuestionAnswering,
            TapasForSequenceClassification,
            TapasModel,
        )
        from .models.transfo_xl import (
            TRANSFO_XL_PRETRAINED_MODEL_ARCHIVE_LIST,
            AdaptiveEmbedding,
            TransfoXLForSequenceClassification,
            TransfoXLLMHeadModel,
            TransfoXLModel,
            TransfoXLPreTrainedModel,
            load_tf_weights_in_transfo_xl,
        )
        from .models.visual_bert import (  # load_tf_weights_in_visual_bert,
            VISUAL_BERT_PRETRAINED_MODEL_ARCHIVE_LIST,
            VisualBertForMultipleChoice,
            VisualBertForPreTraining,
            VisualBertForQuestionAnswering,
            VisualBertForRegionToPhraseAlignment,
            VisualBertForVisualReasoning,
            VisualBertLayer,
            VisualBertModel,
            VisualBertPreTrainedModel,
        )
        from .models.vit import (
            VIT_PRETRAINED_MODEL_ARCHIVE_LIST,
            ViTForImageClassification,
            ViTModel,
            ViTPreTrainedModel,
        )
        from .models.wav2vec2 import (
            WAV_2_VEC_2_PRETRAINED_MODEL_ARCHIVE_LIST,
            Wav2Vec2ForCTC,
            Wav2Vec2ForMaskedLM,
            Wav2Vec2ForPreTraining,
            Wav2Vec2Model,
            Wav2Vec2PreTrainedModel,
        )
        from .models.xlm import (
            XLM_PRETRAINED_MODEL_ARCHIVE_LIST,
            XLMForMultipleChoice,
            XLMForQuestionAnswering,
            XLMForQuestionAnsweringSimple,
            XLMForSequenceClassification,
            XLMForTokenClassification,
            XLMModel,
            XLMPreTrainedModel,
            XLMWithLMHeadModel,
        )
        from .models.xlm_prophetnet import (
            XLM_PROPHETNET_PRETRAINED_MODEL_ARCHIVE_LIST,
            XLMProphetNetDecoder,
            XLMProphetNetEncoder,
            XLMProphetNetForCausalLM,
            XLMProphetNetForConditionalGeneration,
            XLMProphetNetModel,
        )
        from .models.xlm_roberta import (
            XLM_ROBERTA_PRETRAINED_MODEL_ARCHIVE_LIST,
            XLMRobertaForCausalLM,
            XLMRobertaForMaskedLM,
            XLMRobertaForMultipleChoice,
            XLMRobertaForQuestionAnswering,
            XLMRobertaForSequenceClassification,
            XLMRobertaForTokenClassification,
            XLMRobertaModel,
        )
        from .models.xlnet import (
            XLNET_PRETRAINED_MODEL_ARCHIVE_LIST,
            XLNetForMultipleChoice,
            XLNetForQuestionAnswering,
            XLNetForQuestionAnsweringSimple,
            XLNetForSequenceClassification,
            XLNetForTokenClassification,
            XLNetLMHeadModel,
            XLNetModel,
            XLNetPreTrainedModel,
            load_tf_weights_in_xlnet,
        )

        # Optimization
        from .optimization import (
            Adafactor,
            AdamW,
            get_constant_schedule,
            get_constant_schedule_with_warmup,
            get_cosine_schedule_with_warmup,
            get_cosine_with_hard_restarts_schedule_with_warmup,
            get_linear_schedule_with_warmup,
            get_polynomial_decay_schedule_with_warmup,
            get_scheduler,
        )

        # Trainer
        from .trainer import Trainer
        from .trainer_pt_utils import torch_distributed_zero_first
        from .trainer_seq2seq import Seq2SeqTrainer
    else:
        from .utils.dummy_pt_objects import *

    # TensorFlow
    if is_tf_available():

        from .benchmark.benchmark_args_tf import TensorFlowBenchmarkArguments

        # Benchmarks
        from .benchmark.benchmark_tf import TensorFlowBenchmark
        from .generation_tf_utils import tf_top_k_top_p_filtering
        from .modeling_tf_layoutlm import (
            TF_LAYOUTLM_PRETRAINED_MODEL_ARCHIVE_LIST,
            TFLayoutLMForMaskedLM,
            TFLayoutLMForSequenceClassification,
            TFLayoutLMForTokenClassification,
            TFLayoutLMMainLayer,
            TFLayoutLMModel,
            TFLayoutLMPreTrainedModel,
        )
        from .modeling_tf_utils import TFPreTrainedModel, TFSequenceSummary, TFSharedEmbeddings, shape_list
        from .models.albert import (
            TF_ALBERT_PRETRAINED_MODEL_ARCHIVE_LIST,
            TFAlbertForMaskedLM,
            TFAlbertForMultipleChoice,
            TFAlbertForPreTraining,
            TFAlbertForQuestionAnswering,
            TFAlbertForSequenceClassification,
            TFAlbertForTokenClassification,
            TFAlbertMainLayer,
            TFAlbertModel,
            TFAlbertPreTrainedModel,
        )
        from .models.auto import (
            TF_MODEL_FOR_CAUSAL_LM_MAPPING,
            TF_MODEL_FOR_MASKED_LM_MAPPING,
            TF_MODEL_FOR_MULTIPLE_CHOICE_MAPPING,
            TF_MODEL_FOR_NEXT_SENTENCE_PREDICTION_MAPPING,
            TF_MODEL_FOR_PRETRAINING_MAPPING,
            TF_MODEL_FOR_QUESTION_ANSWERING_MAPPING,
            TF_MODEL_FOR_SEQ_TO_SEQ_CAUSAL_LM_MAPPING,
            TF_MODEL_FOR_SEQUENCE_CLASSIFICATION_MAPPING,
            TF_MODEL_FOR_TOKEN_CLASSIFICATION_MAPPING,
            TF_MODEL_MAPPING,
            TF_MODEL_WITH_LM_HEAD_MAPPING,
            TFAutoModel,
            TFAutoModelForCausalLM,
            TFAutoModelForMaskedLM,
            TFAutoModelForMultipleChoice,
            TFAutoModelForPreTraining,
            TFAutoModelForQuestionAnswering,
            TFAutoModelForSeq2SeqLM,
            TFAutoModelForSequenceClassification,
            TFAutoModelForTokenClassification,
            TFAutoModelWithLMHead,
        )
        from .models.bart import TFBartForConditionalGeneration, TFBartModel, TFBartPretrainedModel
        from .models.bert import (
            TF_BERT_PRETRAINED_MODEL_ARCHIVE_LIST,
            TFBertEmbeddings,
            TFBertForMaskedLM,
            TFBertForMultipleChoice,
            TFBertForNextSentencePrediction,
            TFBertForPreTraining,
            TFBertForQuestionAnswering,
            TFBertForSequenceClassification,
            TFBertForTokenClassification,
            TFBertLMHeadModel,
            TFBertMainLayer,
            TFBertModel,
            TFBertPreTrainedModel,
        )
        from .models.blenderbot import TFBlenderbotForConditionalGeneration, TFBlenderbotModel
        from .models.blenderbot_small import TFBlenderbotSmallForConditionalGeneration, TFBlenderbotSmallModel
        from .models.camembert import (
            TF_CAMEMBERT_PRETRAINED_MODEL_ARCHIVE_LIST,
            TFCamembertForMaskedLM,
            TFCamembertForMultipleChoice,
            TFCamembertForQuestionAnswering,
            TFCamembertForSequenceClassification,
            TFCamembertForTokenClassification,
            TFCamembertModel,
        )
        from .models.convbert import (
            TF_CONVBERT_PRETRAINED_MODEL_ARCHIVE_LIST,
            TFConvBertForMaskedLM,
            TFConvBertForMultipleChoice,
            TFConvBertForQuestionAnswering,
            TFConvBertForSequenceClassification,
            TFConvBertForTokenClassification,
            TFConvBertLayer,
            TFConvBertModel,
            TFConvBertPreTrainedModel,
        )
        from .models.ctrl import (
            TF_CTRL_PRETRAINED_MODEL_ARCHIVE_LIST,
            TFCTRLForSequenceClassification,
            TFCTRLLMHeadModel,
            TFCTRLModel,
            TFCTRLPreTrainedModel,
        )
        from .models.distilbert import (
            TF_DISTILBERT_PRETRAINED_MODEL_ARCHIVE_LIST,
            TFDistilBertForMaskedLM,
            TFDistilBertForMultipleChoice,
            TFDistilBertForQuestionAnswering,
            TFDistilBertForSequenceClassification,
            TFDistilBertForTokenClassification,
            TFDistilBertMainLayer,
            TFDistilBertModel,
            TFDistilBertPreTrainedModel,
        )
        from .models.dpr import (
            TF_DPR_CONTEXT_ENCODER_PRETRAINED_MODEL_ARCHIVE_LIST,
            TF_DPR_QUESTION_ENCODER_PRETRAINED_MODEL_ARCHIVE_LIST,
            TF_DPR_READER_PRETRAINED_MODEL_ARCHIVE_LIST,
            TFDPRContextEncoder,
            TFDPRPretrainedContextEncoder,
            TFDPRPretrainedQuestionEncoder,
            TFDPRPretrainedReader,
            TFDPRQuestionEncoder,
            TFDPRReader,
        )
        from .models.electra import (
            TF_ELECTRA_PRETRAINED_MODEL_ARCHIVE_LIST,
            TFElectraForMaskedLM,
            TFElectraForMultipleChoice,
            TFElectraForPreTraining,
            TFElectraForQuestionAnswering,
            TFElectraForSequenceClassification,
            TFElectraForTokenClassification,
            TFElectraModel,
            TFElectraPreTrainedModel,
        )
        from .models.flaubert import (
            TF_FLAUBERT_PRETRAINED_MODEL_ARCHIVE_LIST,
            TFFlaubertForMultipleChoice,
            TFFlaubertForQuestionAnsweringSimple,
            TFFlaubertForSequenceClassification,
            TFFlaubertForTokenClassification,
            TFFlaubertModel,
            TFFlaubertWithLMHeadModel,
        )
        from .models.funnel import (
            TF_FUNNEL_PRETRAINED_MODEL_ARCHIVE_LIST,
            TFFunnelBaseModel,
            TFFunnelForMaskedLM,
            TFFunnelForMultipleChoice,
            TFFunnelForPreTraining,
            TFFunnelForQuestionAnswering,
            TFFunnelForSequenceClassification,
            TFFunnelForTokenClassification,
            TFFunnelModel,
        )
        from .models.gpt2 import (
            TF_GPT2_PRETRAINED_MODEL_ARCHIVE_LIST,
            TFGPT2DoubleHeadsModel,
            TFGPT2ForSequenceClassification,
            TFGPT2LMHeadModel,
            TFGPT2MainLayer,
            TFGPT2Model,
            TFGPT2PreTrainedModel,
        )
        from .models.led import TFLEDForConditionalGeneration, TFLEDModel, TFLEDPreTrainedModel
        from .models.longformer import (
            TF_LONGFORMER_PRETRAINED_MODEL_ARCHIVE_LIST,
            TFLongformerForMaskedLM,
            TFLongformerForMultipleChoice,
            TFLongformerForQuestionAnswering,
            TFLongformerForSequenceClassification,
            TFLongformerForTokenClassification,
            TFLongformerModel,
            TFLongformerSelfAttention,
        )
        from .models.lxmert import (
            TF_LXMERT_PRETRAINED_MODEL_ARCHIVE_LIST,
            TFLxmertForPreTraining,
            TFLxmertMainLayer,
            TFLxmertModel,
            TFLxmertPreTrainedModel,
            TFLxmertVisualFeatureEncoder,
        )
        from .models.marian import TFMarianModel, TFMarianMTModel
        from .models.mbart import TFMBartForConditionalGeneration, TFMBartModel
        from .models.mobilebert import (
            TF_MOBILEBERT_PRETRAINED_MODEL_ARCHIVE_LIST,
            TFMobileBertForMaskedLM,
            TFMobileBertForMultipleChoice,
            TFMobileBertForNextSentencePrediction,
            TFMobileBertForPreTraining,
            TFMobileBertForQuestionAnswering,
            TFMobileBertForSequenceClassification,
            TFMobileBertForTokenClassification,
            TFMobileBertMainLayer,
            TFMobileBertModel,
            TFMobileBertPreTrainedModel,
        )
        from .models.mpnet import (
            TF_MPNET_PRETRAINED_MODEL_ARCHIVE_LIST,
            TFMPNetForMaskedLM,
            TFMPNetForMultipleChoice,
            TFMPNetForQuestionAnswering,
            TFMPNetForSequenceClassification,
            TFMPNetForTokenClassification,
            TFMPNetMainLayer,
            TFMPNetModel,
            TFMPNetPreTrainedModel,
        )
        from .models.mt5 import TFMT5EncoderModel, TFMT5ForConditionalGeneration, TFMT5Model
        from .models.openai import (
            TF_OPENAI_GPT_PRETRAINED_MODEL_ARCHIVE_LIST,
            TFOpenAIGPTDoubleHeadsModel,
            TFOpenAIGPTForSequenceClassification,
            TFOpenAIGPTLMHeadModel,
            TFOpenAIGPTMainLayer,
            TFOpenAIGPTModel,
            TFOpenAIGPTPreTrainedModel,
        )
        from .models.pegasus import TFPegasusForConditionalGeneration, TFPegasusModel
        from .models.rag import TFRagModel, TFRagSequenceForGeneration, TFRagTokenForGeneration
        from .models.roberta import (
            TF_ROBERTA_PRETRAINED_MODEL_ARCHIVE_LIST,
            TFRobertaForMaskedLM,
            TFRobertaForMultipleChoice,
            TFRobertaForQuestionAnswering,
            TFRobertaForSequenceClassification,
            TFRobertaForTokenClassification,
            TFRobertaMainLayer,
            TFRobertaModel,
            TFRobertaPreTrainedModel,
        )
        from .models.roformer import (
            TF_ROFORMER_PRETRAINED_MODEL_ARCHIVE_LIST,
            TFRoFormerForCausalLM,
            TFRoFormerForMaskedLM,
            TFRoFormerForMultipleChoice,
            TFRoFormerForQuestionAnswering,
            TFRoFormerForSequenceClassification,
            TFRoFormerForTokenClassification,
            TFRoFormerLayer,
            TFRoFormerModel,
            TFRoFormerPreTrainedModel,
        )
        from .models.t5 import (
            TF_T5_PRETRAINED_MODEL_ARCHIVE_LIST,
            TFT5EncoderModel,
            TFT5ForConditionalGeneration,
            TFT5Model,
            TFT5PreTrainedModel,
        )
        from .models.transfo_xl import (
            TF_TRANSFO_XL_PRETRAINED_MODEL_ARCHIVE_LIST,
            TFAdaptiveEmbedding,
            TFTransfoXLForSequenceClassification,
            TFTransfoXLLMHeadModel,
            TFTransfoXLMainLayer,
            TFTransfoXLModel,
            TFTransfoXLPreTrainedModel,
        )
        from .models.wav2vec2 import (
            TF_WAV_2_VEC_2_PRETRAINED_MODEL_ARCHIVE_LIST,
            TFWav2Vec2ForCTC,
            TFWav2Vec2Model,
            TFWav2Vec2PreTrainedModel,
        )
        from .models.xlm import (
            TF_XLM_PRETRAINED_MODEL_ARCHIVE_LIST,
            TFXLMForMultipleChoice,
            TFXLMForQuestionAnsweringSimple,
            TFXLMForSequenceClassification,
            TFXLMForTokenClassification,
            TFXLMMainLayer,
            TFXLMModel,
            TFXLMPreTrainedModel,
            TFXLMWithLMHeadModel,
        )
        from .models.xlm_roberta import (
            TF_XLM_ROBERTA_PRETRAINED_MODEL_ARCHIVE_LIST,
            TFXLMRobertaForMaskedLM,
            TFXLMRobertaForMultipleChoice,
            TFXLMRobertaForQuestionAnswering,
            TFXLMRobertaForSequenceClassification,
            TFXLMRobertaForTokenClassification,
            TFXLMRobertaModel,
        )
        from .models.xlnet import (
            TF_XLNET_PRETRAINED_MODEL_ARCHIVE_LIST,
            TFXLNetForMultipleChoice,
            TFXLNetForQuestionAnsweringSimple,
            TFXLNetForSequenceClassification,
            TFXLNetForTokenClassification,
            TFXLNetLMHeadModel,
            TFXLNetMainLayer,
            TFXLNetModel,
            TFXLNetPreTrainedModel,
        )

        # Optimization
        from .optimization_tf import AdamWeightDecay, GradientAccumulator, WarmUp, create_optimizer

        # Trainer
        from .trainer_tf import TFTrainer

    else:
        # Import the same objects as dummies to get them in the namespace.
        # They will raise an import error if the user tries to instantiate / use them.
        from .utils.dummy_tf_objects import *

    if is_flax_available():
        from .generation_flax_logits_process import (
            FlaxForcedBOSTokenLogitsProcessor,
            FlaxForcedEOSTokenLogitsProcessor,
            FlaxLogitsProcessor,
            FlaxLogitsProcessorList,
            FlaxLogitsWarper,
            FlaxMinLengthLogitsProcessor,
            FlaxTemperatureLogitsWarper,
            FlaxTopKLogitsWarper,
            FlaxTopPLogitsWarper,
        )
        from .modeling_flax_utils import FlaxPreTrainedModel
        from .models.auto import (
            FLAX_MODEL_FOR_CAUSAL_LM_MAPPING,
            FLAX_MODEL_FOR_MASKED_LM_MAPPING,
            FLAX_MODEL_FOR_MULTIPLE_CHOICE_MAPPING,
            FLAX_MODEL_FOR_NEXT_SENTENCE_PREDICTION_MAPPING,
            FLAX_MODEL_FOR_PRETRAINING_MAPPING,
            FLAX_MODEL_FOR_QUESTION_ANSWERING_MAPPING,
            FLAX_MODEL_FOR_SEQUENCE_CLASSIFICATION_MAPPING,
            FLAX_MODEL_FOR_TOKEN_CLASSIFICATION_MAPPING,
            FLAX_MODEL_MAPPING,
            FlaxAutoModel,
            FlaxAutoModelForCausalLM,
            FlaxAutoModelForMaskedLM,
            FlaxAutoModelForMultipleChoice,
            FlaxAutoModelForNextSentencePrediction,
            FlaxAutoModelForPreTraining,
            FlaxAutoModelForQuestionAnswering,
            FlaxAutoModelForSequenceClassification,
            FlaxAutoModelForTokenClassification,
        )
        from .models.bart import (
            FlaxBartForConditionalGeneration,
            FlaxBartForQuestionAnswering,
            FlaxBartForSequenceClassification,
            FlaxBartModel,
        )
        from .models.bert import (
            FlaxBertForMaskedLM,
            FlaxBertForMultipleChoice,
            FlaxBertForNextSentencePrediction,
            FlaxBertForPreTraining,
            FlaxBertForQuestionAnswering,
            FlaxBertForSequenceClassification,
            FlaxBertForTokenClassification,
            FlaxBertModel,
            FlaxBertPreTrainedModel,
        )
        from .models.big_bird import (
            FlaxBigBirdForMaskedLM,
            FlaxBigBirdForMultipleChoice,
            FlaxBigBirdForPreTraining,
            FlaxBigBirdForQuestionAnswering,
            FlaxBigBirdForSequenceClassification,
            FlaxBigBirdForTokenClassification,
            FlaxBigBirdModel,
            FlaxBigBirdPreTrainedModel,
        )
        from .models.clip import FlaxCLIPModel, FlaxCLIPPreTrainedModel, FlaxCLIPTextModel, FlaxCLIPVisionModel
        from .models.electra import (
            FlaxElectraForMaskedLM,
            FlaxElectraForMultipleChoice,
            FlaxElectraForPreTraining,
            FlaxElectraForQuestionAnswering,
            FlaxElectraForSequenceClassification,
            FlaxElectraForTokenClassification,
            FlaxElectraModel,
            FlaxElectraPreTrainedModel,
        )
        from .models.gpt2 import FlaxGPT2LMHeadModel, FlaxGPT2Model
        from .models.roberta import (
            FlaxRobertaForMaskedLM,
            FlaxRobertaForMultipleChoice,
            FlaxRobertaForQuestionAnswering,
            FlaxRobertaForSequenceClassification,
            FlaxRobertaForTokenClassification,
            FlaxRobertaModel,
            FlaxRobertaPreTrainedModel,
        )
        from .models.vit import FlaxViTForImageClassification, FlaxViTModel
    else:
        # Import the same objects as dummies to get them in the namespace.
        # They will raise an import error if the user tries to instantiate / use them.
        from .utils.dummy_flax_objects import *

else:
    import importlib
    import os
    import sys

    class _LazyModule(_BaseLazyModule):
        """
        Module class that surfaces all objects but only performs associated imports when the objects are requested.
        """

        __file__ = globals()["__file__"]
        __path__ = [os.path.dirname(__file__)]

        def _get_module(self, module_name: str):
            return importlib.import_module("." + module_name, self.__name__)

        def __getattr__(self, name: str):
            # Special handling for the version, which is a constant from this module and not imported in a submodule.
            if name == "__version__":
                return __version__
            return super().__getattr__(name)

    sys.modules[__name__] = _LazyModule(__name__, _import_structure)


if not is_tf_available() and not is_torch_available() and not is_flax_available():
    logger.warning(
        "None of PyTorch, TensorFlow >= 2.0, or Flax have been found. "
        "Models won't be available and only tokenizers, configuration "
        "and file/data utilities can be used."
    )<|MERGE_RESOLUTION|>--- conflicted
+++ resolved
@@ -331,12 +331,8 @@
 # tokenizers-backed objects
 if is_tokenizers_available():
     # Fast tokenizers
-<<<<<<< HEAD
-    _import_structure["models.gpt-j"].append("GPT-JTokenizerFast")
-=======
     _import_structure["models.roformer"].append("RoFormerTokenizerFast")
     _import_structure["models.clip"].append("CLIPTokenizerFast")
->>>>>>> e43e1126
     _import_structure["models.convbert"].append("ConvBertTokenizerFast")
     _import_structure["models.albert"].append("AlbertTokenizerFast")
     _import_structure["models.bart"].append("BartTokenizerFast")
@@ -1971,25 +1967,7 @@
         )
     else:
         from .utils.dummy_timm_objects import *
-
-<<<<<<< HEAD
-        from .models.gpt-j import (
-            GPT-J_PRETRAINED_MODEL_ARCHIVE_LIST,
-            GPT-JForMaskedLM,
-            GPT-JForCausalLM,
-            GPT-JForMultipleChoice,
-            GPT-JForQuestionAnswering,
-            GPT-JForSequenceClassification,
-            GPT-JForTokenClassification,
-            GPT-JLayer,
-            GPT-JModel,
-            GPT-JPreTrainedModel,
-            load_tf_weights_in_gpt-j,
-        )
-
-=======
     if is_torch_available():
->>>>>>> e43e1126
         # Benchmarks
         from .benchmark.benchmark import PyTorchBenchmark
         from .benchmark.benchmark_args import PyTorchBenchmarkArguments
