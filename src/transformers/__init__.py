--- conflicted
+++ resolved
@@ -22,11 +22,7 @@
 # to defer the actual importing for when the objects are requested. This way `import transformers` provides the names
 # in the namespace without actually importing anything (and especially none of the backends).
 
-<<<<<<< HEAD
-__version__ = "4.16.0.dev0"
-=======
 __version__ = "4.17.0.dev0"
->>>>>>> 84eaa6ac
 
 from typing import TYPE_CHECKING
 
