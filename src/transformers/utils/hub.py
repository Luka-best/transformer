# Copyright 2022 The HuggingFace Team. All rights reserved.
#
# Licensed under the Apache License, Version 2.0 (the "License");
# you may not use this file except in compliance with the License.
# You may obtain a copy of the License at
#
#     http://www.apache.org/licenses/LICENSE-2.0
#
# Unless required by applicable law or agreed to in writing, software
# distributed under the License is distributed on an "AS IS" BASIS,
# WITHOUT WARRANTIES OR CONDITIONS OF ANY KIND, either express or implied.
# See the License for the specific language governing permissions and
# limitations under the License.
"""
Hub utilities: utilities related to download and cache models
"""
import json
import os
import re
import shutil
import sys
import tempfile
import traceback
import warnings
from concurrent import futures
from pathlib import Path
from typing import Dict, List, Optional, Tuple, Union
from urllib.parse import urlparse
from uuid import uuid4

import huggingface_hub
import requests
from huggingface_hub import (
    CommitOperationAdd,
    create_branch,
    create_commit,
    create_repo,
    get_hf_file_metadata,
    hf_hub_download,
    hf_hub_url,
)
from huggingface_hub.file_download import REGEX_COMMIT_HASH, http_get
from huggingface_hub.utils import (
    EntryNotFoundError,
    GatedRepoError,
    HFValidationError,
    LocalEntryNotFoundError,
    RepositoryNotFoundError,
    RevisionNotFoundError,
    build_hf_headers,
    hf_raise_for_status,
)
from requests.exceptions import HTTPError

from . import __version__, logging
from .generic import working_or_temp_dir
from .import_utils import (
    ENV_VARS_TRUE_VALUES,
    _tf_version,
    _torch_version,
    is_tf_available,
    is_torch_available,
    is_training_run_on_sagemaker,
)
from .logging import tqdm


logger = logging.get_logger(__name__)  # pylint: disable=invalid-name

_is_offline_mode = True if os.environ.get("TRANSFORMERS_OFFLINE", "0").upper() in ENV_VARS_TRUE_VALUES else False


def is_offline_mode():
    return _is_offline_mode


torch_cache_home = os.getenv("TORCH_HOME", os.path.join(os.getenv("XDG_CACHE_HOME", "~/.cache"), "torch"))
old_default_cache_path = os.path.join(torch_cache_home, "transformers")
# New default cache, shared with the Datasets library
hf_cache_home = os.path.expanduser(
    os.getenv("HF_HOME", os.path.join(os.getenv("XDG_CACHE_HOME", "~/.cache"), "huggingface"))
)
default_cache_path = os.path.join(hf_cache_home, "hub")

# Onetime move from the old location to the new one if no ENV variable has been set.
if (
    os.path.isdir(old_default_cache_path)
    and not os.path.isdir(default_cache_path)
    and "PYTORCH_PRETRAINED_BERT_CACHE" not in os.environ
    and "PYTORCH_TRANSFORMERS_CACHE" not in os.environ
    and "TRANSFORMERS_CACHE" not in os.environ
):
    logger.warning(
        "In Transformers v4.0.0, the default path to cache downloaded models changed from"
        " '~/.cache/torch/transformers' to '~/.cache/huggingface/transformers'. Since you don't seem to have"
        " overridden and '~/.cache/torch/transformers' is a directory that exists, we're moving it to"
        " '~/.cache/huggingface/transformers' to avoid redownloading models you have already in the cache. You should"
        " only see this message once."
    )
    shutil.move(old_default_cache_path, default_cache_path)

PYTORCH_PRETRAINED_BERT_CACHE = os.getenv("PYTORCH_PRETRAINED_BERT_CACHE", default_cache_path)
PYTORCH_TRANSFORMERS_CACHE = os.getenv("PYTORCH_TRANSFORMERS_CACHE", PYTORCH_PRETRAINED_BERT_CACHE)
HUGGINGFACE_HUB_CACHE = os.getenv("HUGGINGFACE_HUB_CACHE", PYTORCH_TRANSFORMERS_CACHE)
TRANSFORMERS_CACHE = os.getenv("TRANSFORMERS_CACHE", HUGGINGFACE_HUB_CACHE)
HF_MODULES_CACHE = os.getenv("HF_MODULES_CACHE", os.path.join(hf_cache_home, "modules"))
TRANSFORMERS_DYNAMIC_MODULE_NAME = "transformers_modules"
SESSION_ID = uuid4().hex
DISABLE_TELEMETRY = os.getenv("DISABLE_TELEMETRY", False) in ENV_VARS_TRUE_VALUES

S3_BUCKET_PREFIX = "https://s3.amazonaws.com/models.huggingface.co/bert"
CLOUDFRONT_DISTRIB_PREFIX = "https://cdn.huggingface.co"

_staging_mode = os.environ.get("HUGGINGFACE_CO_STAGING", "NO").upper() in ENV_VARS_TRUE_VALUES
_default_endpoint = "https://hub-ci.huggingface.co" if _staging_mode else "https://huggingface.co"

HUGGINGFACE_CO_RESOLVE_ENDPOINT = _default_endpoint
if os.environ.get("HUGGINGFACE_CO_RESOLVE_ENDPOINT", None) is not None:
    warnings.warn(
        "Using the environment variable `HUGGINGFACE_CO_RESOLVE_ENDPOINT` is deprecated and will be removed in "
        "Transformers v5. Use `HF_ENDPOINT` instead.",
        FutureWarning,
    )
    HUGGINGFACE_CO_RESOLVE_ENDPOINT = os.environ.get("HUGGINGFACE_CO_RESOLVE_ENDPOINT", None)
HUGGINGFACE_CO_RESOLVE_ENDPOINT = os.environ.get("HF_ENDPOINT", HUGGINGFACE_CO_RESOLVE_ENDPOINT)
HUGGINGFACE_CO_PREFIX = HUGGINGFACE_CO_RESOLVE_ENDPOINT + "/{model_id}/resolve/{revision}/{filename}"
HUGGINGFACE_CO_EXAMPLES_TELEMETRY = HUGGINGFACE_CO_RESOLVE_ENDPOINT + "/api/telemetry/examples"

# Return value when trying to load a file from cache but the file does not exist in the distant repo.
_CACHED_NO_EXIST = object()


def is_remote_url(url_or_filename):
    parsed = urlparse(url_or_filename)
    return parsed.scheme in ("http", "https")


def get_cached_models(cache_dir: Union[str, Path] = None) -> List[Tuple]:
    """
    Returns a list of tuples representing model binaries that are cached locally. Each tuple has shape `(model_url,
    etag, size_MB)`. Filenames in `cache_dir` are use to get the metadata for each model, only urls ending with *.bin*
    are added.

    Args:
        cache_dir (`Union[str, Path]`, *optional*):
            The cache directory to search for models within. Will default to the transformers cache if unset.

    Returns:
        List[Tuple]: List of tuples each with shape `(model_url, etag, size_MB)`
    """
    if cache_dir is None:
        cache_dir = TRANSFORMERS_CACHE
    elif isinstance(cache_dir, Path):
        cache_dir = str(cache_dir)
    if not os.path.isdir(cache_dir):
        return []

    cached_models = []
    for file in os.listdir(cache_dir):
        if file.endswith(".json"):
            meta_path = os.path.join(cache_dir, file)
            with open(meta_path, encoding="utf-8") as meta_file:
                metadata = json.load(meta_file)
                url = metadata["url"]
                etag = metadata["etag"]
                if url.endswith(".bin"):
                    size_MB = os.path.getsize(meta_path.strip(".json")) / 1e6
                    cached_models.append((url, etag, size_MB))

    return cached_models


def define_sagemaker_information():
    try:
        instance_data = requests.get(os.environ["ECS_CONTAINER_METADATA_URI"]).json()
        dlc_container_used = instance_data["Image"]
        dlc_tag = instance_data["Image"].split(":")[1]
    except Exception:
        dlc_container_used = None
        dlc_tag = None

    sagemaker_params = json.loads(os.getenv("SM_FRAMEWORK_PARAMS", "{}"))
    runs_distributed_training = True if "sagemaker_distributed_dataparallel_enabled" in sagemaker_params else False
    account_id = os.getenv("TRAINING_JOB_ARN").split(":")[4] if "TRAINING_JOB_ARN" in os.environ else None

    sagemaker_object = {
        "sm_framework": os.getenv("SM_FRAMEWORK_MODULE", None),
        "sm_region": os.getenv("AWS_REGION", None),
        "sm_number_gpu": os.getenv("SM_NUM_GPUS", 0),
        "sm_number_cpu": os.getenv("SM_NUM_CPUS", 0),
        "sm_distributed_training": runs_distributed_training,
        "sm_deep_learning_container": dlc_container_used,
        "sm_deep_learning_container_tag": dlc_tag,
        "sm_account_id": account_id,
    }
    return sagemaker_object


def http_user_agent(user_agent: Union[Dict, str, None] = None) -> str:
    """
    Formats a user-agent string with basic info about a request.
    """
    ua = f"transformers/{__version__}; python/{sys.version.split()[0]}; session_id/{SESSION_ID}"
    if is_torch_available():
        ua += f"; torch/{_torch_version}"
    if is_tf_available():
        ua += f"; tensorflow/{_tf_version}"
    if DISABLE_TELEMETRY:
        return ua + "; telemetry/off"
    if is_training_run_on_sagemaker():
        ua += "; " + "; ".join(f"{k}/{v}" for k, v in define_sagemaker_information().items())
    # CI will set this value to True
    if os.environ.get("TRANSFORMERS_IS_CI", "").upper() in ENV_VARS_TRUE_VALUES:
        ua += "; is_ci/true"
    if isinstance(user_agent, dict):
        ua += "; " + "; ".join(f"{k}/{v}" for k, v in user_agent.items())
    elif isinstance(user_agent, str):
        ua += "; " + user_agent
    return ua


def extract_commit_hash(resolved_file: Optional[str], commit_hash: Optional[str]):
    """
    Extracts the commit hash from a resolved filename toward a cache file.
    """
    if resolved_file is None or commit_hash is not None:
        return commit_hash
    resolved_file = str(Path(resolved_file).as_posix())
    search = re.search(r"snapshots/([^/]+)/", resolved_file)
    if search is None:
        return None
    commit_hash = search.groups()[0]
    return commit_hash if REGEX_COMMIT_HASH.match(commit_hash) else None


def try_to_load_from_cache(
    repo_id: str,
    filename: str,
    cache_dir: Union[str, Path, None] = None,
    revision: Optional[str] = None,
    repo_type: Optional[str] = None,
) -> Optional[str]:
    """
    Explores the cache to return the latest cached file for a given revision if found.

    This function will not raise any exception if the file in not cached.

    Args:
        cache_dir (`str` or `os.PathLike`):
            The folder where the cached files lie.
        repo_id (`str`):
            The ID of the repo on huggingface.co.
        filename (`str`):
            The filename to look for inside `repo_id`.
        revision (`str`, *optional*):
            The specific model version to use. Will default to `"main"` if it's not provided and no `commit_hash` is
            provided either.
        repo_type (`str`, *optional*):
            The type of the repo.

    Returns:
        `Optional[str]` or `_CACHED_NO_EXIST`:
            Will return `None` if the file was not cached. Otherwise:
            - The exact path to the cached file if it's found in the cache
            - A special value `_CACHED_NO_EXIST` if the file does not exist at the given commit hash and this fact was
              cached.
    """
    if revision is None:
        revision = "main"

    if cache_dir is None:
        cache_dir = TRANSFORMERS_CACHE

    object_id = repo_id.replace("/", "--")
    if repo_type is None:
        repo_type = "model"
    repo_cache = os.path.join(cache_dir, f"{repo_type}s--{object_id}")
    if not os.path.isdir(repo_cache):
        # No cache for this model
        return None
    for subfolder in ["refs", "snapshots"]:
        if not os.path.isdir(os.path.join(repo_cache, subfolder)):
            return None

    # Resolve refs (for instance to convert main to the associated commit sha)
    cached_refs = os.listdir(os.path.join(repo_cache, "refs"))
    if revision in cached_refs:
        with open(os.path.join(repo_cache, "refs", revision)) as f:
            revision = f.read()

    if os.path.isfile(os.path.join(repo_cache, ".no_exist", revision, filename)):
        return _CACHED_NO_EXIST

    cached_shas = os.listdir(os.path.join(repo_cache, "snapshots"))
    if revision not in cached_shas:
        # No cache for this revision and we won't try to return a random revision
        return None

    cached_file = os.path.join(repo_cache, "snapshots", revision, filename)
    return cached_file if os.path.isfile(cached_file) else None


def cached_file(
    path_or_repo_id: Union[str, os.PathLike],
    filename: str,
    cache_dir: Optional[Union[str, os.PathLike]] = None,
    force_download: bool = False,
    resume_download: bool = False,
    proxies: Optional[Dict[str, str]] = None,
    token: Optional[Union[bool, str]] = None,
    revision: Optional[str] = None,
    local_files_only: bool = False,
    subfolder: str = "",
    repo_type: Optional[str] = None,
    user_agent: Optional[Union[str, Dict[str, str]]] = None,
    _raise_exceptions_for_missing_entries: bool = True,
    _raise_exceptions_for_connection_errors: bool = True,
    _commit_hash: Optional[str] = None,
    **deprecated_kwargs,
):
    """
    Tries to locate a file in a local folder and repo, downloads and cache it if necessary.

    Args:
        path_or_repo_id (`str` or `os.PathLike`):
            This can be either:

            - a string, the *model id* of a model repo on huggingface.co.
            - a path to a *directory* potentially containing the file.
        filename (`str`):
            The name of the file to locate in `path_or_repo`.
        cache_dir (`str` or `os.PathLike`, *optional*):
            Path to a directory in which a downloaded pretrained model configuration should be cached if the standard
            cache should not be used.
        force_download (`bool`, *optional*, defaults to `False`):
            Whether or not to force to (re-)download the configuration files and override the cached versions if they
            exist.
        resume_download (`bool`, *optional*, defaults to `False`):
            Whether or not to delete incompletely received file. Attempts to resume the download if such a file exists.
        proxies (`Dict[str, str]`, *optional*):
            A dictionary of proxy servers to use by protocol or endpoint, e.g., `{'http': 'foo.bar:3128',
            'http://hostname': 'foo.bar:4012'}.` The proxies are used on each request.
        token (`str` or *bool*, *optional*):
            The token to use as HTTP bearer authorization for remote files. If `True`, will use the token generated
            when running `huggingface-cli login` (stored in `~/.huggingface`).
        revision (`str`, *optional*, defaults to `"main"`):
            The specific model version to use. It can be a branch name, a tag name, or a commit id, since we use a
            git-based system for storing models and other artifacts on huggingface.co, so `revision` can be any
            identifier allowed by git.
        local_files_only (`bool`, *optional*, defaults to `False`):
            If `True`, will only try to load the tokenizer configuration from local files.
        subfolder (`str`, *optional*, defaults to `""`):
            In case the relevant files are located inside a subfolder of the model repo on huggingface.co, you can
            specify the folder name here.
        repo_type (`str`, *optional*):
            Specify the repo type (useful when downloading from a space for instance).

    <Tip>

    Passing `token=True` is required when you want to use a private model.

    </Tip>

    Returns:
        `Optional[str]`: Returns the resolved file (to the cache folder if downloaded from a repo).

    Examples:

    ```python
    # Download a model weight from the Hub and cache it.
    model_weights_file = cached_file("bert-base-uncased", "pytorch_model.bin")
    ```"""
    use_auth_token = deprecated_kwargs.pop("use_auth_token", None)
    if use_auth_token is not None:
        warnings.warn(
            "The `use_auth_token` argument is deprecated and will be removed in v5 of Transformers. Please use `token` instead.",
            FutureWarning,
        )
        if token is not None:
            raise ValueError("`token` and `use_auth_token` are both specified. Please set only the argument `token`.")
        token = use_auth_token

    # Private arguments
    #     _raise_exceptions_for_missing_entries: if False, do not raise an exception for missing entries but return
    #         None.
    #     _raise_exceptions_for_connection_errors: if False, do not raise an exception for connection errors but return
    #         None.
    #     _commit_hash: passed when we are chaining several calls to various files (e.g. when loading a tokenizer or
    #         a pipeline). If files are cached for this commit hash, avoid calls to head and get from the cache.
    if is_offline_mode() and not local_files_only:
        logger.info("Offline mode: forcing local_files_only=True")
        local_files_only = True
    if subfolder is None:
        subfolder = ""

    path_or_repo_id = str(path_or_repo_id)
    full_filename = os.path.join(subfolder, filename)
    if os.path.isdir(path_or_repo_id):
        resolved_file = os.path.join(os.path.join(path_or_repo_id, subfolder), filename)
        if not os.path.isfile(resolved_file):
            if _raise_exceptions_for_missing_entries:
                raise EnvironmentError(
                    f"{path_or_repo_id} does not appear to have a file named {full_filename}. Checkout "
                    f"'https://huggingface.co/{path_or_repo_id}/{revision}' for available files."
                )
            else:
                return None
        return resolved_file

    if cache_dir is None:
        cache_dir = TRANSFORMERS_CACHE
    if isinstance(cache_dir, Path):
        cache_dir = str(cache_dir)

    if _commit_hash is not None and not force_download:
        # If the file is cached under that commit hash, we return it directly.
        resolved_file = try_to_load_from_cache(
            path_or_repo_id, full_filename, cache_dir=cache_dir, revision=_commit_hash, repo_type=repo_type
        )
        if resolved_file is not None:
            if resolved_file is not _CACHED_NO_EXIST:
                return resolved_file
            elif not _raise_exceptions_for_missing_entries:
                return None
            else:
                raise EnvironmentError(f"Could not locate {full_filename} inside {path_or_repo_id}.")

    user_agent = http_user_agent(user_agent)
    try:
        # Load from URL or cache if already cached
        resolved_file = hf_hub_download(
            path_or_repo_id,
            filename,
            subfolder=None if len(subfolder) == 0 else subfolder,
            repo_type=repo_type,
            revision=revision,
            cache_dir=cache_dir,
            user_agent=user_agent,
            force_download=force_download,
            proxies=proxies,
            resume_download=resume_download,
            token=token,
            local_files_only=local_files_only,
        )
    except GatedRepoError as e:
        raise EnvironmentError(
            "You are trying to access a gated repo.\nMake sure to request access at "
            f"https://huggingface.co/{path_or_repo_id} and pass a token having permission to this repo either "
            "by logging in with `huggingface-cli login` or by passing `token=<your_token>`."
        ) from e
    except RepositoryNotFoundError as e:
        raise EnvironmentError(
            f"{path_or_repo_id} is not a local folder and is not a valid model identifier "
            "listed on 'https://huggingface.co/models'\nIf this is a private repository, make sure to pass a token "
            "having permission to this repo either by logging in with `huggingface-cli login` or by passing "
            "`token=<your_token>`"
        ) from e
    except RevisionNotFoundError as e:
        raise EnvironmentError(
            f"{revision} is not a valid git identifier (branch name, tag name or commit id) that exists "
            "for this model name. Check the model page at "
            f"'https://huggingface.co/{path_or_repo_id}' for available revisions."
        ) from e
    except LocalEntryNotFoundError as e:
        # We try to see if we have a cached version (not up to date):
        resolved_file = try_to_load_from_cache(path_or_repo_id, full_filename, cache_dir=cache_dir, revision=revision)
        if resolved_file is not None and resolved_file != _CACHED_NO_EXIST:
            return resolved_file
        if not _raise_exceptions_for_missing_entries or not _raise_exceptions_for_connection_errors:
            return None
        raise EnvironmentError(
            f"We couldn't connect to '{HUGGINGFACE_CO_RESOLVE_ENDPOINT}' to load this file, couldn't find it in the"
            f" cached files and it looks like {path_or_repo_id} is not the path to a directory containing a file named"
            f" {full_filename}.\nCheckout your internet connection or see how to run the library in offline mode at"
            " 'https://huggingface.co/docs/transformers/installation#offline-mode'."
        ) from e
    except EntryNotFoundError as e:
        if not _raise_exceptions_for_missing_entries:
            return None
        if revision is None:
            revision = "main"
        raise EnvironmentError(
            f"{path_or_repo_id} does not appear to have a file named {full_filename}. Checkout "
            f"'https://huggingface.co/{path_or_repo_id}/{revision}' for available files."
        ) from e
    except HTTPError as err:
        # First we try to see if we have a cached version (not up to date):
        resolved_file = try_to_load_from_cache(path_or_repo_id, full_filename, cache_dir=cache_dir, revision=revision)
        if resolved_file is not None and resolved_file != _CACHED_NO_EXIST:
            return resolved_file
        if not _raise_exceptions_for_connection_errors:
            return None

        raise EnvironmentError(f"There was a specific connection error when trying to load {path_or_repo_id}:\n{err}")
    except HFValidationError as e:
        raise EnvironmentError(
<<<<<<< HEAD
            f"Incorrect path_or_model_id: '{path_or_repo_id}'. Please provide either the path to a local folder or the repo_id of a model on the Hub. {e}"
=======
            f"Incorrect path_or_model_id: {path_or_repo_id}. Please provide either the path to a local folder or the repo_id of a model on the Hub."
>>>>>>> 8551dfed
        ) from e
    return resolved_file


def get_file_from_repo(
    path_or_repo: Union[str, os.PathLike],
    filename: str,
    cache_dir: Optional[Union[str, os.PathLike]] = None,
    force_download: bool = False,
    resume_download: bool = False,
    proxies: Optional[Dict[str, str]] = None,
    token: Optional[Union[bool, str]] = None,
    revision: Optional[str] = None,
    local_files_only: bool = False,
    subfolder: str = "",
    **deprecated_kwargs,
):
    """
    Tries to locate a file in a local folder and repo, downloads and cache it if necessary.

    Args:
        path_or_repo (`str` or `os.PathLike`):
            This can be either:

            - a string, the *model id* of a model repo on huggingface.co.
            - a path to a *directory* potentially containing the file.
        filename (`str`):
            The name of the file to locate in `path_or_repo`.
        cache_dir (`str` or `os.PathLike`, *optional*):
            Path to a directory in which a downloaded pretrained model configuration should be cached if the standard
            cache should not be used.
        force_download (`bool`, *optional*, defaults to `False`):
            Whether or not to force to (re-)download the configuration files and override the cached versions if they
            exist.
        resume_download (`bool`, *optional*, defaults to `False`):
            Whether or not to delete incompletely received file. Attempts to resume the download if such a file exists.
        proxies (`Dict[str, str]`, *optional*):
            A dictionary of proxy servers to use by protocol or endpoint, e.g., `{'http': 'foo.bar:3128',
            'http://hostname': 'foo.bar:4012'}.` The proxies are used on each request.
        token (`str` or *bool*, *optional*):
            The token to use as HTTP bearer authorization for remote files. If `True`, will use the token generated
            when running `huggingface-cli login` (stored in `~/.huggingface`).
        revision (`str`, *optional*, defaults to `"main"`):
            The specific model version to use. It can be a branch name, a tag name, or a commit id, since we use a
            git-based system for storing models and other artifacts on huggingface.co, so `revision` can be any
            identifier allowed by git.
        local_files_only (`bool`, *optional*, defaults to `False`):
            If `True`, will only try to load the tokenizer configuration from local files.
        subfolder (`str`, *optional*, defaults to `""`):
            In case the relevant files are located inside a subfolder of the model repo on huggingface.co, you can
            specify the folder name here.

    <Tip>

    Passing `token=True` is required when you want to use a private model.

    </Tip>

    Returns:
        `Optional[str]`: Returns the resolved file (to the cache folder if downloaded from a repo) or `None` if the
        file does not exist.

    Examples:

    ```python
    # Download a tokenizer configuration from huggingface.co and cache.
    tokenizer_config = get_file_from_repo("bert-base-uncased", "tokenizer_config.json")
    # This model does not have a tokenizer config so the result will be None.
    tokenizer_config = get_file_from_repo("xlm-roberta-base", "tokenizer_config.json")
    ```"""
    use_auth_token = deprecated_kwargs.pop("use_auth_token", None)
    if use_auth_token is not None:
        warnings.warn(
            "The `use_auth_token` argument is deprecated and will be removed in v5 of Transformers. Please use `token` instead.",
            FutureWarning,
        )
        if token is not None:
            raise ValueError("`token` and `use_auth_token` are both specified. Please set only the argument `token`.")
        token = use_auth_token

    return cached_file(
        path_or_repo_id=path_or_repo,
        filename=filename,
        cache_dir=cache_dir,
        force_download=force_download,
        resume_download=resume_download,
        proxies=proxies,
        token=token,
        revision=revision,
        local_files_only=local_files_only,
        subfolder=subfolder,
        _raise_exceptions_for_missing_entries=False,
        _raise_exceptions_for_connection_errors=False,
    )


def download_url(url, proxies=None):
    """
    Downloads a given url in a temporary file. This function is not safe to use in multiple processes. Its only use is
    for deprecated behavior allowing to download config/models with a single url instead of using the Hub.

    Args:
        url (`str`): The url of the file to download.
        proxies (`Dict[str, str]`, *optional*):
            A dictionary of proxy servers to use by protocol or endpoint, e.g., `{'http': 'foo.bar:3128',
            'http://hostname': 'foo.bar:4012'}.` The proxies are used on each request.

    Returns:
        `str`: The location of the temporary file where the url was downloaded.
    """
    warnings.warn(
        f"Using `from_pretrained` with the url of a file (here {url}) is deprecated and won't be possible anymore in"
        " v5 of Transformers. You should host your file on the Hub (hf.co) instead and use the repository ID. Note"
        " that this is not compatible with the caching system (your file will be downloaded at each execution) or"
        " multiple processes (each process will download the file in a different temporary file)."
    )
    tmp_file = tempfile.mkstemp()[1]
    with open(tmp_file, "wb") as f:
        http_get(url, f, proxies=proxies)
    return tmp_file


def has_file(
    path_or_repo: Union[str, os.PathLike],
    filename: str,
    revision: Optional[str] = None,
    proxies: Optional[Dict[str, str]] = None,
    token: Optional[Union[bool, str]] = None,
    **deprecated_kwargs,
):
    """
    Checks if a repo contains a given file without downloading it. Works for remote repos and local folders.

    <Tip warning={false}>

    This function will raise an error if the repository `path_or_repo` is not valid or if `revision` does not exist for
    this repo, but will return False for regular connection errors.

    </Tip>
    """
    use_auth_token = deprecated_kwargs.pop("use_auth_token", None)
    if use_auth_token is not None:
        warnings.warn(
            "The `use_auth_token` argument is deprecated and will be removed in v5 of Transformers. Please use `token` instead.",
            FutureWarning,
        )
        if token is not None:
            raise ValueError("`token` and `use_auth_token` are both specified. Please set only the argument `token`.")
        token = use_auth_token

    if os.path.isdir(path_or_repo):
        return os.path.isfile(os.path.join(path_or_repo, filename))

    url = hf_hub_url(path_or_repo, filename=filename, revision=revision)
    headers = build_hf_headers(token=token, user_agent=http_user_agent())

    r = requests.head(url, headers=headers, allow_redirects=False, proxies=proxies, timeout=10)
    try:
        hf_raise_for_status(r)
        return True
    except GatedRepoError as e:
        logger.error(e)
        raise EnvironmentError(
            f"{path_or_repo} is a gated repository. Make sure to request access at "
            f"https://huggingface.co/{path_or_repo} and pass a token having permission to this repo either by "
            "logging in with `huggingface-cli login` or by passing `token=<your_token>`."
        ) from e
    except RepositoryNotFoundError as e:
        logger.error(e)
        raise EnvironmentError(f"{path_or_repo} is not a local folder or a valid repository name on 'https://hf.co'.")
    except RevisionNotFoundError as e:
        logger.error(e)
        raise EnvironmentError(
            f"{revision} is not a valid git identifier (branch name, tag name or commit id) that exists for this "
            f"model name. Check the model page at 'https://huggingface.co/{path_or_repo}' for available revisions."
        )
    except requests.HTTPError:
        # We return false for EntryNotFoundError (logical) as well as any connection error.
        return False


class PushToHubMixin:
    """
    A Mixin containing the functionality to push a model or tokenizer to the hub.
    """

    def _create_repo(
        self,
        repo_id: str,
        private: Optional[bool] = None,
        token: Optional[Union[bool, str]] = None,
        repo_url: Optional[str] = None,
        organization: Optional[str] = None,
    ) -> str:
        """
        Create the repo if needed, cleans up repo_id with deprecated kwargs `repo_url` and `organization`, retrieves
        the token.
        """
        if repo_url is not None:
            warnings.warn(
                "The `repo_url` argument is deprecated and will be removed in v5 of Transformers. Use `repo_id` "
                "instead."
            )
            if repo_id is not None:
                raise ValueError(
                    "`repo_id` and `repo_url` are both specified. Please set only the argument `repo_id`."
                )
            repo_id = repo_url.replace(f"{HUGGINGFACE_CO_RESOLVE_ENDPOINT}/", "")
        if organization is not None:
            warnings.warn(
                "The `organization` argument is deprecated and will be removed in v5 of Transformers. Set your "
                "organization directly in the `repo_id` passed instead (`repo_id={organization}/{model_id}`)."
            )
            if not repo_id.startswith(organization):
                if "/" in repo_id:
                    repo_id = repo_id.split("/")[-1]
                repo_id = f"{organization}/{repo_id}"

        url = create_repo(repo_id=repo_id, token=token, private=private, exist_ok=True)
        return url.repo_id

    def _get_files_timestamps(self, working_dir: Union[str, os.PathLike]):
        """
        Returns the list of files with their last modification timestamp.
        """
        return {f: os.path.getmtime(os.path.join(working_dir, f)) for f in os.listdir(working_dir)}

    def _upload_modified_files(
        self,
        working_dir: Union[str, os.PathLike],
        repo_id: str,
        files_timestamps: Dict[str, float],
        commit_message: Optional[str] = None,
        token: Optional[Union[bool, str]] = None,
        create_pr: bool = False,
        revision: str = None,
        commit_description: str = None,
    ):
        """
        Uploads all modified files in `working_dir` to `repo_id`, based on `files_timestamps`.
        """
        if commit_message is None:
            if "Model" in self.__class__.__name__:
                commit_message = "Upload model"
            elif "Config" in self.__class__.__name__:
                commit_message = "Upload config"
            elif "Tokenizer" in self.__class__.__name__:
                commit_message = "Upload tokenizer"
            elif "FeatureExtractor" in self.__class__.__name__:
                commit_message = "Upload feature extractor"
            elif "Processor" in self.__class__.__name__:
                commit_message = "Upload processor"
            else:
                commit_message = f"Upload {self.__class__.__name__}"
        modified_files = [
            f
            for f in os.listdir(working_dir)
            if f not in files_timestamps or os.path.getmtime(os.path.join(working_dir, f)) > files_timestamps[f]
        ]

        # filter for actual files + folders at the root level
        modified_files = [
            f
            for f in modified_files
            if os.path.isfile(os.path.join(working_dir, f)) or os.path.isdir(os.path.join(working_dir, f))
        ]

        operations = []
        # upload standalone files
        for file in modified_files:
            if os.path.isdir(os.path.join(working_dir, file)):
                # go over individual files of folder
                for f in os.listdir(os.path.join(working_dir, file)):
                    operations.append(
                        CommitOperationAdd(
                            path_or_fileobj=os.path.join(working_dir, file, f), path_in_repo=os.path.join(file, f)
                        )
                    )
            else:
                operations.append(
                    CommitOperationAdd(path_or_fileobj=os.path.join(working_dir, file), path_in_repo=file)
                )

        if revision is not None:
            create_branch(repo_id=repo_id, branch=revision, token=token, exist_ok=True)

        logger.info(f"Uploading the following files to {repo_id}: {','.join(modified_files)}")
        return create_commit(
            repo_id=repo_id,
            operations=operations,
            commit_message=commit_message,
            commit_description=commit_description,
            token=token,
            create_pr=create_pr,
            revision=revision,
        )

    def push_to_hub(
        self,
        repo_id: str,
        use_temp_dir: Optional[bool] = None,
        commit_message: Optional[str] = None,
        private: Optional[bool] = None,
        token: Optional[Union[bool, str]] = None,
        max_shard_size: Optional[Union[int, str]] = "5GB",
        create_pr: bool = False,
        safe_serialization: bool = True,
        revision: str = None,
        commit_description: str = None,
        **deprecated_kwargs,
    ) -> str:
        """
        Upload the {object_files} to the 🤗 Model Hub.

        Parameters:
            repo_id (`str`):
                The name of the repository you want to push your {object} to. It should contain your organization name
                when pushing to a given organization.
            use_temp_dir (`bool`, *optional*):
                Whether or not to use a temporary directory to store the files saved before they are pushed to the Hub.
                Will default to `True` if there is no directory named like `repo_id`, `False` otherwise.
            commit_message (`str`, *optional*):
                Message to commit while pushing. Will default to `"Upload {object}"`.
            private (`bool`, *optional*):
                Whether or not the repository created should be private.
            token (`bool` or `str`, *optional*):
                The token to use as HTTP bearer authorization for remote files. If `True`, will use the token generated
                when running `huggingface-cli login` (stored in `~/.huggingface`). Will default to `True` if `repo_url`
                is not specified.
            max_shard_size (`int` or `str`, *optional*, defaults to `"5GB"`):
                Only applicable for models. The maximum size for a checkpoint before being sharded. Checkpoints shard
                will then be each of size lower than this size. If expressed as a string, needs to be digits followed
                by a unit (like `"5MB"`). We default it to `"5GB"` so that users can easily load models on free-tier
                Google Colab instances without any CPU OOM issues.
            create_pr (`bool`, *optional*, defaults to `False`):
                Whether or not to create a PR with the uploaded files or directly commit.
            safe_serialization (`bool`, *optional*, defaults to `True`):
                Whether or not to convert the model weights in safetensors format for safer serialization.
            revision (`str`, *optional*):
                Branch to push the uploaded files to.
            commit_description (`str`, *optional*):
                The description of the commit that will be created

        Examples:

        ```python
        from transformers import {object_class}

        {object} = {object_class}.from_pretrained("bert-base-cased")

        # Push the {object} to your namespace with the name "my-finetuned-bert".
        {object}.push_to_hub("my-finetuned-bert")

        # Push the {object} to an organization with the name "my-finetuned-bert".
        {object}.push_to_hub("huggingface/my-finetuned-bert")
        ```
        """
        use_auth_token = deprecated_kwargs.pop("use_auth_token", None)
        if use_auth_token is not None:
            warnings.warn(
                "The `use_auth_token` argument is deprecated and will be removed in v5 of Transformers. Please use `token` instead.",
                FutureWarning,
            )
            if token is not None:
                raise ValueError(
                    "`token` and `use_auth_token` are both specified. Please set only the argument `token`."
                )
            token = use_auth_token

        repo_path_or_name = deprecated_kwargs.pop("repo_path_or_name", None)
        if repo_path_or_name is not None:
            # Should use `repo_id` instead of `repo_path_or_name`. When using `repo_path_or_name`, we try to infer
            # repo_id from the folder path, if it exists.
            warnings.warn(
                "The `repo_path_or_name` argument is deprecated and will be removed in v5 of Transformers. Use "
                "`repo_id` instead.",
                FutureWarning,
            )
            if repo_id is not None:
                raise ValueError(
                    "`repo_id` and `repo_path_or_name` are both specified. Please set only the argument `repo_id`."
                )
            if os.path.isdir(repo_path_or_name):
                # repo_path: infer repo_id from the path
                repo_id = repo_id.split(os.path.sep)[-1]
                working_dir = repo_id
            else:
                # repo_name: use it as repo_id
                repo_id = repo_path_or_name
                working_dir = repo_id.split("/")[-1]
        else:
            # Repo_id is passed correctly: infer working_dir from it
            working_dir = repo_id.split("/")[-1]

        # Deprecation warning will be sent after for repo_url and organization
        repo_url = deprecated_kwargs.pop("repo_url", None)
        organization = deprecated_kwargs.pop("organization", None)

        repo_id = self._create_repo(
            repo_id, private=private, token=token, repo_url=repo_url, organization=organization
        )

        if use_temp_dir is None:
            use_temp_dir = not os.path.isdir(working_dir)

        with working_or_temp_dir(working_dir=working_dir, use_temp_dir=use_temp_dir) as work_dir:
            files_timestamps = self._get_files_timestamps(work_dir)

            # Save all files.
            self.save_pretrained(work_dir, max_shard_size=max_shard_size, safe_serialization=safe_serialization)

            return self._upload_modified_files(
                work_dir,
                repo_id,
                files_timestamps,
                commit_message=commit_message,
                token=token,
                create_pr=create_pr,
                revision=revision,
                commit_description=commit_description,
            )


def send_example_telemetry(example_name, *example_args, framework="pytorch"):
    """
    Sends telemetry that helps tracking the examples use.

    Args:
        example_name (`str`): The name of the example.
        *example_args (dataclasses or `argparse.ArgumentParser`): The arguments to the script. This function will only
            try to extract the model and dataset name from those. Nothing else is tracked.
        framework (`str`, *optional*, defaults to `"pytorch"`): The framework for the example.
    """
    if is_offline_mode():
        return

    data = {"example": example_name, "framework": framework}
    for args in example_args:
        args_as_dict = {k: v for k, v in args.__dict__.items() if not k.startswith("_") and v is not None}
        if "model_name_or_path" in args_as_dict:
            model_name = args_as_dict["model_name_or_path"]
            # Filter out local paths
            if not os.path.isdir(model_name):
                data["model_name"] = args_as_dict["model_name_or_path"]
        if "dataset_name" in args_as_dict:
            data["dataset_name"] = args_as_dict["dataset_name"]
        elif "task_name" in args_as_dict:
            # Extract script name from the example_name
            script_name = example_name.replace("tf_", "").replace("flax_", "").replace("run_", "")
            script_name = script_name.replace("_no_trainer", "")
            data["dataset_name"] = f"{script_name}-{args_as_dict['task_name']}"

    headers = {"user-agent": http_user_agent(data)}
    try:
        r = requests.head(HUGGINGFACE_CO_EXAMPLES_TELEMETRY, headers=headers)
        r.raise_for_status()
    except Exception:
        # We don't want to error in case of connection errors of any kind.
        pass


def convert_file_size_to_int(size: Union[int, str]):
    """
    Converts a size expressed as a string with digits an unit (like `"5MB"`) to an integer (in bytes).

    Args:
        size (`int` or `str`): The size to convert. Will be directly returned if an `int`.

    Example:
    ```py
    >>> convert_file_size_to_int("1MiB")
    1048576
    ```
    """
    if isinstance(size, int):
        return size
    if size.upper().endswith("GIB"):
        return int(size[:-3]) * (2**30)
    if size.upper().endswith("MIB"):
        return int(size[:-3]) * (2**20)
    if size.upper().endswith("KIB"):
        return int(size[:-3]) * (2**10)
    if size.upper().endswith("GB"):
        int_size = int(size[:-2]) * (10**9)
        return int_size // 8 if size.endswith("b") else int_size
    if size.upper().endswith("MB"):
        int_size = int(size[:-2]) * (10**6)
        return int_size // 8 if size.endswith("b") else int_size
    if size.upper().endswith("KB"):
        int_size = int(size[:-2]) * (10**3)
        return int_size // 8 if size.endswith("b") else int_size
    raise ValueError("`size` is not in a valid format. Use an integer followed by the unit, e.g., '5GB'.")


def get_checkpoint_shard_files(
    pretrained_model_name_or_path,
    index_filename,
    cache_dir=None,
    force_download=False,
    proxies=None,
    resume_download=False,
    local_files_only=False,
    token=None,
    user_agent=None,
    revision=None,
    subfolder="",
    _commit_hash=None,
    **deprecated_kwargs,
):
    """
    For a given model:

    - download and cache all the shards of a sharded checkpoint if `pretrained_model_name_or_path` is a model ID on the
      Hub
    - returns the list of paths to all the shards, as well as some metadata.

    For the description of each arg, see [`PreTrainedModel.from_pretrained`]. `index_filename` is the full path to the
    index (downloaded and cached if `pretrained_model_name_or_path` is a model ID on the Hub).
    """
    import json

    use_auth_token = deprecated_kwargs.pop("use_auth_token", None)
    if use_auth_token is not None:
        warnings.warn(
            "The `use_auth_token` argument is deprecated and will be removed in v5 of Transformers. Please use `token` instead.",
            FutureWarning,
        )
        if token is not None:
            raise ValueError("`token` and `use_auth_token` are both specified. Please set only the argument `token`.")
        token = use_auth_token

    if not os.path.isfile(index_filename):
        raise ValueError(f"Can't find a checkpoint index ({index_filename}) in {pretrained_model_name_or_path}.")

    with open(index_filename, "r") as f:
        index = json.loads(f.read())

    shard_filenames = sorted(set(index["weight_map"].values()))
    sharded_metadata = index["metadata"]
    sharded_metadata["all_checkpoint_keys"] = list(index["weight_map"].keys())
    sharded_metadata["weight_map"] = index["weight_map"].copy()

    # First, let's deal with local folder.
    if os.path.isdir(pretrained_model_name_or_path):
        shard_filenames = [os.path.join(pretrained_model_name_or_path, subfolder, f) for f in shard_filenames]
        return shard_filenames, sharded_metadata

    # At this stage pretrained_model_name_or_path is a model identifier on the Hub
    cached_filenames = []
    # Check if the model is already cached or not. We only try the last checkpoint, this should cover most cases of
    # downloaded (if interrupted).
    last_shard = try_to_load_from_cache(
        pretrained_model_name_or_path, shard_filenames[-1], cache_dir=cache_dir, revision=_commit_hash
    )
    show_progress_bar = last_shard is None or force_download
    for shard_filename in tqdm(shard_filenames, desc="Downloading shards", disable=not show_progress_bar):
        try:
            # Load from URL
            cached_filename = cached_file(
                pretrained_model_name_or_path,
                shard_filename,
                cache_dir=cache_dir,
                force_download=force_download,
                proxies=proxies,
                resume_download=resume_download,
                local_files_only=local_files_only,
                token=token,
                user_agent=user_agent,
                revision=revision,
                subfolder=subfolder,
                _commit_hash=_commit_hash,
            )
        # We have already dealt with RepositoryNotFoundError and RevisionNotFoundError when getting the index, so
        # we don't have to catch them here.
        except EntryNotFoundError:
            raise EnvironmentError(
                f"{pretrained_model_name_or_path} does not appear to have a file named {shard_filename} which is "
                "required according to the checkpoint index."
            )
        except HTTPError:
            raise EnvironmentError(
                f"We couldn't connect to '{HUGGINGFACE_CO_RESOLVE_ENDPOINT}' to load {shard_filename}. You should try"
                " again after checking your internet connection."
            )

        cached_filenames.append(cached_filename)

    return cached_filenames, sharded_metadata


# All what is below is for conversion between old cache format and new cache format.


def get_all_cached_files(cache_dir=None):
    """
    Returns a list for all files cached with appropriate metadata.
    """
    if cache_dir is None:
        cache_dir = TRANSFORMERS_CACHE
    else:
        cache_dir = str(cache_dir)
    if not os.path.isdir(cache_dir):
        return []

    cached_files = []
    for file in os.listdir(cache_dir):
        meta_path = os.path.join(cache_dir, f"{file}.json")
        if not os.path.isfile(meta_path):
            continue

        with open(meta_path, encoding="utf-8") as meta_file:
            metadata = json.load(meta_file)
            url = metadata["url"]
            etag = metadata["etag"].replace('"', "")
            cached_files.append({"file": file, "url": url, "etag": etag})

    return cached_files


def extract_info_from_url(url):
    """
    Extract repo_name, revision and filename from an url.
    """
    search = re.search(r"^https://huggingface\.co/(.*)/resolve/([^/]*)/(.*)$", url)
    if search is None:
        return None
    repo, revision, filename = search.groups()
    cache_repo = "--".join(["models"] + repo.split("/"))
    return {"repo": cache_repo, "revision": revision, "filename": filename}


def clean_files_for(file):
    """
    Remove, if they exist, file, file.json and file.lock
    """
    for f in [file, f"{file}.json", f"{file}.lock"]:
        if os.path.isfile(f):
            os.remove(f)


def move_to_new_cache(file, repo, filename, revision, etag, commit_hash):
    """
    Move file to repo following the new huggingface hub cache organization.
    """
    os.makedirs(repo, exist_ok=True)

    # refs
    os.makedirs(os.path.join(repo, "refs"), exist_ok=True)
    if revision != commit_hash:
        ref_path = os.path.join(repo, "refs", revision)
        with open(ref_path, "w") as f:
            f.write(commit_hash)

    # blobs
    os.makedirs(os.path.join(repo, "blobs"), exist_ok=True)
    blob_path = os.path.join(repo, "blobs", etag)
    shutil.move(file, blob_path)

    # snapshots
    os.makedirs(os.path.join(repo, "snapshots"), exist_ok=True)
    os.makedirs(os.path.join(repo, "snapshots", commit_hash), exist_ok=True)
    pointer_path = os.path.join(repo, "snapshots", commit_hash, filename)
    huggingface_hub.file_download._create_relative_symlink(blob_path, pointer_path)
    clean_files_for(file)


def move_cache(cache_dir=None, new_cache_dir=None, token=None):
    if new_cache_dir is None:
        new_cache_dir = TRANSFORMERS_CACHE
    if cache_dir is None:
        # Migrate from old cache in .cache/huggingface/hub
        old_cache = Path(TRANSFORMERS_CACHE).parent / "transformers"
        if os.path.isdir(str(old_cache)):
            cache_dir = str(old_cache)
        else:
            cache_dir = new_cache_dir
    cached_files = get_all_cached_files(cache_dir=cache_dir)
    logger.info(f"Moving {len(cached_files)} files to the new cache system")

    hub_metadata = {}
    for file_info in tqdm(cached_files):
        url = file_info.pop("url")
        if url not in hub_metadata:
            try:
                hub_metadata[url] = get_hf_file_metadata(url, token=token)
            except requests.HTTPError:
                continue

        etag, commit_hash = hub_metadata[url].etag, hub_metadata[url].commit_hash
        if etag is None or commit_hash is None:
            continue

        if file_info["etag"] != etag:
            # Cached file is not up to date, we just throw it as a new version will be downloaded anyway.
            clean_files_for(os.path.join(cache_dir, file_info["file"]))
            continue

        url_info = extract_info_from_url(url)
        if url_info is None:
            # Not a file from huggingface.co
            continue

        repo = os.path.join(new_cache_dir, url_info["repo"])
        move_to_new_cache(
            file=os.path.join(cache_dir, file_info["file"]),
            repo=repo,
            filename=url_info["filename"],
            revision=url_info["revision"],
            etag=etag,
            commit_hash=commit_hash,
        )


class PushInProgress:
    """
    Internal class to keep track of a push in progress (which might contain multiple `Future` jobs).
    """

    def __init__(self, jobs: Optional[futures.Future] = None) -> None:
        self.jobs = [] if jobs is None else jobs

    def is_done(self):
        return all(job.done() for job in self.jobs)

    def wait_until_done(self):
        futures.wait(self.jobs)

    def cancel(self) -> None:
        self.jobs = [
            job
            for job in self.jobs
            # Cancel the job if it wasn't started yet and remove cancelled/done jobs from the list
            if not (job.cancel() or job.done())
        ]


cache_version_file = os.path.join(TRANSFORMERS_CACHE, "version.txt")
if not os.path.isfile(cache_version_file):
    cache_version = 0
else:
    with open(cache_version_file) as f:
        try:
            cache_version = int(f.read())
        except ValueError:
            cache_version = 0

cache_is_not_empty = os.path.isdir(TRANSFORMERS_CACHE) and len(os.listdir(TRANSFORMERS_CACHE)) > 0

if cache_version < 1 and cache_is_not_empty:
    if is_offline_mode():
        logger.warning(
            "You are offline and the cache for model files in Transformers v4.22.0 has been updated while your local "
            "cache seems to be the one of a previous version. It is very likely that all your calls to any "
            "`from_pretrained()` method will fail. Remove the offline mode and enable internet connection to have "
            "your cache be updated automatically, then you can go back to offline mode."
        )
    else:
        logger.warning(
            "The cache for model files in Transformers v4.22.0 has been updated. Migrating your old cache. This is a "
            "one-time only operation. You can interrupt this and resume the migration later on by calling "
            "`transformers.utils.move_cache()`."
        )
    try:
        if TRANSFORMERS_CACHE != default_cache_path:
            # Users set some env variable to customize cache storage
            move_cache(TRANSFORMERS_CACHE, TRANSFORMERS_CACHE)
        else:
            move_cache()
    except Exception as e:
        trace = "\n".join(traceback.format_tb(e.__traceback__))
        logger.error(
            f"There was a problem when trying to move your cache:\n\n{trace}\n{e.__class__.__name__}: {e}\n\nPlease "
            "file an issue at https://github.com/huggingface/transformers/issues/new/choose and copy paste this whole "
            "message and we will do our best to help."
        )

if cache_version < 1:
    try:
        os.makedirs(TRANSFORMERS_CACHE, exist_ok=True)
        with open(cache_version_file, "w") as f:
            f.write("1")
    except Exception:
        logger.warning(
            f"There was a problem when trying to write in your cache folder ({TRANSFORMERS_CACHE}). You should set "
            "the environment variable TRANSFORMERS_CACHE to a writable directory."
        )<|MERGE_RESOLUTION|>--- conflicted
+++ resolved
@@ -494,11 +494,7 @@
         raise EnvironmentError(f"There was a specific connection error when trying to load {path_or_repo_id}:\n{err}")
     except HFValidationError as e:
         raise EnvironmentError(
-<<<<<<< HEAD
-            f"Incorrect path_or_model_id: '{path_or_repo_id}'. Please provide either the path to a local folder or the repo_id of a model on the Hub. {e}"
-=======
-            f"Incorrect path_or_model_id: {path_or_repo_id}. Please provide either the path to a local folder or the repo_id of a model on the Hub."
->>>>>>> 8551dfed
+            f"Incorrect path_or_model_id: '{path_or_repo_id}'. Please provide either the path to a local folder or the repo_id of a model on the Hub."
         ) from e
     return resolved_file
 
