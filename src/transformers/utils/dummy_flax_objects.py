--- conflicted
+++ resolved
@@ -534,7 +534,15 @@
         requires_backends(cls, ["flax"])
 
 
-<<<<<<< HEAD
+class FlaxGPT2PreTrainedModel:
+    def __init__(self, *args, **kwargs):
+        requires_backends(self, ["flax"])
+
+    @classmethod
+    def from_pretrained(cls, *args, **kwargs):
+        requires_backends(cls, ["flax"])
+
+
 class FlaxMBartForConditionalGeneration:
     def __init__(self, *args, **kwargs):
         requires_backends(self, ["flax"])
@@ -563,9 +571,6 @@
 
 
 class FlaxMBartModel:
-=======
-class FlaxGPT2PreTrainedModel:
->>>>>>> 9eda6b52
     def __init__(self, *args, **kwargs):
         requires_backends(self, ["flax"])
 
