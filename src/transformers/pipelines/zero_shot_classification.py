--- conflicted
+++ resolved
@@ -243,20 +243,10 @@
     def postprocess(self, model_outputs, multi_label=False):
         candidate_labels = [outputs["candidate_label"] for outputs in model_outputs]
         sequences = [outputs["sequence"] for outputs in model_outputs]
-<<<<<<< HEAD
-        logits = []
-        for output in model_outputs:
-            if self.framework == "pt" and output["logits"].dtype in (torch.bfloat16, torch.float16):
-                logits.append(output["logits"].to(torch.float32).numpy())
-            else:
-                logits.append(output["logits"].numpy())
-        logits = np.concatenate(logits)
-=======
         if self.framework == "pt":
             logits = np.concatenate([output["logits"].float().numpy() for output in model_outputs])
         else:
             logits = np.concatenate([output["logits"].numpy() for output in model_outputs])
->>>>>>> 8efc06ee
         N = logits.shape[0]
         n = len(candidate_labels)
         num_sequences = N // n
