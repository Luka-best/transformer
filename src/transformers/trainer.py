# coding=utf-8
# Copyright 2020-present the HuggingFace Inc. team.
#
# Licensed under the Apache License, Version 2.0 (the "License");
# you may not use this file except in compliance with the License.
# You may obtain a copy of the License at
#
#     http://www.apache.org/licenses/LICENSE-2.0
#
# Unless required by applicable law or agreed to in writing, software
# distributed under the License is distributed on an "AS IS" BASIS,
# WITHOUT WARRANTIES OR CONDITIONS OF ANY KIND, either express or implied.
# See the License for the specific language governing permissions and
# limitations under the License.
"""
The Trainer class, to easily train a 🤗 Transformers from scratch or finetune it on a new task.
"""

import contextlib
import copy
import functools
import glob
import importlib.metadata
import inspect
import json
import math
import os
import random
import re
import shutil
import sys
import tempfile
import time
import warnings
from collections.abc import Mapping
from pathlib import Path
from typing import TYPE_CHECKING, Any, Callable, Dict, List, Optional, Tuple, Union


# Integrations must be imported before ML frameworks:
# isort: off
from .integrations import (
    get_reporting_integration_callbacks,
    hp_params,
)

# isort: on

import huggingface_hub.utils as hf_hub_utils
import numpy as np
import torch
import torch.distributed as dist
from huggingface_hub import ModelCard, create_repo, upload_folder
from packaging import version
from torch import nn
from torch.utils.data import DataLoader, Dataset, IterableDataset, RandomSampler, SequentialSampler

from . import __version__
from .configuration_utils import PretrainedConfig
from .data.data_collator import DataCollator, DataCollatorWithPadding, default_data_collator
from .debug_utils import DebugOption, DebugUnderflowOverflow
from .feature_extraction_sequence_utils import SequenceFeatureExtractor
from .feature_extraction_utils import FeatureExtractionMixin
from .hyperparameter_search import ALL_HYPERPARAMETER_SEARCH_BACKENDS, default_hp_search_backend
from .image_processing_utils import BaseImageProcessor
from .integrations.deepspeed import deepspeed_init, deepspeed_load_checkpoint, is_deepspeed_available
from .integrations.tpu import tpu_spmd_dataloader
from .modelcard import TrainingSummary
from .modeling_utils import PreTrainedModel, load_sharded_checkpoint
from .models.auto.modeling_auto import (
    MODEL_FOR_CAUSAL_LM_MAPPING_NAMES,
    MODEL_MAPPING_NAMES,
)
from .optimization import Adafactor, get_scheduler
from .processing_utils import ProcessorMixin
from .pytorch_utils import (
    ALL_LAYERNORM_LAYERS,
    is_torch_greater_or_equal_than_1_13,
    is_torch_greater_or_equal_than_2_3,
)
from .tokenization_utils_base import PreTrainedTokenizerBase
from .trainer_callback import (
    CallbackHandler,
    DefaultFlowCallback,
    ExportableState,
    PrinterCallback,
    ProgressCallback,
    TrainerCallback,
    TrainerControl,
    TrainerState,
)
from .trainer_pt_utils import (
    DistributedTensorGatherer,
    EvalLoopContainer,
    IterableDatasetShard,
    LabelSmoother,
    LayerWiseDummyOptimizer,
    LengthGroupedSampler,
    SequentialDistributedSampler,
    distributed_broadcast_scalars,
    distributed_concat,
    find_batch_size,
    get_model_param_count,
    get_module_class_from_name,
    get_parameter_names,
    nested_concat,
    nested_detach,
    nested_numpify,
    nested_xla_mesh_reduce,
    reissue_pt_warnings,
    remove_dummy_checkpoint,
)
from .trainer_utils import (
    PREFIX_CHECKPOINT_DIR,
    BestRun,
    EvalLoopOutput,
    EvalPrediction,
    HPSearchBackend,
    HubStrategy,
    IntervalStrategy,
    PredictionOutput,
    RemoveColumnsCollator,
    TrainerMemoryTracker,
    TrainOutput,
    check_target_module_exists,
    default_compute_objective,
    denumpify_detensorize,
    enable_full_determinism,
    find_executable_batch_size,
    get_last_checkpoint,
    has_length,
    neftune_post_forward_hook,
    number_of_arguments,
    seed_worker,
    set_seed,
    speed_metrics,
)
from .training_args import OptimizerNames, ParallelMode, TrainingArguments
from .utils import (
    ADAPTER_CONFIG_NAME,
    ADAPTER_SAFE_WEIGHTS_NAME,
    ADAPTER_WEIGHTS_NAME,
    CONFIG_NAME,
    SAFE_WEIGHTS_INDEX_NAME,
    SAFE_WEIGHTS_NAME,
    WEIGHTS_INDEX_NAME,
    WEIGHTS_NAME,
    XLA_FSDPV2_MIN_VERSION,
    PushInProgress,
    PushToHubMixin,
    can_return_loss,
    find_labels,
    is_accelerate_available,
    is_apex_available,
    is_bitsandbytes_available,
    is_datasets_available,
    is_galore_torch_available,
    is_grokadamw_available,
    is_in_notebook,
    is_ipex_available,
    is_liger_kernel_available,
    is_lomo_available,
    is_peft_available,
    is_safetensors_available,
    is_sagemaker_dp_enabled,
    is_sagemaker_mp_enabled,
    is_schedulefree_available,
    is_torch_compile_available,
    is_torch_mlu_available,
    is_torch_mps_available,
    is_torch_musa_available,
    is_torch_neuroncore_available,
    is_torch_npu_available,
    is_torch_xla_available,
    is_torch_xpu_available,
    is_torchao_available,
    logging,
    strtobool,
)
from .utils.deprecation import deprecate_kwarg
from .utils.quantization_config import QuantizationMethod


DEFAULT_CALLBACKS = [DefaultFlowCallback]
DEFAULT_PROGRESS_CALLBACK = ProgressCallback

if is_in_notebook():
    from .utils.notebook import NotebookProgressCallback

    DEFAULT_PROGRESS_CALLBACK = NotebookProgressCallback

if is_apex_available():
    from apex import amp

if is_datasets_available():
    import datasets

if is_torch_xla_available():
    import torch_xla.core.xla_model as xm
    import torch_xla.debug.metrics as met
    from torch_xla import __version__ as XLA_VERSION

    IS_XLA_FSDPV2_POST_2_2 = version.parse(XLA_VERSION) >= version.parse(XLA_FSDPV2_MIN_VERSION)
    if IS_XLA_FSDPV2_POST_2_2:
        import torch_xla.distributed.spmd as xs
        import torch_xla.runtime as xr
else:
    IS_XLA_FSDPV2_POST_2_2 = False


if is_sagemaker_mp_enabled():
    import smdistributed.modelparallel.torch as smp
    from smdistributed.modelparallel import __version__ as SMP_VERSION

    IS_SAGEMAKER_MP_POST_1_10 = version.parse(SMP_VERSION) >= version.parse("1.10")

    from .trainer_pt_utils import smp_forward_backward, smp_forward_only, smp_gather, smp_nested_concat
else:
    IS_SAGEMAKER_MP_POST_1_10 = False


if is_safetensors_available():
    import safetensors.torch

if is_peft_available():
    from peft import PeftModel


if is_accelerate_available():
    from accelerate import Accelerator, skip_first_batches
    from accelerate import __version__ as accelerate_version
    from accelerate.state import AcceleratorState
    from accelerate.utils import (
        DistributedDataParallelKwargs,
        DistributedType,
        GradientAccumulationPlugin,
        load_fsdp_model,
        load_fsdp_optimizer,
        save_fsdp_model,
        save_fsdp_optimizer,
    )

    DATA_SAMPLERS = [RandomSampler]
    if version.parse(accelerate_version) > version.parse("0.23.0"):
        from accelerate.data_loader import SeedableRandomSampler

        DATA_SAMPLERS += [SeedableRandomSampler]

    if is_deepspeed_available():
        from accelerate.utils import DeepSpeedSchedulerWrapper

if is_accelerate_available("0.28.0"):
    from accelerate.utils import DataLoaderConfiguration


def _is_peft_model(model):
    if is_peft_available():
        classes_to_check = (PeftModel,) if is_peft_available() else ()
        # Here we also check if the model is an instance of `PeftMixedModel` introduced in peft>=0.7.0: https://github.com/huggingface/transformers/pull/28321
        if version.parse(importlib.metadata.version("peft")) >= version.parse("0.7.0"):
            from peft import PeftMixedModel

            classes_to_check = (*classes_to_check, PeftMixedModel)
        return isinstance(model, classes_to_check)
    return False


def _get_fsdp_ckpt_kwargs():
    # TODO: @AjayP13, @younesbelkada replace this check with version check at the next `accelerate` release
    if is_accelerate_available() and "adapter_only" in list(inspect.signature(save_fsdp_model).parameters):
        return {"adapter_only": True}
    else:
        return {}


if TYPE_CHECKING:
    import optuna

    if is_datasets_available():
        import datasets

logger = logging.get_logger(__name__)


# Name of the files used for checkpointing
TRAINING_ARGS_NAME = "training_args.bin"
TRAINER_STATE_NAME = "trainer_state.json"
OPTIMIZER_NAME = "optimizer.pt"
OPTIMIZER_NAME_BIN = "optimizer.bin"
SCHEDULER_NAME = "scheduler.pt"
SCALER_NAME = "scaler.pt"
FSDP_MODEL_NAME = "pytorch_model_fsdp"


class Trainer:
    """
    Trainer is a simple but feature-complete training and eval loop for PyTorch, optimized for 🤗 Transformers.

    Args:
        model ([`PreTrainedModel`] or `torch.nn.Module`, *optional*):
            The model to train, evaluate or use for predictions. If not provided, a `model_init` must be passed.

            <Tip>

            [`Trainer`] is optimized to work with the [`PreTrainedModel`] provided by the library. You can still use
            your own models defined as `torch.nn.Module` as long as they work the same way as the 🤗 Transformers
            models.

            </Tip>

        args ([`TrainingArguments`], *optional*):
            The arguments to tweak for training. Will default to a basic instance of [`TrainingArguments`] with the
            `output_dir` set to a directory named *tmp_trainer* in the current directory if not provided.
        data_collator (`DataCollator`, *optional*):
            The function to use to form a batch from a list of elements of `train_dataset` or `eval_dataset`. Will
            default to [`default_data_collator`] if no `processing_class` is provided, an instance of
            [`DataCollatorWithPadding`] otherwise if the processing_class is a feature extractor or tokenizer.
        train_dataset (Union[`torch.utils.data.Dataset`, `torch.utils.data.IterableDataset`, `datasets.Dataset`], *optional*):
            The dataset to use for training. If it is a [`~datasets.Dataset`], columns not accepted by the
            `model.forward()` method are automatically removed.

            Note that if it's a `torch.utils.data.IterableDataset` with some randomization and you are training in a
            distributed fashion, your iterable dataset should either use a internal attribute `generator` that is a
            `torch.Generator` for the randomization that must be identical on all processes (and the Trainer will
            manually set the seed of this `generator` at each epoch) or have a `set_epoch()` method that internally
            sets the seed of the RNGs used.
        eval_dataset (Union[`torch.utils.data.Dataset`, Dict[str, `torch.utils.data.Dataset`, `datasets.Dataset`]), *optional*):
             The dataset to use for evaluation. If it is a [`~datasets.Dataset`], columns not accepted by the
             `model.forward()` method are automatically removed. If it is a dictionary, it will evaluate on each
             dataset prepending the dictionary key to the metric name.
        processing_class (`PreTrainedTokenizerBase` or `BaseImageProcessor` or `FeatureExtractionMixin` or `ProcessorMixin`, *optional*):
            Processing class used to process the data. If provided, will be used to automatically process the inputs
            for the model, and it will be saved along the model to make it easier to rerun an interrupted training or
            reuse the fine-tuned model.
            This supercedes the `tokenizer` argument, which is now deprecated.
        model_init (`Callable[[], PreTrainedModel]`, *optional*):
            A function that instantiates the model to be used. If provided, each call to [`~Trainer.train`] will start
            from a new instance of the model as given by this function.

            The function may have zero argument, or a single one containing the optuna/Ray Tune/SigOpt trial object, to
            be able to choose different architectures according to hyper parameters (such as layer count, sizes of
            inner layers, dropout probabilities etc).
        compute_loss_func (`Callable`, *optional*):
            A function that accepts the raw model outputs, labels, and the number of items in the entire accumulated
            batch (batch_size * gradient_accumulation_steps) and returns the loss. For example, here is one using
            the loss function from `transformers`
        compute_metrics (`Callable[[EvalPrediction], Dict]`, *optional*):
            The function that will be used to compute metrics at evaluation. Must take a [`EvalPrediction`] and return
            a dictionary string to metric values. *Note* When passing TrainingArgs with `batch_eval_metrics` set to
            `True`, your compute_metrics function must take a boolean `compute_result` argument. This will be triggered
            after the last eval batch to signal that the function needs to calculate and return the global summary
            statistics rather than accumulating the batch-level statistics
        callbacks (List of [`TrainerCallback`], *optional*):
            A list of callbacks to customize the training loop. Will add those to the list of default callbacks
            detailed in [here](callback).

            If you want to remove one of the default callbacks used, use the [`Trainer.remove_callback`] method.
        optimizers (`Tuple[torch.optim.Optimizer, torch.optim.lr_scheduler.LambdaLR]`, *optional*, defaults to `(None, None)`):
            A tuple containing the optimizer and the scheduler to use. Will default to an instance of [`AdamW`] on your
            model and a scheduler given by [`get_linear_schedule_with_warmup`] controlled by `args`.
        preprocess_logits_for_metrics (`Callable[[torch.Tensor, torch.Tensor], torch.Tensor]`, *optional*):
            A function that preprocess the logits right before caching them at each evaluation step. Must take two
            tensors, the logits and the labels, and return the logits once processed as desired. The modifications made
            by this function will be reflected in the predictions received by `compute_metrics`.

            Note that the labels (second parameter) will be `None` if the dataset does not have them.

    Important attributes:

        - **model** -- Always points to the core model. If using a transformers model, it will be a [`PreTrainedModel`]
          subclass.
        - **model_wrapped** -- Always points to the most external model in case one or more other modules wrap the
          original model. This is the model that should be used for the forward pass. For example, under `DeepSpeed`,
          the inner model is wrapped in `DeepSpeed` and then again in `torch.nn.DistributedDataParallel`. If the inner
          model hasn't been wrapped, then `self.model_wrapped` is the same as `self.model`.
        - **is_model_parallel** -- Whether or not a model has been switched to a model parallel mode (different from
          data parallelism, this means some of the model layers are split on different GPUs).
        - **place_model_on_device** -- Whether or not to automatically place the model on the device - it will be set
          to `False` if model parallel or deepspeed is used, or if the default
          `TrainingArguments.place_model_on_device` is overridden to return `False` .
        - **is_in_train** -- Whether or not a model is currently running `train` (e.g. when `evaluate` is called while
          in `train`)

    """

    # Those are used as methods of the Trainer in examples.
    from .trainer_pt_utils import _get_learning_rate, log_metrics, metrics_format, save_metrics, save_state

    @deprecate_kwarg("tokenizer", new_name="processing_class", version="5.0.0", raise_if_both_names=True)
    def __init__(
        self,
        model: Union[PreTrainedModel, nn.Module] = None,
        args: TrainingArguments = None,
        data_collator: Optional[DataCollator] = None,
        train_dataset: Optional[Union[Dataset, IterableDataset, "datasets.Dataset"]] = None,
        eval_dataset: Optional[Union[Dataset, Dict[str, Dataset], "datasets.Dataset"]] = None,
        processing_class: Optional[
            Union[PreTrainedTokenizerBase, BaseImageProcessor, FeatureExtractionMixin, ProcessorMixin]
        ] = None,
        model_init: Optional[Callable[[], PreTrainedModel]] = None,
        compute_loss_func: Optional[Callable] = None,
        compute_metrics: Optional[Callable[[EvalPrediction], Dict]] = None,
        callbacks: Optional[List[TrainerCallback]] = None,
        optimizers: Tuple[torch.optim.Optimizer, torch.optim.lr_scheduler.LambdaLR] = (None, None),
        preprocess_logits_for_metrics: Optional[Callable[[torch.Tensor, torch.Tensor], torch.Tensor]] = None,
    ):
        if args is None:
            output_dir = "tmp_trainer"
            logger.info(f"No `TrainingArguments` passed, using `output_dir={output_dir}`.")
            args = TrainingArguments(output_dir=output_dir)
        if args.batch_eval_metrics and compute_metrics is not None:
            if "compute_result" not in inspect.signature(compute_metrics).parameters.keys():
                raise ValueError(
                    "When using `batch_eval_metrics`, your `compute_metrics` function must take a `compute_result`"
                    " boolean argument which will be triggered after the last batch of the eval set to signal that the"
                    " summary statistics should be returned by the function."
                )
        if args.eval_strategy is not None and args.eval_strategy != "no" and eval_dataset is None:
            raise ValueError(
                f"You have set `args.eval_strategy` to {args.eval_strategy} but you didn't pass an `eval_dataset` to `Trainer`. Either set `args.eval_strategy` to `no` or pass an `eval_dataset`. "
            )
        self.args = args
        self.compute_loss_func = compute_loss_func
        # Seed must be set before instantiating the model when using model
        enable_full_determinism(self.args.seed) if self.args.full_determinism else set_seed(self.args.seed)

        self.hp_name = None
        self.deepspeed = None
        self.is_in_train = False

        self.create_accelerator_and_postprocess()

        # memory metrics - must set up as early as possible
        self._memory_tracker = TrainerMemoryTracker(self.args.skip_memory_metrics)
        self._memory_tracker.start()

        # set the correct log level depending on the node
        log_level = args.get_process_log_level()
        logging.set_verbosity(log_level)

        # force device and distributed setup init explicitly
        args._setup_devices

        if model is None:
            if model_init is not None:
                self.model_init = model_init
                model = self.call_model_init()
            else:
                raise RuntimeError("`Trainer` requires either a `model` or `model_init` argument")
        else:
            if model_init is not None:
                warnings.warn(
                    "`Trainer` requires either a `model` or `model_init` argument, but not both. `model_init` will"
                    " overwrite your model when calling the `train` method. This will become a fatal error in the next"
                    " release.",
                    FutureWarning,
                )
            self.model_init = model_init

        if model.__class__.__name__ in MODEL_MAPPING_NAMES:
            raise ValueError(
                f"The model you have picked ({model.__class__.__name__}) cannot be used as is for training: it only "
                "computes hidden states and does not accept any labels. You should choose a model with a head "
                "suitable for your task like any of the `AutoModelForXxx` listed at "
                "https://huggingface.co/docs/transformers/model_doc/auto"
            )

        if getattr(model, "is_parallelizable", False) and getattr(model, "model_parallel", False):
            self.is_model_parallel = True
        else:
            self.is_model_parallel = False

        if getattr(model, "hf_device_map", None) is not None:
            devices = [device for device in set(model.hf_device_map.values()) if device not in ["cpu", "disk"]]
            if len(devices) > 1:
                self.is_model_parallel = True
            elif len(devices) == 1:
                self.is_model_parallel = self.args.device != torch.device(devices[0])
            else:
                self.is_model_parallel = False

            # warn users
            if self.is_model_parallel:
                logger.info(
                    "You have loaded a model on multiple GPUs. `is_model_parallel` attribute will be force-set"
                    " to `True` to avoid any unexpected behavior such as device placement mismatching."
                )

        if self.args.use_liger_kernel:
            if is_liger_kernel_available():
                from liger_kernel.transformers import _apply_liger_kernel_to_instance

                if isinstance(model, PreTrainedModel):
                    # Patch the model with liger kernels. Use the default kernel configurations.
                    _apply_liger_kernel_to_instance(model=model)
                else:
                    logger.warning(
                        "The model is not an instance of PreTrainedModel. No liger kernels will be applied."
                    )
            else:
                raise ImportError(
                    "You have set `use_liger_kernel` to `True` but liger-kernel >= 0.3.0 is not available. "
                    "Please install it with `pip install liger-kernel`"
                )

        _is_quantized_and_base_model = getattr(model, "is_quantized", False) and not getattr(
            model, "_hf_peft_config_loaded", False
        )
        _quantization_method_supports_training = (
            getattr(model, "hf_quantizer", None) is not None and model.hf_quantizer.is_trainable
        )

        # Filter out quantized + compiled models
        if _is_quantized_and_base_model and hasattr(model, "_orig_mod"):
            raise ValueError(
                "You cannot fine-tune quantized model with `torch.compile()` make sure to pass a non-compiled model when fine-tuning a quantized model with PEFT"
            )

        # At this stage the model is already loaded
        if _is_quantized_and_base_model and not _is_peft_model(model):
            raise ValueError(
                "You cannot perform fine-tuning on purely quantized models. Please attach trainable adapters on top of"
                " the quantized model to correctly perform fine-tuning. Please see: https://huggingface.co/docs/transformers/peft"
                " for more details"
            )
        elif _is_quantized_and_base_model and not _quantization_method_supports_training:
            raise ValueError(
                f"The model you are trying to fine-tune is quantized with {model.hf_quantizer.quantization_config.quant_method}"
                " but that quantization method do not support training. Please open an issue on GitHub: https://github.com/huggingface/transformers"
                f" to request the support for training support for {model.hf_quantizer.quantization_config.quant_method}"
            )

        self.is_fsdp_xla_enabled = args.fsdp_config["xla"]
        if len(args.fsdp) > 0:
            if self.is_deepspeed_enabled:
                raise ValueError(
                    "Using --fsdp xxx together with --deepspeed is not possible, deactivate one of those flags."
                )
            if not args.fsdp_config["xla"] and args.parallel_mode != ParallelMode.DISTRIBUTED:
                raise ValueError("Using fsdp only works in distributed training.")

        # one place to sort out whether to place the model on device or not
        # postpone switching model to cuda when:
        # 1. MP - since we are trying to fit a much bigger than 1 gpu model
        # 2. fp16-enabled DeepSpeed loads the model in half the size and it doesn't need .to() anyway,
        #    and we only use deepspeed for training at the moment
        # 3. full bf16 or fp16 eval - since the model needs to be cast to the right dtype first
        # 4. FSDP - same as MP
        self.place_model_on_device = args.place_model_on_device
        if (
            self.is_model_parallel
            or self.is_deepspeed_enabled
            or ((args.fp16_full_eval or args.bf16_full_eval) and not args.do_train)
            or self.is_fsdp_xla_enabled
            or self.is_fsdp_enabled
        ):
            self.place_model_on_device = False

        default_collator = (
            DataCollatorWithPadding(processing_class)
            if processing_class is not None
            and isinstance(processing_class, (PreTrainedTokenizerBase, SequenceFeatureExtractor))
            else default_data_collator
        )
        self.data_collator = data_collator if data_collator is not None else default_collator
        self.train_dataset = train_dataset
        self.eval_dataset = eval_dataset
        self.processing_class = processing_class

        # Bnb Quantized models doesn't support `.to` operation.
        if (
            self.place_model_on_device
            and not getattr(model, "quantization_method", None) == QuantizationMethod.BITS_AND_BYTES
        ):
            self._move_model_to_device(model, args.device)

        # Force n_gpu to 1 to avoid DataParallel as MP will manage the GPUs
        if self.is_model_parallel:
            self.args._n_gpu = 1

        # later use `self.model is self.model_wrapped` to check if it's wrapped or not
        self.model_wrapped = model
        self.model = model

        self.neftune_noise_alpha = args.neftune_noise_alpha

        self.compute_metrics = compute_metrics
        self.preprocess_logits_for_metrics = preprocess_logits_for_metrics
        self.optimizer, self.lr_scheduler = optimizers
        if model_init is not None and (self.optimizer is not None or self.lr_scheduler is not None):
            raise RuntimeError(
                "Passing a `model_init` is incompatible with providing the `optimizers` argument. "
                "You should subclass `Trainer` and override the `create_optimizer_and_scheduler` method."
            )
        if is_torch_xla_available() and self.optimizer is not None:
            for param in self.model.parameters():
                model_device = param.device
                break
            for param_group in self.optimizer.param_groups:
                if len(param_group["params"]) > 0:
                    optimizer_device = param_group["params"][0].device
                    break
            if model_device != optimizer_device:
                raise ValueError(
                    "The model and the optimizer parameters are not on the same device, which probably means you"
                    " created an optimizer around your model **before** putting on the device and passing it to the"
                    " `Trainer`. Make sure the lines `import torch_xla.core.xla_model as xm` and"
                    " `model.to(xm.xla_device())` is performed before the optimizer creation in your script."
                )
        if (self.is_fsdp_xla_enabled or self.is_fsdp_enabled) and (
            self.optimizer is not None or self.lr_scheduler is not None
        ):
            raise RuntimeError(
                "Passing `optimizers` is not allowed if PyTorch FSDP is enabled. "
                "You should subclass `Trainer` and override the `create_optimizer_and_scheduler` method."
            )
        default_callbacks = DEFAULT_CALLBACKS + get_reporting_integration_callbacks(self.args.report_to)
        callbacks = default_callbacks if callbacks is None else default_callbacks + callbacks
        self.callback_handler = CallbackHandler(
            callbacks, self.model, self.processing_class, self.optimizer, self.lr_scheduler
        )
        self.add_callback(PrinterCallback if self.args.disable_tqdm else DEFAULT_PROGRESS_CALLBACK)

        # Will be set to True by `self._setup_loggers()` on first call to `self.log()`.
        self._loggers_initialized = False

        # Create distant repo and output directory if needed
        self.hub_model_id = None
        if self.args.push_to_hub:
            self.init_hf_repo()
        if self.args.should_save:
            os.makedirs(self.args.output_dir, exist_ok=True)

        if not callable(self.data_collator) and callable(getattr(self.data_collator, "collate_batch", None)):
            raise ValueError("The `data_collator` should be a simple callable (function, class with `__call__`).")

        if args.max_steps > 0 and args.num_train_epochs > 0:
            logger.warning("max_steps is given, it will override any value given in num_train_epochs")

        if train_dataset is not None and not has_length(train_dataset) and args.max_steps <= 0:
            raise ValueError(
                "The train_dataset does not implement __len__, max_steps has to be specified. "
                "The number of steps needs to be known in advance for the learning rate scheduler."
            )

        if (
            train_dataset is not None
            and isinstance(train_dataset, torch.utils.data.IterableDataset)
            and args.group_by_length
        ):
            raise ValueError("the `--group_by_length` option is only available for `Dataset`, not `IterableDataset")

        self._signature_columns = None

        # Mixed precision setup
        self.use_apex = False
        self.use_cpu_amp = False

        # Mixed precision setup for SageMaker Model Parallel
        if is_sagemaker_mp_enabled():
            # BF16 + model parallelism in SageMaker: currently not supported, raise an error
            if args.bf16:
                raise ValueError("SageMaker Model Parallelism does not support BF16 yet. Please use FP16 instead ")

            if IS_SAGEMAKER_MP_POST_1_10:
                # When there's mismatch between SMP config and trainer argument, use SMP config as truth
                if args.fp16 != smp.state.cfg.fp16:
                    logger.warning(
                        f"FP16 provided in SM_HP_MP_PARAMETERS is {smp.state.cfg.fp16}, "
                        f"but FP16 provided in trainer argument is {args.fp16}, "
                        f"setting to {smp.state.cfg.fp16}"
                    )
                    args.fp16 = smp.state.cfg.fp16
            else:
                # smp < 1.10 does not support fp16 in trainer.
                if hasattr(smp.state.cfg, "fp16"):
                    logger.warning(
                        f"FP16 provided in SM_HP_MP_PARAMETERS is {smp.state.cfg.fp16}, "
                        "but SageMaker Model Parallelism < 1.10 does not support FP16 in trainer."
                    )
        if (args.fp16 or args.bf16) and args.half_precision_backend == "auto":
            if args.device == torch.device("cpu"):
                if args.fp16:
                    if not is_torch_greater_or_equal_than_2_3:
                        raise ValueError("Tried to use `fp16` but it is not supported on cpu")
                else:
                    args.half_precision_backend = "cpu_amp"
            logger.info(f"Using {args.half_precision_backend} half precision backend")

        if (args.fp16 or args.bf16) and not (self.is_deepspeed_enabled or is_sagemaker_mp_enabled()):
            # deepspeed and SageMaker Model Parallel manage their own half precision
            if args.half_precision_backend == "cpu_amp":
                self.use_cpu_amp = True
                self.amp_dtype = torch.bfloat16
            elif args.half_precision_backend == "apex":
                if not is_apex_available():
                    raise ImportError(
                        "Using FP16 with APEX but APEX is not installed, please refer to"
                        " https://www.github.com/nvidia/apex."
                    )
                self.use_apex = True

        # Label smoothing
        if self.args.label_smoothing_factor != 0:
            self.label_smoother = LabelSmoother(epsilon=self.args.label_smoothing_factor)
        else:
            self.label_smoother = None

        self.control = TrainerControl()

        self.state = TrainerState(
            is_local_process_zero=self.is_local_process_zero(),
            is_world_process_zero=self.is_world_process_zero(),
            stateful_callbacks=[
                cb for cb in self.callback_handler.callbacks + [self.control] if isinstance(cb, ExportableState)
            ],
        )
        # Internal variable to count flos in each process, will be accumulated in `self.state.total_flos` then
        # returned to 0 every time flos need to be logged
        self.current_flos = 0
        self.hp_search_backend = None
        default_label_names = find_labels(self.model.__class__)
        self.label_names = default_label_names if self.args.label_names is None else self.args.label_names
        self.can_return_loss = can_return_loss(self.model.__class__)
        self.control = self.callback_handler.on_init_end(self.args, self.state, self.control)

        # Internal variables to help with automatic batch size reduction
        self._train_batch_size = args.train_batch_size
        self._created_lr_scheduler = False

        # very last
        self._memory_tracker.stop_and_update_metrics()

        # torch.compile
        if args.torch_compile and not is_torch_compile_available():
            raise RuntimeError("Using torch.compile requires PyTorch 2.0 or higher.")

        self.is_fsdp_xla_v2_enabled = args.fsdp_config.get("xla_fsdp_v2", False)
        if self.is_fsdp_xla_v2_enabled:
            if not IS_XLA_FSDPV2_POST_2_2:
                raise ValueError("FSDPv2 requires `torch_xla` 2.2 or higher.")
            # Prepare the SPMD mesh that is going to be used by the data loader and the FSDPv2 wrapper.
            # Tensor axis is just a placeholder where it will not be used in FSDPv2.
            num_devices = xr.global_runtime_device_count()
            xs.set_global_mesh(xs.Mesh(np.array(range(num_devices)), (num_devices, 1), axis_names=("fsdp", "tensor")))
        self.is_fsdp_xla_v1_enabled = self.is_fsdp_xla_enabled and not self.is_fsdp_xla_v2_enabled

    @property
    def tokenizer(self) -> Optional[PreTrainedTokenizerBase]:
        logger.warning("Trainer.tokenizer is now deprecated. You should use Trainer.processing_class instead.")
        return self.processing_class

    @tokenizer.setter
    def tokenizer(self, processing_class) -> None:
        logger.warning(
            "Trainer.tokenizer is now deprecated. You should use `Trainer.processing_class = processing_class` instead."
        )
        self.processing_class = processing_class

    def _activate_neftune(self, model):
        r"""
        Activates the neftune as presented in this code: https://github.com/neelsjain/NEFTune and paper:
        https://arxiv.org/abs/2310.05914
        """
        unwrapped_model = self.accelerator.unwrap_model(model)

        if _is_peft_model(unwrapped_model):
            embeddings = unwrapped_model.base_model.model.get_input_embeddings()
        else:
            embeddings = unwrapped_model.get_input_embeddings()

        del unwrapped_model

        embeddings.neftune_noise_alpha = self.neftune_noise_alpha
        hook_handle = embeddings.register_forward_hook(neftune_post_forward_hook)
        self.neftune_hook_handle = hook_handle
        return model

    def _deactivate_neftune(self, model):
        """
        Deactivates the neftune method. Make sure to call `_activate_neftune` first.
        """
        if not hasattr(self, "neftune_hook_handle"):
            raise ValueError("Neftune is not activated make sure to call `trainer._activate_neftune()` first")

        unwrapped_model = self.accelerator.unwrap_model(model)

        if _is_peft_model(unwrapped_model):
            embeddings = unwrapped_model.base_model.model.get_input_embeddings()
        else:
            embeddings = unwrapped_model.get_input_embeddings()

        self.neftune_hook_handle.remove()
        del embeddings.neftune_noise_alpha, unwrapped_model

    def add_callback(self, callback):
        """
        Add a callback to the current list of [`~transformers.TrainerCallback`].

        Args:
           callback (`type` or [`~transformers.TrainerCallback]`):
               A [`~transformers.TrainerCallback`] class or an instance of a [`~transformers.TrainerCallback`]. In the
               first case, will instantiate a member of that class.
        """
        self.callback_handler.add_callback(callback)

    def pop_callback(self, callback):
        """
        Remove a callback from the current list of [`~transformers.TrainerCallback`] and returns it.

        If the callback is not found, returns `None` (and no error is raised).

        Args:
           callback (`type` or [`~transformers.TrainerCallback]`):
               A [`~transformers.TrainerCallback`] class or an instance of a [`~transformers.TrainerCallback`]. In the
               first case, will pop the first member of that class found in the list of callbacks.

        Returns:
            [`~transformers.TrainerCallback`]: The callback removed, if found.
        """
        return self.callback_handler.pop_callback(callback)

    def remove_callback(self, callback):
        """
        Remove a callback from the current list of [`~transformers.TrainerCallback`].

        Args:
           callback (`type` or [`~transformers.TrainerCallback]`):
               A [`~transformers.TrainerCallback`] class or an instance of a [`~transformers.TrainerCallback`]. In the
               first case, will remove the first member of that class found in the list of callbacks.
        """
        self.callback_handler.remove_callback(callback)

    def _move_model_to_device(self, model, device):
        model = model.to(device)
        # Moving a model to an XLA device disconnects the tied weights, so we have to retie them.
        if self.args.parallel_mode == ParallelMode.TPU and hasattr(model, "tie_weights"):
            model.tie_weights()

    def _set_signature_columns_if_needed(self):
        if self._signature_columns is None:
            # Inspect model forward signature to keep only the arguments it accepts.
            model_to_inspect = self.model
            if _is_peft_model(self.model):
                if hasattr(self.model, "get_base_model"):
                    model_to_inspect = self.model.get_base_model()
                else:
                    # PeftMixedModel do not provide a `get_base_model` method
                    model_to_inspect = self.model.base_model.model
            signature = inspect.signature(model_to_inspect.forward)
            self._signature_columns = list(signature.parameters.keys())
            # Labels may be named label or label_ids, the default data collator handles that.
            self._signature_columns += list(set(["label", "label_ids"] + self.label_names))

    def _remove_unused_columns(self, dataset: "datasets.Dataset", description: Optional[str] = None):
        if not self.args.remove_unused_columns:
            return dataset
        self._set_signature_columns_if_needed()
        signature_columns = self._signature_columns

        ignored_columns = list(set(dataset.column_names) - set(signature_columns))
        if len(ignored_columns) > 0:
            dset_description = "" if description is None else f"in the {description} set"
            logger.info(
                f"The following columns {dset_description} don't have a corresponding argument in "
                f"`{self.model.__class__.__name__}.forward` and have been ignored: {', '.join(ignored_columns)}."
                f" If {', '.join(ignored_columns)} are not expected by `{self.model.__class__.__name__}.forward`, "
                " you can safely ignore this message."
            )

        columns = [k for k in signature_columns if k in dataset.column_names]
        if len(columns) == 0:
            raise ValueError(
                "No columns in the dataset match the model's forward method signature. "
                f"The following columns have been ignored: [{', '.join(ignored_columns)}]. "
                "Please check the dataset and model. You may need to set `remove_unused_columns=False` in `TrainingArguments`."
            )

        if version.parse(datasets.__version__) < version.parse("1.4.0"):
            dataset.set_format(
                type=dataset.format["type"], columns=columns, format_kwargs=dataset.format["format_kwargs"]
            )
            return dataset
        else:
            return dataset.remove_columns(ignored_columns)

    def _get_collator_with_removed_columns(
        self, data_collator: Callable, description: Optional[str] = None
    ) -> Callable:
        """Wrap the data collator in a callable removing unused columns."""
        if not self.args.remove_unused_columns:
            return data_collator
        self._set_signature_columns_if_needed()
        signature_columns = self._signature_columns

        remove_columns_collator = RemoveColumnsCollator(
            data_collator=data_collator,
            signature_columns=signature_columns,
            logger=logger,
            description=description,
            model_name=self.model.__class__.__name__,
        )
        return remove_columns_collator

    def _get_train_sampler(self) -> Optional[torch.utils.data.Sampler]:
        if self.train_dataset is None or not has_length(self.train_dataset):
            return None

        # Build the sampler.
        if self.args.group_by_length:
            if is_datasets_available() and isinstance(self.train_dataset, datasets.Dataset):
                lengths = (
                    self.train_dataset[self.args.length_column_name]
                    if self.args.length_column_name in self.train_dataset.column_names
                    else None
                )
            else:
                lengths = None
            model_input_name = (
                self.processing_class.model_input_names[0] if self.processing_class is not None else None
            )
            return LengthGroupedSampler(
                self.args.train_batch_size * self.args.gradient_accumulation_steps,
                dataset=self.train_dataset,
                lengths=lengths,
                model_input_name=model_input_name,
            )

        else:
            return RandomSampler(self.train_dataset)

    def get_train_dataloader(self) -> DataLoader:
        """
        Returns the training [`~torch.utils.data.DataLoader`].

        Will use no sampler if `train_dataset` does not implement `__len__`, a random sampler (adapted to distributed
        training if necessary) otherwise.

        Subclass and override this method if you want to inject some custom behavior.
        """
        if self.train_dataset is None:
            raise ValueError("Trainer: training requires a train_dataset.")

        train_dataset = self.train_dataset
        data_collator = self.data_collator
        if is_datasets_available() and isinstance(train_dataset, datasets.Dataset):
            train_dataset = self._remove_unused_columns(train_dataset, description="training")
        else:
            data_collator = self._get_collator_with_removed_columns(data_collator, description="training")

        dataloader_params = {
            "batch_size": self._train_batch_size,
            "collate_fn": data_collator,
            "num_workers": self.args.dataloader_num_workers,
            "pin_memory": self.args.dataloader_pin_memory,
            "persistent_workers": self.args.dataloader_persistent_workers,
        }

        if not isinstance(train_dataset, torch.utils.data.IterableDataset):
            dataloader_params["sampler"] = self._get_train_sampler()
            dataloader_params["drop_last"] = self.args.dataloader_drop_last
            dataloader_params["worker_init_fn"] = seed_worker
            dataloader_params["prefetch_factor"] = self.args.dataloader_prefetch_factor

        return self.accelerator.prepare(DataLoader(train_dataset, **dataloader_params))

    def _get_eval_sampler(self, eval_dataset: Dataset) -> Optional[torch.utils.data.Sampler]:
        if self.eval_dataset is None or not has_length(self.eval_dataset):
            return None
        # Build the sampler.

        # Deprecated code
        if self.args.use_legacy_prediction_loop:
            if is_torch_xla_available():
                return SequentialDistributedSampler(
                    eval_dataset, num_replicas=xm.xrt_world_size(), rank=xm.get_ordinal()
                )
            elif is_sagemaker_mp_enabled():
                return SequentialDistributedSampler(
                    eval_dataset,
                    num_replicas=smp.dp_size(),
                    rank=smp.dp_rank(),
                    batch_size=self.args.per_device_eval_batch_size,
                )
            else:
                return SequentialSampler(eval_dataset)

        if self.args.group_by_length:
            if is_datasets_available() and isinstance(self.eval_dataset, datasets.Dataset):
                lengths = (
                    self.eval_dataset[self.args.length_column_name]
                    if self.args.length_column_name in self.eval_dataset.column_names
                    else None
                )
            else:
                lengths = None
            model_input_name = self.tokenizer.model_input_names[0] if self.tokenizer is not None else None
            return LengthGroupedSampler(
                self.args.eval_batch_size,
                dataset=self.eval_dataset,
                lengths=lengths,
                model_input_name=model_input_name,
            )

        if self.args.world_size <= 1:
            return SequentialSampler(eval_dataset)
        else:
            return None

    def get_eval_dataloader(self, eval_dataset: Optional[Union[str, Dataset]] = None) -> DataLoader:
        """
        Returns the evaluation [`~torch.utils.data.DataLoader`].

        Subclass and override this method if you want to inject some custom behavior.

        Args:
            eval_dataset (`str` or `torch.utils.data.Dataset`, *optional*):
                If a `str`, will use `self.eval_dataset[eval_dataset]` as the evaluation dataset. If a `Dataset`, will override `self.eval_dataset` and must implement `__len__`. If it is a [`~datasets.Dataset`], columns not accepted by the `model.forward()` method are automatically removed.
        """
        if eval_dataset is None and self.eval_dataset is None:
            raise ValueError("Trainer: evaluation requires an eval_dataset.")

        # If we have persistent workers, don't do a fork bomb especially as eval datasets
        # don't change during training
        dataloader_key = eval_dataset if isinstance(eval_dataset, str) else "eval"
        if (
            hasattr(self, "_eval_dataloaders")
            and dataloader_key in self._eval_dataloaders
            and self.args.dataloader_persistent_workers
        ):
            return self.accelerator.prepare(self._eval_dataloaders[dataloader_key])

        eval_dataset = (
            self.eval_dataset[eval_dataset]
            if isinstance(eval_dataset, str)
            else eval_dataset
            if eval_dataset is not None
            else self.eval_dataset
        )
        data_collator = self.data_collator

        if is_datasets_available() and isinstance(eval_dataset, datasets.Dataset):
            eval_dataset = self._remove_unused_columns(eval_dataset, description="evaluation")
        else:
            data_collator = self._get_collator_with_removed_columns(data_collator, description="evaluation")

        dataloader_params = {
            "batch_size": self.args.eval_batch_size,
            "collate_fn": data_collator,
            "num_workers": self.args.dataloader_num_workers,
            "pin_memory": self.args.dataloader_pin_memory,
            "persistent_workers": self.args.dataloader_persistent_workers,
        }

        if not isinstance(eval_dataset, torch.utils.data.IterableDataset):
            dataloader_params["sampler"] = self._get_eval_sampler(eval_dataset)
            dataloader_params["drop_last"] = self.args.dataloader_drop_last
            dataloader_params["prefetch_factor"] = self.args.dataloader_prefetch_factor

        # accelerator.free_memory() will destroy the references, so
        # we need to store the non-prepared version
        eval_dataloader = DataLoader(eval_dataset, **dataloader_params)
        if self.args.dataloader_persistent_workers:
            if hasattr(self, "_eval_dataloaders"):
                self._eval_dataloaders[dataloader_key] = eval_dataloader
            else:
                self._eval_dataloaders = {dataloader_key: eval_dataloader}

        return self.accelerator.prepare(eval_dataloader)

    def get_test_dataloader(self, test_dataset: Dataset) -> DataLoader:
        """
        Returns the test [`~torch.utils.data.DataLoader`].

        Subclass and override this method if you want to inject some custom behavior.

        Args:
            test_dataset (`torch.utils.data.Dataset`, *optional*):
                The test dataset to use. If it is a [`~datasets.Dataset`], columns not accepted by the
                `model.forward()` method are automatically removed. It must implement `__len__`.
        """
        data_collator = self.data_collator

        if is_datasets_available() and isinstance(test_dataset, datasets.Dataset):
            test_dataset = self._remove_unused_columns(test_dataset, description="test")
        else:
            data_collator = self._get_collator_with_removed_columns(data_collator, description="test")

        dataloader_params = {
            "batch_size": self.args.eval_batch_size,
            "collate_fn": data_collator,
            "num_workers": self.args.dataloader_num_workers,
            "pin_memory": self.args.dataloader_pin_memory,
            "persistent_workers": self.args.dataloader_persistent_workers,
        }

        if not isinstance(test_dataset, torch.utils.data.IterableDataset):
            dataloader_params["sampler"] = self._get_eval_sampler(test_dataset)
            dataloader_params["drop_last"] = self.args.dataloader_drop_last
            dataloader_params["prefetch_factor"] = self.args.dataloader_prefetch_factor

        # We use the same batch_size as for eval.
        return self.accelerator.prepare(DataLoader(test_dataset, **dataloader_params))

    def create_optimizer_and_scheduler(self, num_training_steps: int):
        """
        Setup the optimizer and the learning rate scheduler.

        We provide a reasonable default that works well. If you want to use something else, you can pass a tuple in the
        Trainer's init through `optimizers`, or subclass and override this method (or `create_optimizer` and/or
        `create_scheduler`) in a subclass.
        """
        self.create_optimizer()
        if IS_SAGEMAKER_MP_POST_1_10 and smp.state.cfg.fp16:
            # If smp >= 1.10 and fp16 is enabled, we unwrap the optimizer
            optimizer = self.optimizer.optimizer
        else:
            optimizer = self.optimizer
        self.create_scheduler(num_training_steps=num_training_steps, optimizer=optimizer)

    def get_decay_parameter_names(self, model) -> List[str]:
        """
        Get all parameter names that weight decay will be applied to

        Note that some models implement their own layernorm instead of calling nn.LayerNorm, weight decay could still
        apply to those modules since this function only filter out instance of nn.LayerNorm
        """
        decay_parameters = get_parameter_names(model, ALL_LAYERNORM_LAYERS)
        decay_parameters = [name for name in decay_parameters if "bias" not in name]
        return decay_parameters

    def create_optimizer(self):
        """
        Setup the optimizer.

        We provide a reasonable default that works well. If you want to use something else, you can pass a tuple in the
        Trainer's init through `optimizers`, or subclass and override this method in a subclass.
        """
        opt_model = self.model_wrapped if is_sagemaker_mp_enabled() else self.model

        if self.optimizer is None:
            decay_parameters = self.get_decay_parameter_names(opt_model)
            optimizer_grouped_parameters = [
                {
                    "params": [
                        p for n, p in opt_model.named_parameters() if (n in decay_parameters and p.requires_grad)
                    ],
                    "weight_decay": self.args.weight_decay,
                },
                {
                    "params": [
                        p for n, p in opt_model.named_parameters() if (n not in decay_parameters and p.requires_grad)
                    ],
                    "weight_decay": 0.0,
                },
            ]

            optimizer_cls, optimizer_kwargs = self.get_optimizer_cls_and_kwargs(self.args, opt_model)

            # Overwrite `params` in case it's created by `get_optimizer_cls_and_kwargs`
            # e.g. for GaLore optimizer.
            if "params" in optimizer_kwargs:
                optimizer_grouped_parameters = optimizer_kwargs.pop("params")

            # Overwrite `model` in case it's created by `get_optimizer_cls_and_kwargs`
            # e.g. for LOMO optimizer.
            if "model" in optimizer_kwargs:
                optimizer_grouped_parameters = optimizer_kwargs.pop("model")

            # For layer-wise dummy optimizers we overwrite optimizer_grouped_parameters with `optimizer_dict`
            # to avoid arguments conflicts.
            if "optimizer_dict" in optimizer_kwargs:
                optimizer_grouped_parameters = optimizer_kwargs.pop("optimizer_dict")

            self.optimizer = optimizer_cls(optimizer_grouped_parameters, **optimizer_kwargs)

            if optimizer_cls.__name__ == "Adam8bit":
                import bitsandbytes

                manager = bitsandbytes.optim.GlobalOptimManager.get_instance()

                skipped = 0
                for module in opt_model.modules():
                    if isinstance(module, nn.Embedding):
                        skipped += sum({p.data_ptr(): p.numel() for p in module.parameters()}.values())
                        logger.info(f"skipped {module}: {skipped/2**20}M params")
                        manager.register_module_override(module, "weight", {"optim_bits": 32})
                        logger.debug(f"bitsandbytes: will optimize {module} in fp32")
                logger.info(f"skipped: {skipped/2**20}M params")

        if is_sagemaker_mp_enabled():
            self.optimizer = smp.DistributedOptimizer(self.optimizer)

        return self.optimizer

    def get_num_trainable_parameters(self):
        """
        Get the number of trainable parameters.
        """
        return sum(p.numel() for p in self.model.parameters() if p.requires_grad)

    def get_learning_rates(self):
        """
        Returns the learning rate of each parameter from self.optimizer.
        """
        if self.optimizer is None:
            raise ValueError("Trainer optimizer is None, please make sure you have setup the optimizer before.")
        return [group["lr"] for group in self.optimizer.param_groups]

    def get_optimizer_group(self, param: Optional[Union[str, torch.nn.parameter.Parameter]] = None):
        """
        Returns optimizer group for a parameter if given, else returns all optimizer groups for params.

        Args:
            param (`str` or `torch.nn.parameter.Parameter`, *optional*):
                The parameter for which optimizer group needs to be returned.
        """
        if self.optimizer is None:
            raise ValueError("Trainer optimizer is None, please make sure you have setup the optimizer before.")
        if param is not None:
            for group in self.optimizer.param_groups:
                if param in group["params"]:
                    return group
        return [group["params"] for group in self.optimizer.param_groups]

    @staticmethod
    def get_optimizer_cls_and_kwargs(
        args: TrainingArguments, model: Optional[PreTrainedModel] = None
    ) -> Tuple[Any, Any]:
        """
        Returns the optimizer class and optimizer parameters based on the training arguments.

        Args:
            args (`transformers.training_args.TrainingArguments`):
                The training arguments for the training session.

        """

        # parse args.optim_args
        optim_args = {}
        if args.optim_args:
            for mapping in args.optim_args.replace(" ", "").split(","):
                key, value = mapping.split("=")
                optim_args[key] = value

        optimizer_kwargs = {"lr": args.learning_rate}

        adam_kwargs = {
            "betas": (args.adam_beta1, args.adam_beta2),
            "eps": args.adam_epsilon,
        }
        if args.optim == OptimizerNames.ADAFACTOR:
            optimizer_cls = Adafactor
            optimizer_kwargs.update({"scale_parameter": False, "relative_step": False})
        elif args.optim == OptimizerNames.ADAMW_HF:
            from .optimization import AdamW

            optimizer_cls = AdamW
            optimizer_kwargs.update(adam_kwargs)
        elif args.optim in [OptimizerNames.ADAMW_TORCH, OptimizerNames.ADAMW_TORCH_FUSED]:
            from torch.optim import AdamW

            optimizer_cls = AdamW
            optimizer_kwargs.update(adam_kwargs)
            if args.optim == OptimizerNames.ADAMW_TORCH_FUSED:
                optimizer_kwargs.update({"fused": True})
        elif args.optim == OptimizerNames.ADAMW_TORCH_XLA:
            try:
                from torch_xla.amp.syncfree import AdamW

                optimizer_cls = AdamW
                optimizer_kwargs.update(adam_kwargs)
            except ImportError:
                raise ValueError("Trainer failed to import syncfree AdamW from torch_xla.")
        elif args.optim == OptimizerNames.ADAMW_TORCH_NPU_FUSED:
            try:
                from torch_npu.optim import NpuFusedAdamW

                optimizer_cls = NpuFusedAdamW
                optimizer_kwargs.update(adam_kwargs)
            except ImportError:
                raise ValueError("Trainer failed to import FusedAdamW from torch_npu.")
        elif args.optim == OptimizerNames.ADAMW_APEX_FUSED:
            try:
                from apex.optimizers import FusedAdam

                optimizer_cls = FusedAdam
                optimizer_kwargs.update(adam_kwargs)
            except ImportError:
                raise ValueError("Trainer tried to instantiate apex FusedAdam but apex is not installed!")
        elif args.optim in [
            OptimizerNames.ADAMW_BNB,
            OptimizerNames.ADAMW_8BIT,
            OptimizerNames.PAGED_ADAMW,
            OptimizerNames.PAGED_ADAMW_8BIT,
            OptimizerNames.ADEMAMIX,
            OptimizerNames.ADEMAMIX_8BIT,
            OptimizerNames.PAGED_ADEMAMIX,
            OptimizerNames.PAGED_ADEMAMIX_8BIT,
            OptimizerNames.LION,
            OptimizerNames.LION_8BIT,
            OptimizerNames.PAGED_LION,
            OptimizerNames.PAGED_LION_8BIT,
            OptimizerNames.RMSPROP_BNB,
            OptimizerNames.RMSPROP_8BIT,
            OptimizerNames.RMSPROP_32BIT,
        ]:
            try:
                from bitsandbytes.optim import AdamW, Lion, RMSprop

                is_paged = False
                optim_bits = 32
                optimizer_cls = None
                additional_optim_kwargs = adam_kwargs
                if "paged" in args.optim:
                    is_paged = True
                if "8bit" in args.optim:
                    optim_bits = 8
                if "adam" in args.optim:
                    optimizer_cls = AdamW
                elif "lion" in args.optim:
                    optimizer_cls = Lion
                    additional_optim_kwargs = {"betas": (args.adam_beta1, args.adam_beta2)}
                elif "rmsprop" in args.optim:
                    optimizer_cls = RMSprop
                    # Above we pass all `adam_kwargs` to the optimizer, here
                    # we only pass `optim_args` which can be passed by the user.
                    additional_optim_kwargs = optim_args
                elif "ademamix" in args.optim:
                    if is_bitsandbytes_available() and version.parse(
                        importlib.metadata.version("bitsandbytes")
                    ) < version.parse("0.44.0"):
                        raise ValueError(
                            "The AdEMAMix optimizer is not supported by your current version of `bitsandbytes`. "
                            "Please install `bitsandbytes` >= 0.44.0."
                        )

                    from bitsandbytes.optim import AdEMAMix

                    optimizer_cls = AdEMAMix
                    additional_optim_kwargs = {
                        "betas": (
                            float(optim_args.get("beta1", args.adam_beta1)),
                            float(optim_args.get("beta2", args.adam_beta2)),
                            float(optim_args.get("beta3", 0.9999)),
                        ),
                        "alpha": float(optim_args.get("alpha", 5.0)),
                        "eps": float(optim_args.get("eps", args.adam_epsilon)),
                    }

                    if "t_alpha" in optim_args:
                        additional_optim_kwargs["t_alpha"] = int(optim_args["t_alpha"])

                    if "t_beta3" in optim_args:
                        additional_optim_kwargs["t_beta3"] = int(optim_args["t_beta3"])

                bnb_kwargs = {"optim_bits": optim_bits}
                if "rmsprop" not in args.optim:
                    bnb_kwargs["is_paged"] = is_paged

                optimizer_kwargs.update(additional_optim_kwargs)
                optimizer_kwargs.update(bnb_kwargs)
            except ImportError:
                raise ValueError("Trainer tried to instantiate bnb optimizer but `bitsandbytes` is not installed!")
            if is_bitsandbytes_available() and version.parse(
                importlib.metadata.version("bitsandbytes")
            ) < version.parse("0.41.1"):
                logger.warning(
                    "You are using 8-bit optimizers with a version of `bitsandbytes` < 0.41.1. "
                    "It is recommended to update your version as a major bug has been fixed in 8-bit optimizers."
                )
        elif args.optim == OptimizerNames.ADAMW_ANYPRECISION:
            try:
                from torchdistx.optimizers import AnyPrecisionAdamW

                optimizer_cls = AnyPrecisionAdamW
                optimizer_kwargs.update(adam_kwargs)

                # TODO Change dtypes back to M=FP32, Var = BF16, Kahan = False once they can be cast together in torchdistx.
                optimizer_kwargs.update(
                    {
                        "use_kahan_summation": strtobool(optim_args.get("use_kahan_summation", "False")),
                        "momentum_dtype": getattr(torch, optim_args.get("momentum_dtype", "float32")),
                        "variance_dtype": getattr(torch, optim_args.get("variance_dtype", "float32")),
                        "compensation_buffer_dtype": getattr(
                            torch, optim_args.get("compensation_buffer_dtype", "bfloat16")
                        ),
                    }
                )
            except ImportError:
                raise ValueError("Please install https://github.com/pytorch/torchdistx")
        elif args.optim == OptimizerNames.SGD:
            optimizer_cls = torch.optim.SGD
        elif args.optim == OptimizerNames.ADAGRAD:
            optimizer_cls = torch.optim.Adagrad
        elif args.optim == OptimizerNames.RMSPROP:
            optimizer_cls = torch.optim.RMSprop
        elif args.optim in [
            OptimizerNames.GALORE_ADAMW,
            OptimizerNames.GALORE_ADAMW_8BIT,
            OptimizerNames.GALORE_ADAFACTOR,
            OptimizerNames.GALORE_ADAMW_LAYERWISE,
            OptimizerNames.GALORE_ADAMW_8BIT_LAYERWISE,
            OptimizerNames.GALORE_ADAFACTOR_LAYERWISE,
        ]:
            if not is_galore_torch_available():
                raise ImportError(
                    "You need to install `galore_torch` in order to use GaLore optimizers"
                    " install it with `pip install git+https://github.com/jiaweizzhao/GaLore`"
                )
            from galore_torch import GaLoreAdafactor, GaLoreAdamW, GaLoreAdamW8bit

            is_layerwise = args.optim.lower().endswith("layerwise")
            if is_layerwise and args.parallel_mode == ParallelMode.DISTRIBUTED:
                raise NotImplementedError("Layer-wise GaLore does not support DDP at this time")

            optimizer_mapping = {
                OptimizerNames.GALORE_ADAMW: GaLoreAdamW,
                OptimizerNames.GALORE_ADAMW_8BIT: GaLoreAdamW8bit,
                OptimizerNames.GALORE_ADAFACTOR: GaLoreAdafactor,
                OptimizerNames.GALORE_ADAMW_LAYERWISE: GaLoreAdamW,
                OptimizerNames.GALORE_ADAMW_8BIT_LAYERWISE: GaLoreAdamW8bit,
                OptimizerNames.GALORE_ADAFACTOR_LAYERWISE: GaLoreAdafactor,
            }

            optimizer_cls = optimizer_mapping[args.optim]

            if args.optim_target_modules is None:
                raise ValueError(
                    "You need to define a `optim_target_modules` in order to properly use GaLore optimizers"
                )

            if not isinstance(args.optim_target_modules, (list, str)):
                raise ValueError(
                    f"`optim_target_modules` has to be a list of strings, a string corresponding to a regex, or a specific module or 'all-linear', you passed {args.optim_target_modules}"
                )

            if model is None:
                raise ValueError("You need to pass a model in order to correctly initialize a GaLore optimizer.")

            logger.warning(
                "Activated GaLoRE fine-tuning, depending on your model size and hardware, the training might take a while before starting. Please be patient !"
            )

            all_linear = (
                isinstance(args.optim_target_modules, str)
                and args.optim_target_modules.replace("_", "-") == "all-linear"
            )

            galore_params = []
            galore_params_names = []
            for module_name, module in model.named_modules():
                target_module_exists, is_regex = check_target_module_exists(
                    args.optim_target_modules, module_name, return_is_regex=True
                )

                if not isinstance(module, nn.Linear):
                    # Warn in case we match but it's not a linear layer
                    if target_module_exists and not is_regex:
                        logger.warning(
                            f"{module_name} has been matched but ignored as GaLore only supports linear layers. Please double check your `optim_target_modules`!"
                        )

                    continue

                if not target_module_exists and not all_linear:
                    continue

                galore_params.append(module.weight)
                galore_params_names.append(module_name + ".weight")

            if len(galore_params) == 0:
                raise ValueError(
                    f"None of the target modules were found! ({args.optim_target_modules}). Please make sure to pass a valid `target_modules`."
                )

            non_galore_params = [p for n, p in model.named_parameters() if n not in galore_params_names]

            galore_optim_kwargs = {
                "rank": int(optim_args.pop("rank", 128)),
                "update_proj_gap": int(optim_args.pop("update_proj_gap", 200)),
                "scale": float(optim_args.pop("scale", 0.25)),
                "proj_type": optim_args.pop("proj_type", "std"),
            }

            # The default args are from the official repository: https://github.com/jiaweizzhao/GaLore
            param_groups = [
                {"params": non_galore_params},
                {"params": galore_params, **galore_optim_kwargs},
            ]

            if is_layerwise:
                # For layer-wise optimizers, the optimization step is done through post accumulation
                # gradient hooks. The trick is to first attach these hooks to the model parameters then
                # create a dummy optimizer that will perform no-ops in the Trainer.
                # See the original implementation or the nice implementation from @hiyouga
                # here: https://github.com/hiyouga/LLaMA-Factory/commit/8664262cde3919e10eaecbd66e8c5d356856362e#diff-ebe08ab14496dfb9e06075f0fdd36799ef6d1535cc4dd4715b74c4e3e06fe3ba
                if args.gradient_accumulation_steps != 1:
                    raise ValueError("Layerwise GaLoRE optimizer do not support gradient accumulation !")

                optimizer_dict = {}
                for param in non_galore_params:
                    param_groups = [{"params": [param]}]
                    optimizer_dict[param] = optimizer_cls(param_groups, **optimizer_kwargs)
                for param in galore_params:
                    param_groups = [{"params": [param], **galore_optim_kwargs}]
                    optimizer_dict[param] = optimizer_cls(param_groups, **optimizer_kwargs)

                def optimizer_hook(param):
                    if param.grad is not None:
                        optimizer_dict[param].step()
                        optimizer_dict[param].zero_grad()

                for param in model.parameters():
                    if param.requires_grad:
                        param.register_post_accumulate_grad_hook(optimizer_hook)

                optimizer_cls = LayerWiseDummyOptimizer
                optimizer_kwargs.update({"optimizer_dict": optimizer_dict})

            optimizer_kwargs.update({"params": param_groups})

            if args.optim == OptimizerNames.GALORE_ADAFACTOR:
                optimizer_kwargs.update({"scale_parameter": False, "relative_step": False})
        elif args.optim in [OptimizerNames.LOMO, OptimizerNames.ADALOMO]:
            if not is_lomo_available():
                raise ImportError(
                    "You need to install `lomo_optim` in order to use LOMO optimizers"
                    " install it with `pip install lomo-optim`"
                )
            if not is_accelerate_available("0.30.0"):
                raise ImportError("You need to have `accelerate>=0.30.0` to be able to use LOMO optimizers")

            if model is None:
                raise ValueError("You need to pass a `model` in order to correctly initialize a LOMO optimizer.")

            from lomo_optim import AdaLomo, Lomo

            if "ada" in args.optim:
                optimizer_cls = AdaLomo
            else:
                optimizer_cls = Lomo

            optimizer_kwargs.update({"model": model})
        elif args.optim == OptimizerNames.GROKADAMW:
            if not is_grokadamw_available():
                raise ValueError("Please install grokadamw with `pip install grokadamw`")

            from grokadamw import GrokAdamW

            optimizer_cls = GrokAdamW
            optimizer_kwargs.update(
                {
                    "alpha_init": float(optim_args.get("alpha_init", 0.98)),
                    "lamb": float(optim_args.get("lamb", 2.0)),
                    "gamma": float(optim_args.get("gamma", 0.1)),
                    "grokking_signal_decay_rate": float(optim_args.get("grokking_signal_decay_rate", 0.1)),
                    "gradient_clipping": float(optim_args.get("gradient_clipping", 1.0)),
                }
            )
        elif args.optim == OptimizerNames.ADAMW_TORCH_4BIT:
            if not is_torchao_available() or version.parse(importlib.metadata.version("torchao")) < version.parse(
                "0.4.0"
            ):
                raise ImportError(
                    "You need to have `torchao>=0.4.0` in order to use torch 4-bit optimizers."
                    "Install it with `pip install torchao` or follow the instructions here: https://github.com/pytorch/ao"
                )
            if version.parse(importlib.metadata.version("torch")) <= version.parse("2.4"):
                raise ImportError(
                    "You need to have `torch>2.4` in order to use torch 4-bit optimizers. "
                    "Install it with `pip install --upgrade torch` it is available on pipy. Otherwise, you need to install torch nightly."
                )
            from torchao.prototype.low_bit_optim import AdamW4bit

            optimizer_cls = AdamW4bit
            optimizer_kwargs.update(adam_kwargs)
        elif args.optim in [
            OptimizerNames.SCHEDULE_FREE_ADAMW,
            OptimizerNames.SCHEDULE_FREE_SGD,
        ]:
            if not is_schedulefree_available():
                raise ImportError(
                    "You need to install `schedulefree` in order to use schedulefree optimizers"
                    " install it with `pip install schedulefree`"
                )
            if not is_accelerate_available("0.30.0"):
                raise ImportError("You need to have `accelerate>=0.30.0` to be able to use schedulefree optimizers")
            from schedulefree import AdamWScheduleFree, SGDScheduleFree

            additional_optim_kwargs = {}
            if args.optim == OptimizerNames.SCHEDULE_FREE_ADAMW:
                optimizer_cls = AdamWScheduleFree
                additional_optim_kwargs = adam_kwargs
            elif args.optim == OptimizerNames.SCHEDULE_FREE_SGD:
                optimizer_cls = SGDScheduleFree
            else:
                raise ValueError("Invalid schedulefree optimizer")
            additional_optim_kwargs["weight_decay"] = args.weight_decay
            additional_optim_kwargs["warmup_steps"] = args.warmup_steps
            additional_optim_kwargs.update(
                {
                    "weight_lr_power": float(optim_args.get("weight_lr_power", 2.0)),
                    "r": float(optim_args.get("r", 0.0)),
                }
            )
            optimizer_kwargs.update(additional_optim_kwargs)
        else:
            raise ValueError(f"Trainer cannot instantiate unsupported optimizer: {args.optim}")
        return optimizer_cls, optimizer_kwargs

    def create_scheduler(self, num_training_steps: int, optimizer: torch.optim.Optimizer = None):
        """
        Setup the scheduler. The optimizer of the trainer must have been set up either before this method is called or
        passed as an argument.

        Args:
            num_training_steps (int): The number of training steps to do.
        """
        if self.lr_scheduler is None:
            self.lr_scheduler = get_scheduler(
                self.args.lr_scheduler_type,
                optimizer=self.optimizer if optimizer is None else optimizer,
                num_warmup_steps=self.args.get_warmup_steps(num_training_steps),
                num_training_steps=num_training_steps,
                scheduler_specific_kwargs=self.args.lr_scheduler_kwargs,
            )
            self._created_lr_scheduler = True
        return self.lr_scheduler

    def num_examples(self, dataloader: DataLoader) -> int:
        """
        Helper to get number of samples in a [`~torch.utils.data.DataLoader`] by accessing its dataset. When
        dataloader.dataset does not exist or has no length, estimates as best it can
        """
        try:
            dataset = dataloader.dataset
            # Special case for IterableDatasetShard, we need to dig deeper
            if isinstance(dataset, IterableDatasetShard):
                return len(dataloader.dataset.dataset)
            return len(dataloader.dataset)
        except (NameError, AttributeError, TypeError):  # no dataset or length, estimate by length of dataloader
            return len(dataloader) * self.args.per_device_train_batch_size

    def num_tokens(self, train_dl: DataLoader, max_steps: Optional[int] = None) -> int:
        """
        Helper to get number of tokens in a [`~torch.utils.data.DataLoader`] by enumerating dataloader.
        """
        train_tokens = 0
        try:
            for step, batch in enumerate(train_dl):
                tokens = batch["input_ids"].numel()
                if max_steps is not None:
                    return tokens * max_steps
                train_tokens += tokens
            return train_tokens
        except KeyError:
            logger.warning("Cannot get num_tokens from dataloader")
            return train_tokens

    def _hp_search_setup(self, trial: Union["optuna.Trial", Dict[str, Any]]):
        """HP search setup code"""
        self._trial = trial

        if self.hp_search_backend is None or trial is None:
            return
        if self.hp_search_backend == HPSearchBackend.OPTUNA:
            params = self.hp_space(trial)
        elif self.hp_search_backend == HPSearchBackend.RAY:
            params = trial
            params.pop("wandb", None)
        elif self.hp_search_backend == HPSearchBackend.SIGOPT:
            params = {k: int(v) if isinstance(v, str) else v for k, v in trial.assignments.items()}
        elif self.hp_search_backend == HPSearchBackend.WANDB:
            params = trial

        for key, value in params.items():
            if not hasattr(self.args, key):
                logger.warning(
                    f"Trying to set {key} in the hyperparameter search but there is no corresponding field in"
                    " `TrainingArguments`."
                )
                continue
            old_attr = getattr(self.args, key, None)
            # Casting value to the proper type
            if old_attr is not None:
                value = type(old_attr)(value)

            setattr(self.args, key, value)
        if self.hp_search_backend == HPSearchBackend.OPTUNA:
            logger.info(f"Trial: {trial.params}")
        if self.hp_search_backend == HPSearchBackend.SIGOPT:
            logger.info(f"SigOpt Assignments: {trial.assignments}")
        if self.hp_search_backend == HPSearchBackend.WANDB:
            logger.info(f"W&B Sweep parameters: {trial}")
        if self.is_deepspeed_enabled:
            if self.args.deepspeed is None:
                raise ValueError("For sweeps with deepspeed, `args.deepspeed` must be set")
            # Rebuild the deepspeed config to reflect the updated training parameters
            from accelerate.utils import DeepSpeedPlugin

            from transformers.integrations.deepspeed import HfTrainerDeepSpeedConfig

            self.args.hf_deepspeed_config = HfTrainerDeepSpeedConfig(self.args.deepspeed)
            self.args.hf_deepspeed_config.trainer_config_process(self.args)
            self.args.deepspeed_plugin = DeepSpeedPlugin(hf_ds_config=self.args.hf_deepspeed_config)

            # From 1.0 on, we need to fully wipe the DS plugin when doing sweeps.
            # Simply calling `_reset_state` is enough and doesn't need a version pin.
            AcceleratorState()._reset_state()

        self.create_accelerator_and_postprocess()

    def _report_to_hp_search(self, trial: Union["optuna.Trial", Dict[str, Any]], step: int, metrics: Dict[str, float]):
        if self.hp_search_backend is None or trial is None:
            return
        metrics = metrics.copy()
        self.objective = self.compute_objective(metrics)
        if self.hp_search_backend == HPSearchBackend.OPTUNA:
            import optuna

            if not trial.study._is_multi_objective():
                trial.report(self.objective, step)
                if trial.should_prune():
                    self.callback_handler.on_train_end(self.args, self.state, self.control)
                    raise optuna.TrialPruned()
        elif self.hp_search_backend == HPSearchBackend.RAY:
            import ray.train

            with tempfile.TemporaryDirectory() as temp_checkpoint_dir:
                checkpoint = None
                if self.control.should_save:
                    self._tune_save_checkpoint(checkpoint_dir=temp_checkpoint_dir)
                    checkpoint = ray.train.Checkpoint.from_directory(temp_checkpoint_dir)
                metrics["objective"] = self.objective
                ray.train.report(metrics, checkpoint=checkpoint)

    def _tune_save_checkpoint(self, checkpoint_dir: str):
        output_dir = os.path.join(checkpoint_dir, f"{PREFIX_CHECKPOINT_DIR}-{self.state.global_step}")
        self.save_model(output_dir, _internal_call=True)
        if self.args.should_save:
            # Update the `TrainerControl` state to where we are currently
            self.state.stateful_callbacks["TrainerControl"] = self.control.state()
            self.state.save_to_json(os.path.join(output_dir, TRAINER_STATE_NAME))
            torch.save(self.optimizer.state_dict(), os.path.join(output_dir, OPTIMIZER_NAME))
            torch.save(self.lr_scheduler.state_dict(), os.path.join(output_dir, SCHEDULER_NAME))

    def call_model_init(self, trial=None):
        model_init_argcount = number_of_arguments(self.model_init)
        if model_init_argcount == 0:
            model = self.model_init()
        elif model_init_argcount == 1:
            model = self.model_init(trial)
        else:
            raise RuntimeError("model_init should have 0 or 1 argument.")

        if model is None:
            raise RuntimeError("model_init should not return None.")

        return model

    def torch_jit_model_eval(self, model, dataloader, training=False):
        if not training:
            if dataloader is None:
                logger.warning("failed to use PyTorch jit mode due to current dataloader is none.")
                return model
            example_batch = next(iter(dataloader))
            example_batch = self._prepare_inputs(example_batch)
            try:
                jit_model = copy.copy(model)
                jit_model.eval()
                original_forward = jit_model.__dict__.pop("_original_forward", None)
                # remove mixed precision hooks from the model
                if original_forward:
                    jit_model.forward = original_forward
                with self.accelerator.autocast(cache_enabled=False), torch.no_grad():
                    if version.parse(version.parse(torch.__version__).base_version) >= version.parse("2.0.0"):
                        if isinstance(example_batch, dict):
                            jit_model = torch.jit.trace(jit_model, example_kwarg_inputs=example_batch, strict=False)
                        else:
                            jit_model = torch.jit.trace(
                                jit_model,
                                example_kwarg_inputs={key: example_batch[key] for key in example_batch},
                                strict=False,
                            )
                    else:
                        jit_inputs = []
                        for key in example_batch:
                            example_tensor = torch.ones_like(example_batch[key])
                            jit_inputs.append(example_tensor)
                        jit_inputs = tuple(jit_inputs)
                        jit_model = torch.jit.trace(jit_model, jit_inputs, strict=False)
                jit_model = torch.jit.freeze(jit_model)
                with torch.no_grad():
                    jit_model(**example_batch)
                    jit_model(**example_batch)
                model = jit_model
                self.use_cpu_amp = False
            except (RuntimeError, TypeError, ValueError, NameError, IndexError) as e:
                logger.warning(f"failed to use PyTorch jit mode due to: {e}.")

        return model

    def ipex_optimize_model(self, model, training=False, dtype=torch.float32):
        if not is_ipex_available():
            raise ImportError(
                "Using IPEX but IPEX is not installed or IPEX's version does not match current PyTorch, please refer"
                " to https://github.com/intel/intel-extension-for-pytorch."
            )

        import intel_extension_for_pytorch as ipex

        if not training:
            model.eval()
            dtype = torch.bfloat16 if not self.is_in_train and self.args.bf16_full_eval else dtype
            # conv_bn_folding is disabled as it fails in symbolic tracing, resulting in ipex warnings
            model = ipex.optimize(model, dtype=dtype, level="O1", conv_bn_folding=False, inplace=not self.is_in_train)
        else:
            if not model.training:
                model.train()
            model, self.optimizer = ipex.optimize(
                model, dtype=dtype, optimizer=self.optimizer, inplace=True, level="O1"
            )

        return model

    def compare_trainer_and_checkpoint_args(self, training_args, trainer_state):
        attributes_map = {
            "logging_steps": "logging_steps",
            "eval_steps": "eval_steps",
            "save_steps": "save_steps",
        }

        has_warning = False
        warning_str = "Warning: The following arguments do not match the ones in the `trainer_state.json` within the checkpoint directory: "
        for arg_attr, state_attr in attributes_map.items():
            arg_value = getattr(training_args, arg_attr, None)
            state_value = getattr(trainer_state, state_attr, None)

            if arg_value is not None and state_value is not None and arg_value != state_value:
                warning_str += f"\n\t{arg_attr}: {arg_value} (from args) != {state_value} (from trainer_state.json)"
                has_warning = True

        # train bs is special as we need to account for multi-GPU
        train_bs_args = training_args.per_device_train_batch_size
        train_bs_state = trainer_state.train_batch_size // max(1, training_args.n_gpu)

        if train_bs_args != train_bs_state:
            warning_str += f"\n\tper_device_train_batch_size: {train_bs_args} (from args) != {train_bs_state} (from trainer_state.json)"
            has_warning = True

        if has_warning:
            logger.warning_once(warning_str)

    def _wrap_model(self, model, training=True, dataloader=None):
        if self.args.use_ipex:
            dtype = torch.bfloat16 if self.use_cpu_amp else torch.float32
            model = self.ipex_optimize_model(model, training, dtype=dtype)

        if is_sagemaker_mp_enabled():
            # Wrapping the base model twice in a DistributedModel will raise an error.
            if isinstance(self.model_wrapped, smp.model.DistributedModel):
                return self.model_wrapped
            return smp.DistributedModel(model, backward_passes_per_step=self.args.gradient_accumulation_steps)

        # train/eval could be run multiple-times - if already wrapped, don't re-wrap it again
        if self.accelerator.unwrap_model(model) is not model:
            return model

        # Mixed precision training with apex (torch < 1.6)
        if self.use_apex and training:
            model, self.optimizer = amp.initialize(model, self.optimizer, opt_level=self.args.fp16_opt_level)

        # Multi-gpu training (should be after apex fp16 initialization) / 8bit models does not support DDP
        if self.args.n_gpu > 1 and not getattr(model, "is_loaded_in_8bit", False):
            model = nn.DataParallel(model)

        if self.args.jit_mode_eval:
            start_time = time.time()
            model = self.torch_jit_model_eval(model, dataloader, training)
            self.jit_compilation_time = round(time.time() - start_time, 4)

        # Note: in torch.distributed mode, there's no point in wrapping the model
        # inside a DistributedDataParallel as we'll be under `no_grad` anyways.
        if not training:
            return model

        # Distributed training (should be after apex fp16 initialization)
        # Distributed training using PyTorch FSDP
        if self.is_fsdp_xla_enabled:
            try:
                from torch_xla.distributed.fsdp import XlaFullyShardedDataParallel as FSDP
                from torch_xla.distributed.fsdp import checkpoint_module
                from torch_xla.distributed.fsdp.wrap import (
                    size_based_auto_wrap_policy,
                    transformer_auto_wrap_policy,
                )

                if self.is_fsdp_xla_v2_enabled:
                    from torch_xla.experimental.spmd_fully_sharded_data_parallel import (
                        SpmdFullyShardedDataParallel as FSDPv2,
                    )
            except ImportError:
                raise ImportError("Missing XLA FSDP related module; please make sure to use torch-xla >= 2.0.")
            auto_wrap_policy = None
            auto_wrapper_callable = None
            default_transformer_cls_names_to_wrap = getattr(model, "_no_split_modules", None)
            fsdp_transformer_layer_cls_to_wrap = self.args.fsdp_config.get(
                "transformer_layer_cls_to_wrap", default_transformer_cls_names_to_wrap
            )

            if self.args.fsdp_config["min_num_params"] > 0:
                auto_wrap_policy = functools.partial(
                    size_based_auto_wrap_policy, min_num_params=self.args.fsdp_config["min_num_params"]
                )
            elif fsdp_transformer_layer_cls_to_wrap is not None:
                transformer_cls_to_wrap = set()
                for layer_class in fsdp_transformer_layer_cls_to_wrap:
                    transformer_cls = get_module_class_from_name(model, layer_class)
                    if transformer_cls is None:
                        raise Exception("Could not find the transformer layer class to wrap in the model.")
                    else:
                        transformer_cls_to_wrap.add(transformer_cls)

                auto_wrap_policy = functools.partial(
                    transformer_auto_wrap_policy,
                    # Transformer layer class to wrap
                    transformer_layer_cls=transformer_cls_to_wrap,
                )
            fsdp_kwargs = self.args.xla_fsdp_config
            if self.args.fsdp_config["xla_fsdp_grad_ckpt"]:
                if model.config.use_cache:
                    logger.warning_once(
                        "`use_cache=True` is incompatible with gradient checkpointing. Setting `use_cache=False`."
                    )
                    model.config.use_cache = False

                # Apply gradient checkpointing to auto-wrapped sub-modules if specified
                def auto_wrapper_callable(m, *args, **kwargs):
                    target_cls = FSDP if not self.is_fsdp_xla_v2_enabled else FSDPv2
                    return target_cls(checkpoint_module(m), *args, **kwargs)

            # Wrap the base model with an outer FSDP wrapper
            if self.is_fsdp_xla_v2_enabled:

                def shard_output(output, mesh):
                    from .modeling_outputs import CausalLMOutputWithPast

                    real_output = None
                    if isinstance(output, torch.Tensor):
                        real_output = output
                    elif isinstance(output, tuple):
                        real_output = output[0]
                    elif isinstance(output, CausalLMOutputWithPast):
                        real_output = output.logits

                    if real_output is None:
                        raise ValueError("Something went wrong, the output of the model shouldn't be `None`")
                    xs.mark_sharding(real_output, mesh, ("fsdp", None, None))

                self.model = model = FSDPv2(
                    model,
                    shard_output=shard_output,
                    auto_wrap_policy=auto_wrap_policy,
                    auto_wrapper_callable=auto_wrapper_callable,
                )
            else:
                self.model = model = FSDP(
                    model,
                    auto_wrap_policy=auto_wrap_policy,
                    auto_wrapper_callable=auto_wrapper_callable,
                    **fsdp_kwargs,
                )

            # Patch `xm.optimizer_step` should not reduce gradients in this case,
            # as FSDP does not need gradient reduction over sharded parameters.
            def patched_optimizer_step(optimizer, barrier=False, optimizer_args={}):
                loss = optimizer.step(**optimizer_args)
                if barrier:
                    xm.mark_step()
                return loss

            xm.optimizer_step = patched_optimizer_step
        elif is_sagemaker_dp_enabled():
            model = nn.parallel.DistributedDataParallel(
                model, device_ids=[int(os.getenv("SMDATAPARALLEL_LOCAL_RANK"))]
            )
        elif self.args.parallel_mode == ParallelMode.DISTRIBUTED:
            if is_torch_neuroncore_available():
                return model
            kwargs = {}
            if self.args.ddp_find_unused_parameters is not None:
                kwargs["find_unused_parameters"] = self.args.ddp_find_unused_parameters
            elif isinstance(model, PreTrainedModel):
                # find_unused_parameters breaks checkpointing as per
                # https://github.com/huggingface/transformers/pull/4659#issuecomment-643356021
                kwargs["find_unused_parameters"] = not model.is_gradient_checkpointing
            else:
                kwargs["find_unused_parameters"] = True

            if self.args.ddp_bucket_cap_mb is not None:
                kwargs["bucket_cap_mb"] = self.args.ddp_bucket_cap_mb

            if self.args.ddp_broadcast_buffers is not None:
                kwargs["broadcast_buffers"] = self.args.ddp_broadcast_buffers

            self.accelerator.ddp_handler = DistributedDataParallelKwargs(**kwargs)

        return model

    def train(
        self,
        resume_from_checkpoint: Optional[Union[str, bool]] = None,
        trial: Union["optuna.Trial", Dict[str, Any]] = None,
        ignore_keys_for_eval: Optional[List[str]] = None,
        **kwargs,
    ):
        """
        Main training entry point.

        Args:
            resume_from_checkpoint (`str` or `bool`, *optional*):
                If a `str`, local path to a saved checkpoint as saved by a previous instance of [`Trainer`]. If a
                `bool` and equals `True`, load the last checkpoint in *args.output_dir* as saved by a previous instance
                of [`Trainer`]. If present, training will resume from the model/optimizer/scheduler states loaded here.
            trial (`optuna.Trial` or `Dict[str, Any]`, *optional*):
                The trial run or the hyperparameter dictionary for hyperparameter search.
            ignore_keys_for_eval (`List[str]`, *optional*)
                A list of keys in the output of your model (if it is a dictionary) that should be ignored when
                gathering predictions for evaluation during the training.
            kwargs (`Dict[str, Any]`, *optional*):
                Additional keyword arguments used to hide deprecated arguments
        """
        if resume_from_checkpoint is False:
            resume_from_checkpoint = None

        # memory metrics - must set up as early as possible
        self._memory_tracker.start()

        args = self.args

        self.is_in_train = True

        # Attach NEFTune hooks if necessary
        if self.neftune_noise_alpha is not None:
            self.model = self._activate_neftune(self.model)

        # do_train is not a reliable argument, as it might not be set and .train() still called, so
        # the following is a workaround:
        if (args.fp16_full_eval or args.bf16_full_eval) and not args.do_train and not self.is_model_parallel:
            self._move_model_to_device(self.model, args.device)

        if "model_path" in kwargs:
            resume_from_checkpoint = kwargs.pop("model_path")
            warnings.warn(
                "`model_path` is deprecated and will be removed in a future version. Use `resume_from_checkpoint` "
                "instead.",
                FutureWarning,
            )
        if len(kwargs) > 0:
            raise TypeError(f"train() received got unexpected keyword arguments: {', '.join(list(kwargs.keys()))}.")
        # This might change the seed so needs to run first.
        self._hp_search_setup(trial)
        self._train_batch_size = self.args.train_batch_size

        # Model re-init
        model_reloaded = False
        if self.model_init is not None:
            # Seed must be set before instantiating the model when using model_init.
            enable_full_determinism(self.args.seed) if self.args.full_determinism else set_seed(self.args.seed)
            self.model = self.call_model_init(trial)
            model_reloaded = True
            # Reinitializes optimizer and scheduler
            self.optimizer, self.lr_scheduler = None, None

        # Load potential model checkpoint
        if isinstance(resume_from_checkpoint, bool) and resume_from_checkpoint:
            resume_from_checkpoint = get_last_checkpoint(args.output_dir)
            if resume_from_checkpoint is None:
                raise ValueError(f"No valid checkpoint found in output directory ({args.output_dir})")

        if resume_from_checkpoint is not None:
            if not is_sagemaker_mp_enabled() and not self.is_deepspeed_enabled and not self.is_fsdp_enabled:
                self._load_from_checkpoint(resume_from_checkpoint)
            # In case of repeating the find_executable_batch_size, set `self._train_batch_size` properly
            state = TrainerState.load_from_json(os.path.join(resume_from_checkpoint, TRAINER_STATE_NAME))
            if state.train_batch_size is not None:
                self._train_batch_size = state.train_batch_size
            if state.train_dataloader_state_dict is None and self.use_stateful_dataloader:
                raise ValueError(
                    "TrainerArguments.accelerator_config.use_stateful_dataloader is true, however a checkpoint with"
                    "no saved dataloader state_dict has been loaded. If this is the correct checkpoint to be loaded,"
                    "please set `accelerator_config.use_stateful_dataloader` to false."
                )

        # If model was re-initialized, put it on the right device and update self.model_wrapped
        if model_reloaded:
            if self.place_model_on_device:
                self._move_model_to_device(self.model, args.device)
            self.model_wrapped = self.model

        inner_training_loop = find_executable_batch_size(
            self._inner_training_loop, self._train_batch_size, args.auto_find_batch_size
        )
        if args.push_to_hub:
            try:
                # Disable progress bars when uploading models during checkpoints to avoid polluting stdout
                hf_hub_utils.disable_progress_bars()
                return inner_training_loop(
                    args=args,
                    resume_from_checkpoint=resume_from_checkpoint,
                    trial=trial,
                    ignore_keys_for_eval=ignore_keys_for_eval,
                )
            finally:
                hf_hub_utils.enable_progress_bars()
        else:
            return inner_training_loop(
                args=args,
                resume_from_checkpoint=resume_from_checkpoint,
                trial=trial,
                ignore_keys_for_eval=ignore_keys_for_eval,
            )

    def _inner_training_loop(
        self, batch_size=None, args=None, resume_from_checkpoint=None, trial=None, ignore_keys_for_eval=None
    ):
        self.accelerator.free_memory()
        self._train_batch_size = batch_size
        if self.args.auto_find_batch_size:
            if self.state.train_batch_size != self._train_batch_size:
                from accelerate.utils import release_memory

                (self.model_wrapped,) = release_memory(self.model_wrapped)
                self.model_wrapped = self.model

                # Check for DeepSpeed *after* the intial pass and modify the config
                if self.is_deepspeed_enabled:
                    # Temporarily unset `self.args.train_batch_size`
                    original_bs = self.args.per_device_train_batch_size
                    self.args.per_device_train_batch_size = self._train_batch_size // max(1, self.args.n_gpu)
                    self.propagate_args_to_deepspeed(True)
                    self.args.per_device_train_batch_size = original_bs
            self.state.train_batch_size = self._train_batch_size
        logger.debug(f"Currently training with a batch size of: {self._train_batch_size}")
        # Data loader and number of training steps
        train_dataloader = self.get_train_dataloader()
        if self.is_fsdp_xla_v2_enabled:
            train_dataloader = tpu_spmd_dataloader(train_dataloader)

        # Setting up training control variables:
        # number of training epochs: num_train_epochs
        # number of training steps per epoch: num_update_steps_per_epoch
        # total number of training steps to execute: max_steps
        total_train_batch_size = self._train_batch_size * args.gradient_accumulation_steps * args.world_size

        len_dataloader = None
        num_train_tokens = None
        if has_length(train_dataloader):
            len_dataloader = len(train_dataloader)
            num_update_steps_per_epoch = len_dataloader // args.gradient_accumulation_steps
            num_update_steps_per_epoch = max(num_update_steps_per_epoch, 1)
            num_examples = self.num_examples(train_dataloader)
            if args.max_steps > 0:
                max_steps = args.max_steps
                num_train_epochs = args.max_steps // num_update_steps_per_epoch + int(
                    args.max_steps % num_update_steps_per_epoch > 0
                )
                # May be slightly incorrect if the last batch in the training dataloader has a smaller size but it's
                # the best we can do.
                num_train_samples = args.max_steps * total_train_batch_size
                if args.include_tokens_per_second:
                    num_train_tokens = (
                        self.num_tokens(train_dataloader, args.max_steps) * args.gradient_accumulation_steps
                    )
            else:
                max_steps = math.ceil(args.num_train_epochs * num_update_steps_per_epoch)
                num_train_epochs = math.ceil(args.num_train_epochs)
                num_train_samples = self.num_examples(train_dataloader) * args.num_train_epochs
                if args.include_tokens_per_second:
                    num_train_tokens = self.num_tokens(train_dataloader) * args.num_train_epochs
        elif args.max_steps > 0:  # Rely on max_steps when dataloader does not have a working size
            max_steps = args.max_steps
            # Setting a very large number of epochs so we go as many times as necessary over the iterator.
            num_train_epochs = sys.maxsize
            num_update_steps_per_epoch = max_steps
            num_examples = total_train_batch_size * args.max_steps
            num_train_samples = args.max_steps * total_train_batch_size
            if args.include_tokens_per_second:
                num_train_tokens = self.num_tokens(train_dataloader, args.max_steps) * args.gradient_accumulation_steps
        else:
            raise ValueError(
                "args.max_steps must be set to a positive value if dataloader does not have a length, was"
                f" {args.max_steps}"
            )

        if DebugOption.UNDERFLOW_OVERFLOW in self.args.debug:
            if self.args.n_gpu > 1:
                # nn.DataParallel(model) replicates the model, creating new variables and module
                # references registered here no longer work on other gpus, breaking the module
                raise ValueError(
                    "Currently --debug underflow_overflow is not supported under DP. Please use DDP"
                    " (torchrun or torch.distributed.launch (deprecated))."
                )
            else:
                debug_overflow = DebugUnderflowOverflow(self.model)  # noqa

        delay_optimizer_creation = is_sagemaker_mp_enabled() or self.is_fsdp_xla_enabled or self.is_fsdp_enabled

        # We need to reset the scheduler, as its parameters may be different on subsequent calls
        if self._created_lr_scheduler:
            self.lr_scheduler = None
            self._created_lr_scheduler = False

        if self.is_deepspeed_enabled:
            self.optimizer, self.lr_scheduler = deepspeed_init(self, num_training_steps=max_steps)

        if not delay_optimizer_creation:
            self.create_optimizer_and_scheduler(num_training_steps=max_steps)

        self.state = TrainerState(
            stateful_callbacks=[
                cb for cb in self.callback_handler.callbacks + [self.control] if isinstance(cb, ExportableState)
            ]
        )
        self.state.is_hyper_param_search = trial is not None
        self.state.train_batch_size = self._train_batch_size

        # Compute absolute values for logging, eval, and save if given as ratio
        if args.logging_steps is not None:
            if args.logging_steps < 1:
                self.state.logging_steps = math.ceil(max_steps * args.logging_steps)
            else:
                self.state.logging_steps = args.logging_steps
        if args.eval_steps is not None:
            if args.eval_steps < 1:
                self.state.eval_steps = math.ceil(max_steps * args.eval_steps)
            else:
                self.state.eval_steps = args.eval_steps
        if args.save_steps is not None:
            if args.save_steps < 1:
                self.state.save_steps = math.ceil(max_steps * args.save_steps)
            else:
                self.state.save_steps = args.save_steps

        # Activate gradient checkpointing if needed
        if args.gradient_checkpointing:
            self.model.gradient_checkpointing_enable(gradient_checkpointing_kwargs=args.gradient_checkpointing_kwargs)

        model = self._wrap_model(self.model_wrapped)

        # as the model is wrapped, don't use `accelerator.prepare`
        # this is for unhandled cases such as
        # FSDP-XLA, SageMaker MP/DP, DataParallel, IPEX
        use_accelerator_prepare = True if model is self.model else False

        if delay_optimizer_creation:
            if use_accelerator_prepare:
                self._fsdp_qlora_plugin_updates()
                self.model = self.accelerator.prepare(self.model)
            self.create_optimizer_and_scheduler(num_training_steps=max_steps)

        # prepare using `accelerator` prepare
        if use_accelerator_prepare:
            self.model.train()
            if hasattr(self.lr_scheduler, "step"):
                if self.use_apex:
                    model = self.accelerator.prepare(self.model)
                else:
                    model, self.optimizer = self.accelerator.prepare(self.model, self.optimizer)
            else:
                # to handle cases wherein we pass "DummyScheduler" such as when it is specified in DeepSpeed config.
                model, self.optimizer, self.lr_scheduler = self.accelerator.prepare(
                    self.model, self.optimizer, self.lr_scheduler
                )
        elif self.args.optim in [OptimizerNames.LOMO, OptimizerNames.ADALOMO]:
            # In this case we are in DDP + LOMO, which should be supported
            self.optimizer = self.accelerator.prepare(self.optimizer)

        if self.is_fsdp_enabled:
            self.model = self.model_wrapped = model

        # for the rest of this function `model` is the outside model, whether it was wrapped or not
        if model is not self.model:
            self.model_wrapped = model

        # backward compatibility
        if self.is_deepspeed_enabled:
            self.deepspeed = self.model_wrapped

        # ckpt loading
        if resume_from_checkpoint is not None:
            if self.is_deepspeed_enabled:
                deepspeed_load_checkpoint(
                    self.model_wrapped, resume_from_checkpoint, load_module_strict=not _is_peft_model(self.model)
                )
            elif is_sagemaker_mp_enabled() or self.is_fsdp_enabled:
                self._load_from_checkpoint(resume_from_checkpoint, self.model_wrapped)

        # Check if saved optimizer or scheduler states exist
        self._load_optimizer_and_scheduler(resume_from_checkpoint)

        # important: at this point:
        # self.model         is the Transformers Model
        # self.model_wrapped is DDP(Transformers Model), Deepspeed(Transformers Model),
        # FSDP(Transformers Model), Dynamo Optimized Module(Transformers Model) etc.

        # Train!
        logger.info("***** Running training *****")
        logger.info(f"  Num examples = {num_examples:,}")
        logger.info(f"  Num Epochs = {num_train_epochs:,}")
        logger.info(f"  Instantaneous batch size per device = {self.args.per_device_train_batch_size:,}")
        if self.args.per_device_train_batch_size != self._train_batch_size:
            logger.info(f"  Training with DataParallel so batch size has been adjusted to: {self._train_batch_size:,}")
        logger.info(f"  Total train batch size (w. parallel, distributed & accumulation) = {total_train_batch_size:,}")
        logger.info(f"  Gradient Accumulation steps = {args.gradient_accumulation_steps}")
        logger.info(f"  Total optimization steps = {max_steps:,}")
        logger.info(f"  Number of trainable parameters = {get_model_param_count(model, trainable_only=True):,}")

        self.state.epoch = 0
        start_time = time.time()
        epochs_trained = 0
        steps_trained_in_current_epoch = 0
        steps_trained_progress_bar = None

        # Check if continuing training from a checkpoint
        if resume_from_checkpoint is not None and os.path.isfile(
            os.path.join(resume_from_checkpoint, TRAINER_STATE_NAME)
        ):
            self.state = TrainerState.load_from_json(os.path.join(resume_from_checkpoint, TRAINER_STATE_NAME))
            self.compare_trainer_and_checkpoint_args(self.args, self.state)
            self._load_callback_state()
            epochs_trained = int(self.state.global_step // num_update_steps_per_epoch)
            if not args.ignore_data_skip:
                steps_trained_in_current_epoch = self.state.global_step % (num_update_steps_per_epoch)
                steps_trained_in_current_epoch *= args.gradient_accumulation_steps
            else:
                steps_trained_in_current_epoch = 0

            logger.info("  Continuing training from checkpoint, will skip to saved global_step")
            logger.info(f"  Continuing training from epoch {epochs_trained}")
            logger.info(f"  Continuing training from global step {self.state.global_step}")
            if not args.ignore_data_skip:
                logger.info(
                    f"  Will skip the first {epochs_trained} epochs then the first"
                    f" {steps_trained_in_current_epoch} batches in the first epoch."
                )

        # Update the references
        self.callback_handler.model = self.model
        self.callback_handler.optimizer = self.optimizer
        self.callback_handler.lr_scheduler = self.lr_scheduler
        self.callback_handler.train_dataloader = train_dataloader
        if self.hp_name is not None and self._trial is not None:
            # use self._trial because the SigOpt/Optuna hpo only call `_hp_search_setup(trial)` instead of passing trial
            # parameter to Train when using DDP.
            self.state.trial_name = self.hp_name(self._trial)
        if trial is not None:
            assignments = trial.assignments if self.hp_search_backend == HPSearchBackend.SIGOPT else trial
            self.state.trial_params = hp_params(assignments)
        else:
            self.state.trial_params = None
        # This should be the same if the state has been saved but in case the training arguments changed, it's safer
        # to set this after the load.
        self.state.max_steps = max_steps
        self.state.num_train_epochs = num_train_epochs
        self.state.is_local_process_zero = self.is_local_process_zero()
        self.state.is_world_process_zero = self.is_world_process_zero()

        # tr_loss is a tensor to avoid synchronization of TPUs through .item()
        tr_loss = torch.tensor(0.0).to(args.device)
        # _total_loss_scalar is updated everytime .item() has to be called on tr_loss and stores the sum of all losses
        self._total_loss_scalar = 0.0
        self._globalstep_last_logged = self.state.global_step
        model.zero_grad()
        grad_norm: Optional[float] = None
        self.control = self.callback_handler.on_train_begin(args, self.state, self.control)

        if args.eval_on_start:
            self._evaluate(trial, ignore_keys_for_eval, skip_scheduler=True)

        total_batched_samples = 0
        for epoch in range(epochs_trained, num_train_epochs):
            epoch_dataloader = train_dataloader
            if hasattr(epoch_dataloader, "set_epoch"):
                epoch_dataloader.set_epoch(epoch)

            # Reset the past mems state at the beginning of each epoch if necessary.
            if args.past_index >= 0:
                self._past = None

            steps_in_epoch = (
                len(epoch_dataloader)
                if len_dataloader is not None
                else args.max_steps * args.gradient_accumulation_steps
            )
            self.control = self.callback_handler.on_epoch_begin(args, self.state, self.control)

            if epoch == epochs_trained and resume_from_checkpoint is not None and steps_trained_in_current_epoch == 0:
                self._load_rng_state(resume_from_checkpoint)

            rng_to_sync = False
            steps_skipped = 0
            if steps_trained_in_current_epoch > 0:
<<<<<<< HEAD
                if self.use_stateful_dataloader:
                    epoch_iterator.load_state_dict(self.state.train_dataloader_state_dict)
                else:
                    epoch_iterator = skip_first_batches(epoch_iterator, steps_trained_in_current_epoch)
=======
                epoch_dataloader = skip_first_batches(epoch_dataloader, steps_trained_in_current_epoch)
>>>>>>> e95ea479
                steps_skipped = steps_trained_in_current_epoch
                steps_trained_in_current_epoch = 0
                rng_to_sync = True

            step = -1
            epoch_iterator = iter(epoch_dataloader)
            # We chunkify the epoch iterator into gradient accumulation steps `n` batches
            remainder = num_examples % args.gradient_accumulation_steps
            num_items_in_batch = None
            if remainder == 0:
                remainder = args.gradient_accumulation_steps
            update_step = -1
            total_updates = steps_in_epoch // args.gradient_accumulation_steps + 1
            for _ in range(total_updates):
                update_step += 1
                num_batches = args.gradient_accumulation_steps if update_step != (total_updates - 1) else remainder
                batch_samples, num_items_in_batch = self.get_batch_samples(epoch_iterator, num_batches)
                for inputs in batch_samples:
                    step += 1
                    total_batched_samples += 1
                    # Since we perform prefetching, we need to manually set sync_gradients
                    if total_batched_samples % args.gradient_accumulation_steps != 0:
                        self.accelerator.gradient_state._set_sync_gradients(False)
                    else:
                        self.accelerator.gradient_state._set_sync_gradients(True)

                    if self.args.include_num_input_tokens_seen:
                        main_input_name = getattr(self.model, "main_input_name", "input_ids")
                        if main_input_name not in inputs:
                            logger.warning(
                                "Tried to track the number of tokens seen, however the current model is "
                                "not configured properly to know what item is the input. To fix this, add "
                                "a `main_input_name` attribute to the model class you are using."
                            )
                        else:
                            input_tokens = inputs[main_input_name].numel()
                            input_tokens = torch.tensor(input_tokens, device=self.args.device, dtype=torch.int64)
                            self.state.num_input_tokens_seen += self.accelerator.gather(input_tokens).cpu().item()
                    if rng_to_sync:
                        self._load_rng_state(resume_from_checkpoint)
                        rng_to_sync = False

                    # Skip past any already trained steps if resuming training
                    if steps_trained_in_current_epoch > 0:
                        steps_trained_in_current_epoch -= 1
                        if steps_trained_progress_bar is not None:
                            steps_trained_progress_bar.update(1)
                        if steps_trained_in_current_epoch == 0:
                            self._load_rng_state(resume_from_checkpoint)
                        continue
                    elif steps_trained_progress_bar is not None:
                        steps_trained_progress_bar.close()
                        steps_trained_progress_bar = None

                    if step % args.gradient_accumulation_steps == 0:
                        self.control = self.callback_handler.on_step_begin(args, self.state, self.control)

                    with self.accelerator.accumulate(model):
                        tr_loss_step = self.training_step(model, inputs, num_items_in_batch)

                    if (
                        args.logging_nan_inf_filter
                        and not is_torch_xla_available()
                        and (torch.isnan(tr_loss_step) or torch.isinf(tr_loss_step))
                    ):
                        # if loss is nan or inf simply add the average of previous logged losses
                        tr_loss = tr_loss + tr_loss / (1 + self.state.global_step - self._globalstep_last_logged)
                    else:
                        if tr_loss.device != tr_loss_step.device:
                            raise ValueError(
                                f"Calculated loss must be on the original device: {tr_loss.device} but device in use is {tr_loss_step.device}"
                            )
                        tr_loss = tr_loss + tr_loss_step

                    self.current_flos += float(self.floating_point_ops(inputs))

                    is_last_step_and_steps_less_than_grad_acc = (
                        steps_in_epoch <= args.gradient_accumulation_steps and (step + 1) == steps_in_epoch
                    )

                    if (
                        (total_batched_samples) % args.gradient_accumulation_steps == 0
                        or
                        # last step in epoch but step is always smaller than gradient_accumulation_steps
                        is_last_step_and_steps_less_than_grad_acc
                    ):
                        # Since we perform prefetching, we need to manually set sync_gradients to True
                        self.accelerator.gradient_state._set_sync_gradients(True)

                        # Gradient clipping
                        if args.max_grad_norm is not None and args.max_grad_norm > 0:
                            # deepspeed does its own clipping

                            if is_sagemaker_mp_enabled() and args.fp16:
                                _grad_norm = self.optimizer.clip_master_grads(args.max_grad_norm)
                            elif self.use_apex:
                                # Revert to normal clipping otherwise, handling Apex or full precision
                                _grad_norm = nn.utils.clip_grad_norm_(
                                    amp.master_params(self.optimizer),
                                    args.max_grad_norm,
                                )
                            else:
                                _grad_norm = self.accelerator.clip_grad_norm_(
                                    model.parameters(),
                                    args.max_grad_norm,
                                )

                            if (
                                is_accelerate_available()
                                and self.accelerator.distributed_type == DistributedType.DEEPSPEED
                            ):
                                grad_norm = model.get_global_grad_norm()
                                # In some cases the grad norm may not return a float
                                if hasattr(grad_norm, "item"):
                                    grad_norm = grad_norm.item()
                            else:
                                grad_norm = _grad_norm

                        self.control = self.callback_handler.on_pre_optimizer_step(args, self.state, self.control)

                        self.optimizer.step()

                        self.control = self.callback_handler.on_optimizer_step(args, self.state, self.control)

<<<<<<< HEAD
                    model.zero_grad()
                    self.state.global_step += 1
                    self.state.epoch = epoch + (step + 1 + steps_skipped) / steps_in_epoch

                    # Maybe we should only update the state dict right before checkpointing?
                    if self.use_stateful_dataloader:
                        self.state.train_dataloader_state_dict = epoch_iterator.state_dict()

                    self.control = self.callback_handler.on_step_end(args, self.state, self.control)
=======
                        optimizer_was_run = not self.accelerator.optimizer_step_was_skipped
                        if optimizer_was_run:
                            # Delay optimizer scheduling until metrics are generated
                            if not isinstance(self.lr_scheduler, torch.optim.lr_scheduler.ReduceLROnPlateau):
                                self.lr_scheduler.step()
>>>>>>> e95ea479

                        model.zero_grad()
                        self.state.global_step += 1
                        self.state.epoch = epoch + (step + 1 + steps_skipped) / steps_in_epoch
                        self.control = self.callback_handler.on_step_end(args, self.state, self.control)
                        self._maybe_log_save_evaluate(tr_loss, grad_norm, model, trial, epoch, ignore_keys_for_eval)
                    else:
                        self.control = self.callback_handler.on_substep_end(args, self.state, self.control)

                    # PyTorch/XLA relies on the data loader to insert the mark_step for
                    # each step. Since we are breaking the loop early, we need to manually
                    # insert the mark_step here.
                    if self.control.should_epoch_stop or self.control.should_training_stop:
                        if is_torch_xla_available():
                            xm.mark_step()
                        break
                # We also need to break out of the nested loop
                if self.control.should_epoch_stop or self.control.should_training_stop:
                    if is_torch_xla_available():
                        xm.mark_step()
                    break
            if step < 0:
                logger.warning(
                    "There seems not to be a single sample in your epoch_iterator, stopping training at step"
                    f" {self.state.global_step}! This is expected if you're using an IterableDataset and set"
                    f" num_steps ({max_steps}) higher than the number of available samples."
                )
                self.control.should_training_stop = True

            self.control = self.callback_handler.on_epoch_end(args, self.state, self.control)
            self._maybe_log_save_evaluate(tr_loss, grad_norm, model, trial, epoch, ignore_keys_for_eval)

            if DebugOption.TPU_METRICS_DEBUG in self.args.debug:
                if is_torch_xla_available():
                    # tpu-comment: Logging debug metrics for PyTorch/XLA (compile, execute times, ops, etc.)
                    xm.master_print(met.metrics_report())
                else:
                    logger.warning(
                        "You enabled PyTorch/XLA debug metrics but you don't have a TPU "
                        "configured. Check your training configuration if this is unexpected."
                    )
            if self.control.should_training_stop:
                break

        if args.past_index and hasattr(self, "_past"):
            # Clean the state at the end of training
            delattr(self, "_past")

        logger.info("\n\nTraining completed. Do not forget to share your model on huggingface.co/models =)\n\n")
        if args.load_best_model_at_end and self.state.best_model_checkpoint is not None:
            # Wait for everyone to get here so we are sure the model has been saved by process 0.
            if is_torch_xla_available():
                xm.rendezvous("load_best_model_at_end")
            elif args.parallel_mode == ParallelMode.DISTRIBUTED:
                dist.barrier()
            elif is_sagemaker_mp_enabled():
                smp.barrier()

            self._load_best_model()

        # add remaining tr_loss
        self._total_loss_scalar += tr_loss.item()
        effective_global_step = max(self.state.global_step, 0.001)  # Avoid ZeroDivisionError
        train_loss = self._total_loss_scalar / effective_global_step

        metrics = speed_metrics(
            "train",
            start_time,
            num_samples=num_train_samples,
            num_steps=self.state.max_steps,
            num_tokens=num_train_tokens,
        )
        self.store_flos()
        metrics["total_flos"] = self.state.total_flos
        metrics["train_loss"] = train_loss

        self.is_in_train = False

        self._memory_tracker.stop_and_update_metrics(metrics)

        self.log(metrics)

        run_dir = self._get_output_dir(trial)
        checkpoints_sorted = self._sorted_checkpoints(use_mtime=False, output_dir=run_dir)

        # Delete the last checkpoint when save_total_limit=1 if it's different from the best checkpoint and process allowed to save.
        if self.args.should_save and self.state.best_model_checkpoint is not None and self.args.save_total_limit == 1:
            for checkpoint in checkpoints_sorted:
                if not os.path.samefile(checkpoint, self.state.best_model_checkpoint):
                    logger.info(f"Deleting older checkpoint [{checkpoint}] due to args.save_total_limit")
                    shutil.rmtree(checkpoint, ignore_errors=True)

        self.control = self.callback_handler.on_train_end(args, self.state, self.control)

        # Wait for the checkpoint to be uploaded.
        self._finish_current_push()

        # After training we make sure to retrieve back the original forward pass method
        # for the embedding layer by removing the forward post hook.
        if self.neftune_noise_alpha is not None:
            self._deactivate_neftune(self.model)

        return TrainOutput(self.state.global_step, train_loss, metrics)

    def _get_output_dir(self, trial):
        if self.hp_search_backend is not None and trial is not None:
            if self.hp_search_backend == HPSearchBackend.OPTUNA:
                run_id = trial.number
            elif self.hp_search_backend == HPSearchBackend.RAY:
                import ray.train

                run_id = ray.train.get_context().get_trial_id()
            elif self.hp_search_backend == HPSearchBackend.SIGOPT:
                run_id = trial.id
            elif self.hp_search_backend == HPSearchBackend.WANDB:
                import wandb

                run_id = wandb.run.id
            run_name = self.hp_name(trial) if self.hp_name is not None else f"run-{run_id}"
            run_dir = os.path.join(self.args.output_dir, run_name)
        else:
            run_dir = self.args.output_dir
        return run_dir

    def _load_from_checkpoint(self, resume_from_checkpoint, model=None):
        if model is None:
            model = self.model

        config_file = os.path.join(resume_from_checkpoint, CONFIG_NAME)
        adapter_weights_file = os.path.join(resume_from_checkpoint, ADAPTER_WEIGHTS_NAME)
        adapter_safe_weights_file = os.path.join(resume_from_checkpoint, ADAPTER_SAFE_WEIGHTS_NAME)
        weights_file = os.path.join(resume_from_checkpoint, WEIGHTS_NAME)
        weights_index_file = os.path.join(resume_from_checkpoint, WEIGHTS_INDEX_NAME)
        safe_weights_file = os.path.join(resume_from_checkpoint, SAFE_WEIGHTS_NAME)
        safe_weights_index_file = os.path.join(resume_from_checkpoint, SAFE_WEIGHTS_INDEX_NAME)
        is_fsdp_ckpt = os.path.isdir(resume_from_checkpoint) and (
            # this checks the FSDP state dict when `SHARDED_STATE_DICT` is used
            any(
                FSDP_MODEL_NAME in folder_name
                for folder_name in os.listdir(resume_from_checkpoint)
                if os.path.isdir(os.path.join(resume_from_checkpoint, folder_name))
            )
            # this checks the FSDP state dict when `FULL_STATE_DICT` is used
            or os.path.isfile(os.path.join(resume_from_checkpoint, f"{FSDP_MODEL_NAME}.bin"))
        )
        # if multiple adapters exist, they get saved in sub directories
        adapter_subdirs = (
            [
                folder_name
                for folder_name in os.listdir(resume_from_checkpoint)
                if os.path.isdir(os.path.join(resume_from_checkpoint, folder_name))
                and (
                    os.path.isfile(os.path.join(resume_from_checkpoint, folder_name, ADAPTER_WEIGHTS_NAME))
                    or os.path.isfile(os.path.join(resume_from_checkpoint, folder_name, ADAPTER_SAFE_WEIGHTS_NAME))
                )
            ]
            if os.path.isdir(resume_from_checkpoint)
            else []
        )

        if is_fsdp_ckpt and not self.is_fsdp_enabled:
            raise ValueError(f"Checkpoint found at {resume_from_checkpoint} is only supported when using PyTorch FSDP")

        if not (
            any(
                os.path.isfile(f)
                for f in [
                    weights_file,
                    safe_weights_file,
                    weights_index_file,
                    safe_weights_index_file,
                    adapter_weights_file,
                    adapter_safe_weights_file,
                ]
            )
            or is_fsdp_ckpt
            or adapter_subdirs
        ):
            raise ValueError(f"Can't find a valid checkpoint at {resume_from_checkpoint}")

        logger.info(f"Loading model from {resume_from_checkpoint}.")

        if os.path.isfile(config_file):
            config = PretrainedConfig.from_json_file(config_file)
            checkpoint_version = config.transformers_version
            if checkpoint_version is not None and checkpoint_version != __version__:
                logger.warning(
                    f"You are resuming training from a checkpoint trained with {checkpoint_version} of "
                    f"Transformers but your current version is {__version__}. This is not recommended and could "
                    "yield to errors or unwanted behaviors."
                )

        if os.path.isfile(weights_file) or os.path.isfile(safe_weights_file) or is_fsdp_ckpt:
            weights_only_kwarg = {"weights_only": True} if is_torch_greater_or_equal_than_1_13 else {}
            # If the model is on the GPU, it still works!
            if is_sagemaker_mp_enabled():
                if os.path.isfile(os.path.join(resume_from_checkpoint, "user_content.pt")):
                    # If the 'user_content.pt' file exists, load with the new smp api.
                    # Checkpoint must have been saved with the new smp api.
                    smp.resume_from_checkpoint(
                        path=resume_from_checkpoint, tag=WEIGHTS_NAME, partial=False, load_optimizer=False
                    )
                else:
                    # If the 'user_content.pt' file does NOT exist, load with the old smp api.
                    # Checkpoint must have been saved with the old smp api.
                    if hasattr(self.args, "fp16") and self.args.fp16 is True:
                        logger.warning(
                            "Enabling FP16 and loading from smp < 1.10 checkpoint together is not suppported."
                        )
                    state_dict = torch.load(
                        weights_file,
                        map_location="cpu",
                        **weights_only_kwarg,
                    )
                    # Required for smp to not auto-translate state_dict from hf to smp (is already smp).
                    state_dict["_smp_is_partial"] = False
                    load_result = model.load_state_dict(state_dict, strict=True)
                    # release memory
                    del state_dict
            elif self.is_fsdp_enabled:
                load_fsdp_model(
                    self.accelerator.state.fsdp_plugin,
                    self.accelerator,
                    model,
                    resume_from_checkpoint,
                    **_get_fsdp_ckpt_kwargs(),
                )
            else:
                # We load the model state dict on the CPU to avoid an OOM error.
                if self.args.save_safetensors and os.path.isfile(safe_weights_file):
                    state_dict = safetensors.torch.load_file(safe_weights_file, device="cpu")
                else:
                    state_dict = torch.load(
                        weights_file,
                        map_location="cpu",
                        **weights_only_kwarg,
                    )

                # workaround for FSDP bug https://github.com/pytorch/pytorch/issues/82963
                # which takes *args instead of **kwargs
                load_result = model.load_state_dict(state_dict, False)
                # release memory
                del state_dict
                self._issue_warnings_after_load(load_result)

        # Load adapters following PR # 24096
        elif _is_peft_model(model):
            # If train a model using PEFT & LoRA, assume that adapter have been saved properly.
            # TODO: in the future support only specific min PEFT versions
            if (hasattr(model, "active_adapter") or hasattr(model, "active_adapters")) and hasattr(
                model, "load_adapter"
            ):
                if os.path.exists(resume_from_checkpoint):
                    # For BC for older PEFT versions
                    if hasattr(model, "active_adapters"):
                        active_adapters = model.active_adapters
                        if len(active_adapters) > 1:
                            logger.warning("Multiple active adapters detected will only consider the first adapter")
                        active_adapter = active_adapters[0]
                    else:
                        active_adapter = model.active_adapter

                    if adapter_subdirs:
                        for subdir_name in adapter_subdirs:
                            peft_id = os.path.join(resume_from_checkpoint, subdir_name)
                            model.load_adapter(peft_id, subdir_name, is_trainable=(subdir_name == active_adapter))
                        model.set_adapter(active_adapter)
                    else:
                        model.load_adapter(resume_from_checkpoint, active_adapter, is_trainable=True)
                else:
                    logger.warning(
                        "The intermediate checkpoints of PEFT may not be saved correctly, "
                        f"consider using a custom callback to save {ADAPTER_WEIGHTS_NAME} in corresponding saving folders. "
                        "Check some examples here: https://github.com/huggingface/peft/issues/96"
                    )
            else:
                logger.warning("Could not load adapter model, make sure to have `peft>=0.3.0` installed")
        else:
            # We load the sharded checkpoint
            load_result = load_sharded_checkpoint(
                model, resume_from_checkpoint, strict=is_sagemaker_mp_enabled(), prefer_safe=self.args.save_safetensors
            )
            if not is_sagemaker_mp_enabled():
                self._issue_warnings_after_load(load_result)

    def _load_best_model(self):
        logger.info(f"Loading best model from {self.state.best_model_checkpoint} (score: {self.state.best_metric}).")
        best_model_path = os.path.join(self.state.best_model_checkpoint, WEIGHTS_NAME)
        best_safe_model_path = os.path.join(self.state.best_model_checkpoint, SAFE_WEIGHTS_NAME)
        best_adapter_model_path = os.path.join(self.state.best_model_checkpoint, ADAPTER_WEIGHTS_NAME)
        best_safe_adapter_model_path = os.path.join(self.state.best_model_checkpoint, ADAPTER_SAFE_WEIGHTS_NAME)

        model = self.model_wrapped if is_sagemaker_mp_enabled() else self.model
        if self.is_deepspeed_enabled:
            deepspeed_load_checkpoint(
                self.model_wrapped,
                self.state.best_model_checkpoint,
                load_module_strict=not _is_peft_model(self.model),
            )
        elif self.is_fsdp_enabled:
            load_result = load_fsdp_model(
                self.accelerator.state.fsdp_plugin,
                self.accelerator,
                model,
                self.state.best_model_checkpoint,
                **_get_fsdp_ckpt_kwargs(),
            )
        elif (
            os.path.exists(best_model_path)
            or os.path.exists(best_safe_model_path)
            or os.path.exists(best_adapter_model_path)
            or os.path.exists(best_safe_adapter_model_path)
        ):
            has_been_loaded = True
            weights_only_kwarg = {"weights_only": True} if is_torch_greater_or_equal_than_1_13 else {}
            if is_sagemaker_mp_enabled():
                if os.path.isfile(os.path.join(self.state.best_model_checkpoint, "user_content.pt")):
                    # If the 'user_content.pt' file exists, load with the new smp api.
                    # Checkpoint must have been saved with the new smp api.
                    smp.resume_from_checkpoint(
                        path=self.state.best_model_checkpoint,
                        tag=WEIGHTS_NAME,
                        partial=False,
                        load_optimizer=False,
                    )
                else:
                    # If the 'user_content.pt' file does NOT exist, load with the old smp api.
                    # Checkpoint must have been saved with the old smp api.
                    if self.args.save_safetensors and os.path.isfile(best_safe_model_path):
                        state_dict = safetensors.torch.load_file(best_safe_model_path, device="cpu")
                    else:
                        state_dict = torch.load(
                            best_model_path,
                            map_location="cpu",
                            **weights_only_kwarg,
                        )

                    state_dict["_smp_is_partial"] = False
                    load_result = model.load_state_dict(state_dict, strict=True)
            else:
                if _is_peft_model(model):
                    # If train a model using PEFT & LoRA, assume that adapter have been saved properly.
                    # TODO: in the future support only specific min PEFT versions
                    if (hasattr(model, "active_adapter") or hasattr(model, "active_adapters")) and hasattr(
                        model, "load_adapter"
                    ):
                        # For BC for older PEFT versions
                        if hasattr(model, "active_adapters"):
                            active_adapter = model.active_adapters[0]
                            if len(model.active_adapters) > 1:
                                logger.warning("Detected multiple active adapters, will only consider the first one")
                        else:
                            active_adapter = model.active_adapter

                        if os.path.exists(best_adapter_model_path) or os.path.exists(best_safe_adapter_model_path):
                            model.load_adapter(self.state.best_model_checkpoint, active_adapter)
                            # Load_adapter has no return value present, modify it when appropriate.
                            from torch.nn.modules.module import _IncompatibleKeys

                            load_result = _IncompatibleKeys([], [])
                        else:
                            logger.warning(
                                "The intermediate checkpoints of PEFT may not be saved correctly, "
                                f"consider using a custom callback to save {ADAPTER_WEIGHTS_NAME} in corresponding saving folders. "
                                "Check some examples here: https://github.com/huggingface/peft/issues/96"
                            )
                            has_been_loaded = False
                    else:
                        logger.warning("Could not load adapter model, make sure to have `peft>=0.3.0` installed")
                        has_been_loaded = False
                else:
                    # We load the model state dict on the CPU to avoid an OOM error.
                    if self.args.save_safetensors and os.path.isfile(best_safe_model_path):
                        state_dict = safetensors.torch.load_file(best_safe_model_path, device="cpu")
                    else:
                        state_dict = torch.load(
                            best_model_path,
                            map_location="cpu",
                            **weights_only_kwarg,
                        )

                    # If the model is on the GPU, it still works!
                    # workaround for FSDP bug https://github.com/pytorch/pytorch/issues/82963
                    # which takes *args instead of **kwargs
                    load_result = model.load_state_dict(state_dict, False)
                if not is_sagemaker_mp_enabled() and has_been_loaded:
                    self._issue_warnings_after_load(load_result)
        elif os.path.exists(os.path.join(self.state.best_model_checkpoint, SAFE_WEIGHTS_INDEX_NAME)) or os.path.exists(
            os.path.join(self.state.best_model_checkpoint, WEIGHTS_INDEX_NAME)
        ):
            load_result = load_sharded_checkpoint(
                model, self.state.best_model_checkpoint, strict=is_sagemaker_mp_enabled()
            )
            if not is_sagemaker_mp_enabled():
                self._issue_warnings_after_load(load_result)
        else:
            logger.warning(
                f"Could not locate the best model at {best_model_path}, if you are running a distributed training "
                "on multiple nodes, you should activate `--save_on_each_node`."
            )

    def _issue_warnings_after_load(self, load_result):
        if len(load_result.missing_keys) != 0:
            if self.model._keys_to_ignore_on_save is not None and set(load_result.missing_keys) == set(
                self.model._keys_to_ignore_on_save
            ):
                self.model.tie_weights()
            else:
                logger.warning(f"There were missing keys in the checkpoint model loaded: {load_result.missing_keys}.")
        if len(load_result.unexpected_keys) != 0:
            logger.warning(
                f"There were unexpected keys in the checkpoint model loaded: {load_result.unexpected_keys}."
            )

    def _evaluate(self, trial, ignore_keys_for_eval, skip_scheduler=False):
        metrics = self.evaluate(ignore_keys=ignore_keys_for_eval)
        self._report_to_hp_search(trial, self.state.global_step, metrics)

        # Run delayed LR scheduler now that metrics are populated
        if isinstance(self.lr_scheduler, torch.optim.lr_scheduler.ReduceLROnPlateau) and not skip_scheduler:
            metric_to_check = self.args.metric_for_best_model
            if not metric_to_check.startswith("eval_"):
                metric_to_check = f"eval_{metric_to_check}"
            try:
                self.lr_scheduler.step(metrics[metric_to_check])
            except KeyError as exc:
                raise KeyError(
                    f"The `metric_for_best_model` training argument is set to '{metric_to_check}', "
                    f"which is not found in the evaluation metrics. "
                    f"The available evaluation metrics are: {list(metrics.keys())}. "
                    f"Please ensure that the `compute_metrics` function returns a dictionary that includes '{metric_to_check}' or "
                    f"consider changing the `metric_for_best_model` via the TrainingArguments."
                ) from exc
        return metrics

    def _maybe_log_save_evaluate(self, tr_loss, grad_norm, model, trial, epoch, ignore_keys_for_eval):
        if self.control.should_log and self.state.global_step > self._globalstep_last_logged:
            if is_torch_xla_available():
                xm.mark_step()

            logs: Dict[str, float] = {}

            # all_gather + mean() to get average loss over all processes
            tr_loss_scalar = self._nested_gather(tr_loss).mean().item()

            # reset tr_loss to zero
            tr_loss -= tr_loss

            logs["loss"] = round(tr_loss_scalar / (self.state.global_step - self._globalstep_last_logged), 4)
            if grad_norm is not None:
                logs["grad_norm"] = grad_norm.detach().item() if isinstance(grad_norm, torch.Tensor) else grad_norm
            logs["learning_rate"] = self._get_learning_rate()

            self._total_loss_scalar += tr_loss_scalar
            self._globalstep_last_logged = self.state.global_step
            self.store_flos()

            self.log(logs)

        metrics = None
        if self.control.should_evaluate:
            metrics = self._evaluate(trial, ignore_keys_for_eval)

        if self.control.should_save:
            self._save_checkpoint(model, trial, metrics=metrics)
            self.control = self.callback_handler.on_save(self.args, self.state, self.control)

    def _load_rng_state(self, checkpoint):
        # Load RNG states from `checkpoint`
        if checkpoint is None:
            return

        if self.args.world_size > 1:
            process_index = self.args.process_index
            rng_file = os.path.join(checkpoint, f"rng_state_{process_index}.pth")
            if not os.path.isfile(rng_file):
                logger.info(
                    f"Didn't find an RNG file for process {process_index}, if you are resuming a training that "
                    "wasn't launched in a distributed fashion, reproducibility is not guaranteed."
                )
                return
        else:
            rng_file = os.path.join(checkpoint, "rng_state.pth")
            if not os.path.isfile(rng_file):
                logger.info(
                    "Didn't find an RNG file, if you are resuming a training that was launched in a distributed "
                    "fashion, reproducibility is not guaranteed."
                )
                return

        checkpoint_rng_state = torch.load(rng_file)
        random.setstate(checkpoint_rng_state["python"])
        np.random.set_state(checkpoint_rng_state["numpy"])
        torch.random.set_rng_state(checkpoint_rng_state["cpu"])
        if torch.cuda.is_available():
            if self.args.parallel_mode == ParallelMode.DISTRIBUTED:
                torch.cuda.random.set_rng_state_all(checkpoint_rng_state["cuda"])
            else:
                try:
                    torch.cuda.random.set_rng_state(checkpoint_rng_state["cuda"])
                except Exception as e:
                    logger.info(
                        f"Didn't manage to set back the RNG states of the GPU because of the following error:\n {e}"
                        "\nThis won't yield the same results as if the training had not been interrupted."
                    )
        if is_torch_xla_available():
            xm.set_rng_state(checkpoint_rng_state["xla"])
        if is_torch_npu_available():
            if self.args.parallel_mode == ParallelMode.DISTRIBUTED:
                torch.npu.random.set_rng_state_all(checkpoint_rng_state["npu"])
            else:
                try:
                    torch.npu.random.set_rng_state(checkpoint_rng_state["npu"])
                except Exception as e:
                    logger.info(
                        f"Didn't manage to set back the RNG states of the NPU because of the following error:\n {e}"
                        "\nThis won't yield the same results as if the training had not been interrupted."
                    )
        if is_torch_mlu_available():
            if self.args.parallel_mode == ParallelMode.DISTRIBUTED:
                torch.mlu.random.set_rng_state_all(checkpoint_rng_state["mlu"])
            else:
                try:
                    torch.mlu.random.set_rng_state(checkpoint_rng_state["mlu"])
                except Exception as e:
                    logger.info(
                        f"Didn't manage to set back the RNG states of the MLU because of the following error:\n {e}"
                        "\nThis won't yield the same results as if the training had not been interrupted."
                    )
        if is_torch_musa_available():
            if self.args.parallel_mode == ParallelMode.DISTRIBUTED:
                torch.musa.set_rng_state_all(checkpoint_rng_state["musa"])
            else:
                try:
                    torch.musa.set_rng_state(checkpoint_rng_state["musa"])
                except Exception as e:
                    logger.info(
                        f"Didn't manage to set back the RNG states of the MUSA because of the following error:\n {e}"
                        "\nThis won't yield the same results as if the training had not been interrupted."
                    )

    def _save_checkpoint(self, model, trial, metrics=None):
        # In all cases, including ddp/dp/deepspeed, self.model is always a reference to the model we
        # want to save except FullyShardedDDP.
        # assert unwrap_model(model) is self.model, "internal model should be a reference to self.model"

        # Save model checkpoint
        checkpoint_folder = f"{PREFIX_CHECKPOINT_DIR}-{self.state.global_step}"

        if self.hp_search_backend is None and trial is None:
            self.store_flos()

        run_dir = self._get_output_dir(trial=trial)
        output_dir = os.path.join(run_dir, checkpoint_folder)
        self.save_model(output_dir, _internal_call=True)

        if not self.args.save_only_model:
            # Save optimizer and scheduler
            self._save_optimizer_and_scheduler(output_dir)
            # Save RNG state
            self._save_rng_state(output_dir)

        # Determine the new best metric / best model checkpoint
        if metrics is not None and self.args.metric_for_best_model is not None:
            metric_to_check = self.args.metric_for_best_model
            if not metric_to_check.startswith("eval_"):
                metric_to_check = f"eval_{metric_to_check}"
            try:
                metric_value = metrics[metric_to_check]
            except KeyError as exc:
                raise KeyError(
                    f"The `metric_for_best_model` training argument is set to '{metric_to_check}', "
                    f"which is not found in the evaluation metrics. "
                    f"The available evaluation metrics are: {list(metrics.keys())}. "
                    f"Please ensure that the `compute_metrics` function returns a dictionary that includes '{metric_to_check}' or "
                    f"consider changing the `metric_for_best_model` via the TrainingArguments."
                ) from exc

            operator = np.greater if self.args.greater_is_better else np.less
            if (
                self.state.best_metric is None
                or self.state.best_model_checkpoint is None
                or operator(metric_value, self.state.best_metric)
            ):
                self.state.best_metric = metric_value
                self.state.best_model_checkpoint = output_dir

        # Save the Trainer state
        if self.args.should_save:
            # Update `ExportableState` callbacks and `TrainerControl` state to where we are currently
            for cb in [
                cb for cb in self.callback_handler.callbacks + [self.control] if isinstance(cb, ExportableState)
            ]:
                cb_name = cb.__class__.__name__
                cb_state = cb.state()
                if isinstance(self.state.stateful_callbacks[cb_name], list):
                    self.state.stateful_callbacks[cb_name].append(cb_state)
                else:
                    self.state.stateful_callbacks[cb_name] = cb_state
            self.state.save_to_json(os.path.join(output_dir, TRAINER_STATE_NAME))

        if self.args.push_to_hub:
            self._push_from_checkpoint(output_dir)

        # Maybe delete some older checkpoints.
        if self.args.should_save:
            # Solely rely on numerical checkpoint id for rotation.
            # mtime is not reliable especially on some fuse fs in cloud environments.
            self._rotate_checkpoints(use_mtime=False, output_dir=run_dir)

    def _save_rng_state(self, output_dir):
        # Save RNG state in non-distributed training
        rng_states = {
            "python": random.getstate(),
            "numpy": np.random.get_state(),
            "cpu": torch.random.get_rng_state(),
        }
        if torch.cuda.is_available():
            if self.args.parallel_mode == ParallelMode.DISTRIBUTED:
                # In non distributed, we save the global CUDA RNG state (will take care of DataParallel)
                rng_states["cuda"] = torch.cuda.random.get_rng_state_all()
            else:
                rng_states["cuda"] = torch.cuda.random.get_rng_state()

        if is_torch_xla_available():
            rng_states["xla"] = xm.get_rng_state()

        if is_torch_npu_available():
            if self.args.parallel_mode == ParallelMode.DISTRIBUTED:
                rng_states["npu"] = torch.npu.random.get_rng_state_all()
            else:
                rng_states["npu"] = torch.npu.random.get_rng_state()

        if is_torch_mlu_available():
            if self.args.parallel_mode == ParallelMode.DISTRIBUTED:
                rng_states["mlu"] = torch.mlu.random.get_rng_state_all()
            else:
                rng_states["mlu"] = torch.mlu.random.get_rng_state()

        if is_torch_musa_available():
            if self.args.parallel_mode == ParallelMode.DISTRIBUTED:
                rng_states["musa"] = torch.musa.get_rng_state_all()
            else:
                rng_states["musa"] = torch.musa.get_rng_state()

        # A process can arrive here before the process 0 has a chance to save the model, in which case output_dir may
        # not yet exist.
        os.makedirs(output_dir, exist_ok=True)

        if self.args.world_size <= 1:
            torch.save(rng_states, os.path.join(output_dir, "rng_state.pth"))
        else:
            torch.save(rng_states, os.path.join(output_dir, f"rng_state_{self.args.process_index}.pth"))

    def _save_optimizer_and_scheduler(self, output_dir):
        if is_torch_xla_available():
            xm.rendezvous("saving_optimizer_states")
            if self.is_fsdp_xla_v1_enabled:
                optm = {
                    "optimizer": self.optimizer.state_dict(),
                    "shard_metadata": self.model.get_shard_metadata(),
                }
                xm.save(
                    optm,
                    os.path.join(
                        output_dir, f"rank{self.args.process_index}-of-{self.args.world_size}-{OPTIMIZER_NAME}"
                    ),
                    master_only=False,
                )
            else:
                xm.save(self.optimizer.state_dict(), os.path.join(output_dir, OPTIMIZER_NAME))
            with warnings.catch_warnings(record=True) as caught_warnings:
                xm.save(self.lr_scheduler.state_dict(), os.path.join(output_dir, SCHEDULER_NAME))
                reissue_pt_warnings(caught_warnings)
        elif is_sagemaker_mp_enabled():
            opt_state_dict = self.optimizer.local_state_dict(gather_if_shard=False)
            smp.barrier()
            if smp.rdp_rank() == 0 or smp.state.cfg.shard_optimizer_state:
                smp.save(
                    opt_state_dict,
                    os.path.join(output_dir, OPTIMIZER_NAME),
                    partial=True,
                    v3=smp.state.cfg.shard_optimizer_state,
                )
        elif self.is_deepspeed_enabled:
            # under zero3 model file itself doesn't get saved since it's bogus! Unless deepspeed
            # config `stage3_gather_16bit_weights_on_model_save` is True
            accept_exclude_frozen_parameters = "exclude_frozen_parameters" in set(
                inspect.signature(self.model_wrapped.save_checkpoint).parameters.keys()
            )
            if accept_exclude_frozen_parameters and _is_peft_model(self.model):
                self.model_wrapped.save_checkpoint(output_dir, exclude_frozen_parameters=True)
            else:
                self.model_wrapped.save_checkpoint(output_dir)
        elif self.is_fsdp_enabled:
            # save fsdp specific ckpt for resuming from ckpt
            save_fsdp_model(
                self.accelerator.state.fsdp_plugin, self.accelerator, self.model, output_dir, **_get_fsdp_ckpt_kwargs()
            )
            save_fsdp_optimizer(
                self.accelerator.state.fsdp_plugin, self.accelerator, self.optimizer, self.model, output_dir
            )
        elif self.args.should_save:
            # deepspeed.save_checkpoint above saves model/optim/sched
            torch.save(self.optimizer.state_dict(), os.path.join(output_dir, OPTIMIZER_NAME))

        # Save SCHEDULER & SCALER
        is_deepspeed_custom_scheduler = self.is_deepspeed_enabled and not isinstance(
            self.lr_scheduler, DeepSpeedSchedulerWrapper
        )
        if (
            self.args.should_save
            and (not self.is_deepspeed_enabled or is_deepspeed_custom_scheduler)
            and not is_torch_xla_available()
        ):
            with warnings.catch_warnings(record=True) as caught_warnings:
                torch.save(self.lr_scheduler.state_dict(), os.path.join(output_dir, SCHEDULER_NAME))
            reissue_pt_warnings(caught_warnings)

    def _load_optimizer_and_scheduler(self, checkpoint):
        """If optimizer and scheduler states exist, load them."""
        if checkpoint is None:
            return

        if self.is_deepspeed_enabled:
            # deepspeed loads optimizer/lr_scheduler together with the model in deepspeed_init
            if not isinstance(self.lr_scheduler, DeepSpeedSchedulerWrapper):
                with warnings.catch_warnings(record=True) as caught_warnings:
                    self.lr_scheduler.load_state_dict(torch.load(os.path.join(checkpoint, SCHEDULER_NAME)))
                reissue_pt_warnings(caught_warnings)
            return

        checkpoint_file_exists = (
            glob.glob(os.path.join(checkpoint, OPTIMIZER_NAME) + "_*")
            if is_sagemaker_mp_enabled()
            else (
                os.path.isfile(os.path.join(checkpoint, OPTIMIZER_NAME))
                or os.path.isfile(os.path.join(checkpoint, OPTIMIZER_NAME_BIN))
                or (
                    os.path.isdir(checkpoint)
                    and any(
                        OPTIMIZER_NAME_BIN.split(".")[0] in folder_name
                        for folder_name in os.listdir(checkpoint)
                        if os.path.isdir(os.path.join(checkpoint, folder_name))
                    )
                )
            )
        )
        checkpoint_file_exists = (
            glob.glob(os.path.join(checkpoint, f"rank*-of-{self.args.world_size}-{OPTIMIZER_NAME}"))
            if self.is_fsdp_xla_v1_enabled
            else checkpoint_file_exists
        )
        if checkpoint_file_exists and os.path.isfile(os.path.join(checkpoint, SCHEDULER_NAME)):
            # Load in optimizer and scheduler states
            if is_torch_xla_available():
                # On TPU we have to take some extra precautions to properly load the states on the right device.
                if self.is_fsdp_xla_v1_enabled:
                    optimizer_state = torch.load(
                        os.path.join(
                            checkpoint, f"rank{self.args.process_index}-of-{self.args.world_size}-{OPTIMIZER_NAME}"
                        ),
                        map_location="cpu",
                    )
                    # We only need `optimizer` when resuming from checkpoint
                    optimizer_state = optimizer_state["optimizer"]
                else:
                    optimizer_state = torch.load(os.path.join(checkpoint, OPTIMIZER_NAME), map_location="cpu")
                with warnings.catch_warnings(record=True) as caught_warnings:
                    lr_scheduler_state = torch.load(os.path.join(checkpoint, SCHEDULER_NAME), map_location="cpu")
                reissue_pt_warnings(caught_warnings)

                xm.send_cpu_data_to_device(optimizer_state, self.args.device)
                xm.send_cpu_data_to_device(lr_scheduler_state, self.args.device)

                self.optimizer.load_state_dict(optimizer_state)
                self.lr_scheduler.load_state_dict(lr_scheduler_state)
            else:
                if is_sagemaker_mp_enabled():
                    if os.path.isfile(os.path.join(checkpoint, "user_content.pt")):
                        # Optimizer checkpoint was saved with smp >= 1.10
                        def opt_load_hook(mod, opt):
                            opt.load_state_dict(smp.load(os.path.join(checkpoint, OPTIMIZER_NAME), partial=True))

                    else:
                        # Optimizer checkpoint was saved with smp < 1.10
                        def opt_load_hook(mod, opt):
                            if IS_SAGEMAKER_MP_POST_1_10:
                                opt.load_state_dict(
                                    smp.load(os.path.join(checkpoint, OPTIMIZER_NAME), partial=True, back_compat=True)
                                )
                            else:
                                opt.load_state_dict(smp.load(os.path.join(checkpoint, OPTIMIZER_NAME), partial=True))

                    self.model_wrapped.register_post_step_hook(opt_load_hook)
                else:
                    # We use the CPU when training on one GPU to avoid OOM for GPU RAM when training big models.
                    # In distributed training however, we load directly on each GPU and risk the GPU OOM as it's more
                    # likely to get OOM on CPU (since we load num_gpu times the optimizer state
                    map_location = self.args.device if self.args.world_size > 1 else "cpu"
                    if self.is_fsdp_enabled:
                        load_fsdp_optimizer(
                            self.accelerator.state.fsdp_plugin,
                            self.accelerator,
                            self.optimizer,
                            self.model,
                            checkpoint,
                            **_get_fsdp_ckpt_kwargs(),
                        )
                    else:
                        self.optimizer.load_state_dict(
                            torch.load(os.path.join(checkpoint, OPTIMIZER_NAME), map_location=map_location)
                        )
                with warnings.catch_warnings(record=True) as caught_warnings:
                    self.lr_scheduler.load_state_dict(torch.load(os.path.join(checkpoint, SCHEDULER_NAME)))
                reissue_pt_warnings(caught_warnings)

    def _load_callback_state(self):
        """If callback states exist and were passed in, restore their states if enabled"""
        if not self.args.restore_callback_states_from_checkpoint:
            return
        # Callback states are stored in stateful_callbacks
        not_found = []
        new_callbacks = []
        original_callbacks = self.callback_handler.callbacks + [self.control]
        for stored_callback, data in self.state.stateful_callbacks.items():
            if not isinstance(data, list):
                data = [data]
            if any(callback.__class__.__name__ == stored_callback for callback in original_callbacks):
                # We can load/restore from multiple callbacks of the same type.
                duplicates = [
                    callback for callback in original_callbacks if callback.__class__.__name__ == stored_callback
                ]
                for callback, callback_data in zip(duplicates, data):
                    args = callback_data.get("args", {})
                    attributes = callback_data.get("attributes", {})
                    new_callback = type(callback)(**args)
                    for attribute, value in attributes.items():
                        setattr(new_callback, attribute, value)
                    if isinstance(callback, TrainerControl):
                        # Specifically for restoring the `control` state
                        self.control = new_callback
                    else:
                        new_callbacks.append(new_callback)
                    # We remove the existing callback and add it to the list of new callbacks
                    self.callback_handler.remove_callback(type(new_callback))
                logger.info("Continuing training from checkpoint, restoring any callbacks that were passed in")
            else:
                not_found.append(stored_callback)
        if len(not_found) > 0:
            logger.warning(
                f"Checkpoint included callbacks not included in current configuration. Ignoring. ({', '.join(not_found)})"
            )
        for callback in new_callbacks:
            self.callback_handler.add_callback(callback)

    def hyperparameter_search(
        self,
        hp_space: Optional[Callable[["optuna.Trial"], Dict[str, float]]] = None,
        compute_objective: Optional[Callable[[Dict[str, float]], float]] = None,
        n_trials: int = 20,
        direction: Union[str, List[str]] = "minimize",
        backend: Optional[Union["str", HPSearchBackend]] = None,
        hp_name: Optional[Callable[["optuna.Trial"], str]] = None,
        **kwargs,
    ) -> Union[BestRun, List[BestRun]]:
        """
        Launch an hyperparameter search using `optuna` or `Ray Tune` or `SigOpt`. The optimized quantity is determined
        by `compute_objective`, which defaults to a function returning the evaluation loss when no metric is provided,
        the sum of all metrics otherwise.

        <Tip warning={true}>

        To use this method, you need to have provided a `model_init` when initializing your [`Trainer`]: we need to
        reinitialize the model at each new run. This is incompatible with the `optimizers` argument, so you need to
        subclass [`Trainer`] and override the method [`~Trainer.create_optimizer_and_scheduler`] for custom
        optimizer/scheduler.

        </Tip>

        Args:
            hp_space (`Callable[["optuna.Trial"], Dict[str, float]]`, *optional*):
                A function that defines the hyperparameter search space. Will default to
                [`~trainer_utils.default_hp_space_optuna`] or [`~trainer_utils.default_hp_space_ray`] or
                [`~trainer_utils.default_hp_space_sigopt`] depending on your backend.
            compute_objective (`Callable[[Dict[str, float]], float]`, *optional*):
                A function computing the objective to minimize or maximize from the metrics returned by the `evaluate`
                method. Will default to [`~trainer_utils.default_compute_objective`].
            n_trials (`int`, *optional*, defaults to 100):
                The number of trial runs to test.
            direction (`str` or `List[str]`, *optional*, defaults to `"minimize"`):
                If it's single objective optimization, direction is `str`, can be `"minimize"` or `"maximize"`, you
                should pick `"minimize"` when optimizing the validation loss, `"maximize"` when optimizing one or
                several metrics. If it's multi objectives optimization, direction is `List[str]`, can be List of
                `"minimize"` and `"maximize"`, you should pick `"minimize"` when optimizing the validation loss,
                `"maximize"` when optimizing one or several metrics.
            backend (`str` or [`~training_utils.HPSearchBackend`], *optional*):
                The backend to use for hyperparameter search. Will default to optuna or Ray Tune or SigOpt, depending
                on which one is installed. If all are installed, will default to optuna.
            hp_name (`Callable[["optuna.Trial"], str]]`, *optional*):
                A function that defines the trial/run name. Will default to None.
            kwargs (`Dict[str, Any]`, *optional*):
                Additional keyword arguments passed along to `optuna.create_study` or `ray.tune.run`. For more
                information see:

                - the documentation of
                  [optuna.create_study](https://optuna.readthedocs.io/en/stable/reference/generated/optuna.study.create_study.html)
                - the documentation of [tune.run](https://docs.ray.io/en/latest/tune/api_docs/execution.html#tune-run)
                - the documentation of [sigopt](https://app.sigopt.com/docs/endpoints/experiments/create)

        Returns:
            [`trainer_utils.BestRun` or `List[trainer_utils.BestRun]`]: All the information about the best run or best
            runs for multi-objective optimization. Experiment summary can be found in `run_summary` attribute for Ray
            backend.
        """
        if backend is None:
            backend = default_hp_search_backend()
        backend = HPSearchBackend(backend)
        backend_obj = ALL_HYPERPARAMETER_SEARCH_BACKENDS[backend]()
        backend_obj.ensure_available()
        self.hp_search_backend = backend
        if self.model_init is None:
            raise RuntimeError(
                "To use hyperparameter search, you need to pass your model through a model_init function."
            )

        self.hp_space = backend_obj.default_hp_space if hp_space is None else hp_space
        self.hp_name = hp_name
        self.compute_objective = default_compute_objective if compute_objective is None else compute_objective

        best_run = backend_obj.run(self, n_trials, direction, **kwargs)

        self.hp_search_backend = None
        return best_run

    def log(self, logs: Dict[str, float]) -> None:
        """
        Log `logs` on the various objects watching training.

        Subclass and override this method to inject custom behavior.

        Args:
            logs (`Dict[str, float]`):
                The values to log.
        """
        if self.state.epoch is not None:
            logs["epoch"] = self.state.epoch
        if self.args.include_num_input_tokens_seen:
            logs["num_input_tokens_seen"] = self.state.num_input_tokens_seen

        output = {**logs, **{"step": self.state.global_step}}
        self.state.log_history.append(output)
        self.control = self.callback_handler.on_log(self.args, self.state, self.control, logs)

    def _prepare_input(self, data: Union[torch.Tensor, Any]) -> Union[torch.Tensor, Any]:
        """
        Prepares one `data` before feeding it to the model, be it a tensor or a nested list/dictionary of tensors.
        """
        if isinstance(data, Mapping):
            return type(data)({k: self._prepare_input(v) for k, v in data.items()})
        elif isinstance(data, (tuple, list)):
            return type(data)(self._prepare_input(v) for v in data)
        elif isinstance(data, torch.Tensor):
            kwargs = {"device": self.args.device}
            if self.is_deepspeed_enabled and (torch.is_floating_point(data) or torch.is_complex(data)):
                # NLP models inputs are int/uint and those get adjusted to the right dtype of the
                # embedding. Other models such as wav2vec2's inputs are already float and thus
                # may need special handling to match the dtypes of the model
                kwargs.update({"dtype": self.accelerator.state.deepspeed_plugin.hf_ds_config.dtype()})
            return data.to(**kwargs)
        return data

    def _prepare_inputs(self, inputs: Dict[str, Union[torch.Tensor, Any]]) -> Dict[str, Union[torch.Tensor, Any]]:
        """
        Prepare `inputs` before feeding them to the model, converting them to tensors if they are not already and
        handling potential state.
        """
        inputs = self._prepare_input(inputs)
        if len(inputs) == 0:
            raise ValueError(
                "The batch received was empty, your model won't be able to train on it. Double-check that your "
                f"training dataset contains keys expected by the model: {','.join(self._signature_columns)}."
            )
        if self.args.past_index >= 0 and self._past is not None:
            inputs["mems"] = self._past

        return inputs

    def compute_loss_context_manager(self):
        """
        A helper wrapper to group together context managers.
        """
        return self.autocast_smart_context_manager()

    def autocast_smart_context_manager(self, cache_enabled: Optional[bool] = True):
        """
        A helper wrapper that creates an appropriate context manager for `autocast` while feeding it the desired
        arguments, depending on the situation.
        """
        if self.use_cpu_amp:
            ctx_manager = torch.cpu.amp.autocast(cache_enabled=cache_enabled, dtype=self.amp_dtype)
        else:
            ctx_manager = contextlib.nullcontext()

        return ctx_manager

    def training_step(
        self, model: nn.Module, inputs: Dict[str, Union[torch.Tensor, Any]], num_items_in_batch=None
    ) -> torch.Tensor:
        """
        Perform a training step on a batch of inputs.

        Subclass and override to inject custom behavior.

        Args:
            model (`nn.Module`):
                The model to train.
            inputs (`Dict[str, Union[torch.Tensor, Any]]`):
                The inputs and targets of the model.

                The dictionary will be unpacked before being fed to the model. Most models expect the targets under the
                argument `labels`. Check your model's documentation for all accepted arguments.

        Return:
            `torch.Tensor`: The tensor with training loss on this batch.
        """
        model.train()
        if hasattr(self.optimizer, "train") and callable(self.optimizer.train):
            self.optimizer.train()

        inputs = self._prepare_inputs(inputs)
        if is_sagemaker_mp_enabled():
            loss_mb = smp_forward_backward(model, inputs, self.args.gradient_accumulation_steps)
            return loss_mb.reduce_mean().detach().to(self.args.device)

        with self.compute_loss_context_manager():
            loss = self.compute_loss(model, inputs, num_items_in_batch=num_items_in_batch)

        del inputs
        if (
            self.args.torch_empty_cache_steps is not None
            and self.state.global_step % self.args.torch_empty_cache_steps == 0
        ):
            if is_torch_xpu_available():
                torch.xpu.empty_cache()
            elif is_torch_mlu_available():
                torch.mlu.empty_cache()
            elif is_torch_musa_available():
                torch.musa.empty_cache()
            elif is_torch_npu_available():
                torch.npu.empty_cache()
            elif is_torch_mps_available(min_version="2.0"):
                torch.mps.empty_cache()
            else:
                torch.cuda.empty_cache()

        kwargs = {}

        # For LOMO optimizers you need to explicitly use the learnign rate
        if self.args.optim in [OptimizerNames.LOMO, OptimizerNames.ADALOMO]:
            kwargs["learning_rate"] = self._get_learning_rate()

        if self.args.n_gpu > 1:
            loss = loss.mean()  # mean() to average on multi-gpu parallel training

        if self.use_apex:
            with amp.scale_loss(loss, self.optimizer) as scaled_loss:
                scaled_loss.backward()
        else:
            loss *= self.args.gradient_accumulation_steps
            self.accelerator.backward(loss, **kwargs)

        return loss.detach() / self.args.gradient_accumulation_steps

    def compute_loss(self, model, inputs, return_outputs=False, num_items_in_batch=None):
        """
        How the loss is computed by Trainer. By default, all models return the loss in the first element.

        Subclass and override for custom behavior.
        """
        if (self.label_smoother is not None or self.compute_loss_func is not None) and "labels" in inputs:
            labels = inputs.pop("labels")
        else:
            labels = None
        # if num_items_in_batch is not None:
        #     inputs["num_items_in_batch"] = num_items_in_batch
        outputs = model(**inputs)
        # Save past state if it exists
        # TODO: this needs to be fixed and made cleaner later.
        if self.args.past_index >= 0:
            self._past = outputs[self.args.past_index]

        if labels is not None:
            unwrapped_model = self.accelerator.unwrap_model(model)
            if _is_peft_model(unwrapped_model):
                model_name = unwrapped_model.base_model.model._get_name()
            else:
                model_name = unwrapped_model._get_name()
            # User-defined compute_loss function
            if self.compute_loss_func is not None:
                loss = self.compute_loss_func(outputs, labels, num_items_in_batch=num_items_in_batch)
            elif model_name in MODEL_FOR_CAUSAL_LM_MAPPING_NAMES.values():
                loss = self.label_smoother(outputs, labels, shift_labels=True)
            else:
                loss = self.label_smoother(outputs, labels)
        else:
            if isinstance(outputs, dict) and "loss" not in outputs:
                raise ValueError(
                    "The model did not return a loss from the inputs, only the following keys: "
                    f"{','.join(outputs.keys())}. For reference, the inputs it received are {','.join(inputs.keys())}."
                )
            # We don't use .loss here since the model may return tuples instead of ModelOutput.
            loss = outputs["loss"] if isinstance(outputs, dict) else outputs[0]

        return (loss, outputs) if return_outputs else loss

    def is_local_process_zero(self) -> bool:
        """
        Whether or not this process is the local (e.g., on one machine if training in a distributed fashion on several
        machines) main process.
        """
        return self.args.local_process_index == 0

    def is_world_process_zero(self) -> bool:
        """
        Whether or not this process is the global main process (when training in a distributed fashion on several
        machines, this is only going to be `True` for one process).
        """
        # Special case for SageMaker ModelParallel since there process_index is dp_process_index, not the global
        # process index.
        if is_sagemaker_mp_enabled():
            return smp.rank() == 0
        else:
            return self.args.process_index == 0

    def save_model(self, output_dir: Optional[str] = None, _internal_call: bool = False):
        """
        Will save the model, so you can reload it using `from_pretrained()`.

        Will only save from the main process.
        """

        if output_dir is None:
            output_dir = self.args.output_dir

        if is_torch_xla_available():
            self._save_tpu(output_dir)
        elif is_sagemaker_mp_enabled():
            # Calling the state_dict needs to be done on the wrapped model and on all processes.
            os.makedirs(output_dir, exist_ok=True)
            state_dict = self.model_wrapped.state_dict()
            if self.args.should_save:
                self._save(output_dir, state_dict=state_dict)
            if IS_SAGEMAKER_MP_POST_1_10:
                # 'user_content.pt' indicates model state_dict saved with smp >= 1.10
                Path(os.path.join(output_dir, "user_content.pt")).touch()
        elif self.is_fsdp_enabled:
            if ("FULL_STATE_DICT" in str(self.accelerator.state.fsdp_plugin.state_dict_type)) and (
                version.parse(accelerate_version) > version.parse("0.24.1")
            ):
                state_dict = self.accelerator.get_state_dict(self.model)
                if self.args.should_save:
                    self._save(output_dir, state_dict=state_dict)
        elif self.is_deepspeed_enabled:
            try:
                state_dict = self.accelerator.get_state_dict(self.deepspeed)
                if self.args.should_save:
                    self._save(output_dir, state_dict=state_dict)
            except ValueError:
                logger.warning(
                    " stage3_gather_16bit_weights_on_model_save=false. Saving the full checkpoint instead, use"
                    " zero_to_fp32.py to recover weights"
                )
                if self.args.should_save:
                    self._save(output_dir, state_dict={})
                # remove the dummy state_dict
                remove_dummy_checkpoint(self.args.should_save, output_dir, [WEIGHTS_NAME, SAFE_WEIGHTS_NAME])
                self.model_wrapped.save_checkpoint(output_dir)

        elif self.args.should_save:
            self._save(output_dir)

        # Push to the Hub when `save_model` is called by the user.
        if self.args.push_to_hub and not _internal_call:
            self.push_to_hub(commit_message="Model save")

    def _save_tpu(self, output_dir: Optional[str] = None):
        output_dir = output_dir if output_dir is not None else self.args.output_dir

        logger.info(f"Saving model checkpoint to {output_dir}")
        model = self.model
        xm.mark_step()

        if xm.is_master_ordinal(local=False):
            os.makedirs(output_dir, exist_ok=True)
            torch.save(self.args, os.path.join(output_dir, TRAINING_ARGS_NAME))

        # Save a trained model and configuration using `save_pretrained()`.
        # They can then be reloaded using `from_pretrained()`
        supported_classes = (PushToHubMixin,)
        xm.rendezvous("saving_checkpoint")
        if self.is_fsdp_xla_v1_enabled:
            ckpt = {
                "model": model.state_dict(),
                "shard_metadata": model.get_shard_metadata(),
            }
            ckpt_path = os.path.join(
                output_dir, f"rank{self.args.process_index}-of-{self.args.world_size}-{WEIGHTS_NAME}"
            )
            # All ranks save sharded checkpoint
            xm.save(ckpt, ckpt_path, master_only=False)
            # Make sure all ranks have saved checkpoints
            xm.rendezvous("save_full_checkpoints")
            # Master save full checkpoint
            if self.args.should_save:
                from torch_xla.distributed.fsdp import consolidate_sharded_model_checkpoints

                full_state_dict, _ = consolidate_sharded_model_checkpoints(
                    ckpt_prefix=os.path.join(output_dir, ""),
                    ckpt_suffix=f"rank*-of-*-{WEIGHTS_NAME}",
                    save_model=False,
                )
                model = model.module.module
                unwrapped_model = self.accelerator.unwrap_model(model)
                if isinstance(unwrapped_model, supported_classes):
                    unwrapped_model.save_pretrained(
                        output_dir,
                        state_dict=full_state_dict,
                        save_function=xm.save,
                        safe_serialization=self.args.save_safetensors,
                    )
                else:
                    logger.info("Trainer.model is not a `PreTrainedModel`, only saving its state dict.")
                    xm.save(full_state_dict, os.path.join(output_dir, WEIGHTS_NAME))
        elif not isinstance(model, supported_classes):
            if isinstance(self.accelerator.unwrap_model(model), supported_classes):
                self.accelerator.unwrap_model(model).save_pretrained(
                    output_dir,
                    is_main_process=self.args.should_save,
                    state_dict=xm._maybe_convert_to_cpu(model.state_dict()),
                    save_function=xm.save,
                    safe_serialization=self.args.save_safetensors,
                )
            else:
                logger.info("Trainer.model is not a `PreTrainedModel`, only saving its state dict.")
                state_dict = xm._maybe_convert_to_cpu(model.state_dict())
                xm.save(state_dict, os.path.join(output_dir, WEIGHTS_NAME))
        else:
            model.save_pretrained(
                output_dir,
                is_main_process=self.args.should_save,
                save_function=xm.save,
                safe_serialization=self.args.save_safetensors,
                state_dict=xm._maybe_convert_to_cpu(model.state_dict()),
            )
        if self.processing_class is not None and self.args.should_save:
            self.processing_class.save_pretrained(output_dir)

    def _save(self, output_dir: Optional[str] = None, state_dict=None):
        # If we are executing this function, we are the process zero, so we don't check for that.
        output_dir = output_dir if output_dir is not None else self.args.output_dir
        os.makedirs(output_dir, exist_ok=True)
        logger.info(f"Saving model checkpoint to {output_dir}")

        supported_classes = (PreTrainedModel,) if not is_peft_available() else (PreTrainedModel, PeftModel)
        # Save a trained model and configuration using `save_pretrained()`.
        # They can then be reloaded using `from_pretrained()`
        if not isinstance(self.model, supported_classes):
            if state_dict is None:
                state_dict = self.model.state_dict()

            if isinstance(self.accelerator.unwrap_model(self.model), supported_classes):
                self.accelerator.unwrap_model(self.model).save_pretrained(
                    output_dir, state_dict=state_dict, safe_serialization=self.args.save_safetensors
                )
            else:
                logger.info("Trainer.model is not a `PreTrainedModel`, only saving its state dict.")
                if self.args.save_safetensors:
                    safetensors.torch.save_file(
                        state_dict, os.path.join(output_dir, SAFE_WEIGHTS_NAME), metadata={"format": "pt"}
                    )
                else:
                    torch.save(state_dict, os.path.join(output_dir, WEIGHTS_NAME))
        else:
            self.model.save_pretrained(
                output_dir, state_dict=state_dict, safe_serialization=self.args.save_safetensors
            )

        if self.processing_class is not None:
            self.processing_class.save_pretrained(output_dir)

        # Good practice: save your training arguments together with the trained model
        torch.save(self.args, os.path.join(output_dir, TRAINING_ARGS_NAME))

    def store_flos(self):
        # Storing the number of floating-point operations that went into the model
        if self.args.parallel_mode == ParallelMode.DISTRIBUTED:
            self.state.total_flos += (
                distributed_broadcast_scalars([self.current_flos], device=self.args.device).sum().item()
            )
            self.current_flos = 0
        else:
            self.state.total_flos += self.current_flos
            self.current_flos = 0

    def _sorted_checkpoints(
        self, output_dir=None, checkpoint_prefix=PREFIX_CHECKPOINT_DIR, use_mtime=False
    ) -> List[str]:
        ordering_and_checkpoint_path = []

        glob_checkpoints = [str(x) for x in Path(output_dir).glob(f"{checkpoint_prefix}-*") if os.path.isdir(x)]

        for path in glob_checkpoints:
            if use_mtime:
                ordering_and_checkpoint_path.append((os.path.getmtime(path), path))
            else:
                regex_match = re.match(f".*{checkpoint_prefix}-([0-9]+)", path)
                if regex_match is not None and regex_match.groups() is not None:
                    ordering_and_checkpoint_path.append((int(regex_match.groups()[0]), path))

        checkpoints_sorted = sorted(ordering_and_checkpoint_path)
        checkpoints_sorted = [checkpoint[1] for checkpoint in checkpoints_sorted]
        # Make sure we don't delete the best model.
        if (
            self.state.best_model_checkpoint is not None
            and str(Path(self.state.best_model_checkpoint)) in checkpoints_sorted
        ):
            best_model_index = checkpoints_sorted.index(str(Path(self.state.best_model_checkpoint)))
            for i in range(best_model_index, len(checkpoints_sorted) - 2):
                checkpoints_sorted[i], checkpoints_sorted[i + 1] = checkpoints_sorted[i + 1], checkpoints_sorted[i]
        return checkpoints_sorted

    def _rotate_checkpoints(self, use_mtime=False, output_dir=None) -> None:
        if self.args.save_total_limit is None or self.args.save_total_limit <= 0:
            return

        # Check if we should delete older checkpoint(s)
        checkpoints_sorted = self._sorted_checkpoints(use_mtime=use_mtime, output_dir=output_dir)
        if len(checkpoints_sorted) <= self.args.save_total_limit:
            return

        # If save_total_limit=1 with load_best_model_at_end=True, we could end up deleting the last checkpoint, which
        # we don't do to allow resuming.
        save_total_limit = self.args.save_total_limit
        if (
            self.state.best_model_checkpoint is not None
            and self.args.save_total_limit == 1
            and checkpoints_sorted[-1] != self.state.best_model_checkpoint
        ):
            save_total_limit = 2

        number_of_checkpoints_to_delete = max(0, len(checkpoints_sorted) - save_total_limit)
        checkpoints_to_be_deleted = checkpoints_sorted[:number_of_checkpoints_to_delete]
        for checkpoint in checkpoints_to_be_deleted:
            logger.info(f"Deleting older checkpoint [{checkpoint}] due to args.save_total_limit")
            shutil.rmtree(checkpoint, ignore_errors=True)

    def evaluate(
        self,
        eval_dataset: Optional[Union[Dataset, Dict[str, Dataset]]] = None,
        ignore_keys: Optional[List[str]] = None,
        metric_key_prefix: str = "eval",
    ) -> Dict[str, float]:
        """
        Run evaluation and returns metrics.

        The calling script will be responsible for providing a method to compute metrics, as they are task-dependent
        (pass it to the init `compute_metrics` argument).

        You can also subclass and override this method to inject custom behavior.

        Args:
            eval_dataset (Union[`Dataset`, Dict[str, `Dataset`]), *optional*):
                Pass a dataset if you wish to override `self.eval_dataset`. If it is a [`~datasets.Dataset`], columns
                not accepted by the `model.forward()` method are automatically removed. If it is a dictionary, it will
                evaluate on each dataset, prepending the dictionary key to the metric name. Datasets must implement the
                `__len__` method.

                <Tip>

                If you pass a dictionary with names of datasets as keys and datasets as values, evaluate will run
                separate evaluations on each dataset. This can be useful to monitor how training affects other
                datasets or simply to get a more fine-grained evaluation.
                When used with `load_best_model_at_end`, make sure `metric_for_best_model` references exactly one
                of the datasets. If you, for example, pass in `{"data1": data1, "data2": data2}` for two datasets
                `data1` and `data2`, you could specify `metric_for_best_model="eval_data1_loss"` for using the
                loss on `data1` and `metric_for_best_model="eval_data2_loss"` for the loss on `data2`.

                </Tip>

            ignore_keys (`List[str]`, *optional*):
                A list of keys in the output of your model (if it is a dictionary) that should be ignored when
                gathering predictions.
            metric_key_prefix (`str`, *optional*, defaults to `"eval"`):
                An optional prefix to be used as the metrics key prefix. For example the metrics "bleu" will be named
                "eval_bleu" if the prefix is "eval" (default)

        Returns:
            A dictionary containing the evaluation loss and the potential metrics computed from the predictions. The
            dictionary also contains the epoch number which comes from the training state.
        """
        # handle multipe eval datasets
        override = eval_dataset is not None
        eval_dataset = eval_dataset if override else self.eval_dataset
        if isinstance(eval_dataset, dict):
            metrics = {}
            for eval_dataset_name, _eval_dataset in eval_dataset.items():
                dataset_metrics = self.evaluate(
                    eval_dataset=_eval_dataset if override else eval_dataset_name,
                    ignore_keys=ignore_keys,
                    metric_key_prefix=f"{metric_key_prefix}_{eval_dataset_name}",
                )
                metrics.update(dataset_metrics)
            return metrics

        # memory metrics - must set up as early as possible
        self._memory_tracker.start()

        eval_dataloader = self.get_eval_dataloader(eval_dataset)
        if self.is_fsdp_xla_v2_enabled:
            eval_dataloader = tpu_spmd_dataloader(eval_dataloader)

        start_time = time.time()

        eval_loop = self.prediction_loop if self.args.use_legacy_prediction_loop else self.evaluation_loop
        output = eval_loop(
            eval_dataloader,
            description="Evaluation",
            # No point gathering the predictions if there are no metrics, otherwise we defer to
            # self.args.prediction_loss_only
            prediction_loss_only=True if self.compute_metrics is None else None,
            ignore_keys=ignore_keys,
            metric_key_prefix=metric_key_prefix,
        )

        total_batch_size = self.args.eval_batch_size * self.args.world_size
        if f"{metric_key_prefix}_jit_compilation_time" in output.metrics:
            start_time += output.metrics[f"{metric_key_prefix}_jit_compilation_time"]
        if f"{metric_key_prefix}_model_preparation_time" in output.metrics:
            start_time += output.metrics[f"{metric_key_prefix}_model_preparation_time"]
        output.metrics.update(
            speed_metrics(
                metric_key_prefix,
                start_time,
                num_samples=output.num_samples,
                num_steps=math.ceil(output.num_samples / total_batch_size),
            )
        )

        self.log(output.metrics)

        if DebugOption.TPU_METRICS_DEBUG in self.args.debug:
            # tpu-comment: Logging debug metrics for PyTorch/XLA (compile, execute times, ops, etc.)
            xm.master_print(met.metrics_report())

        self.control = self.callback_handler.on_evaluate(self.args, self.state, self.control, output.metrics)

        self._memory_tracker.stop_and_update_metrics(output.metrics)

        return output.metrics

    def predict(
        self, test_dataset: Dataset, ignore_keys: Optional[List[str]] = None, metric_key_prefix: str = "test"
    ) -> PredictionOutput:
        """
        Run prediction and returns predictions and potential metrics.

        Depending on the dataset and your use case, your test dataset may contain labels. In that case, this method
        will also return metrics, like in `evaluate()`.

        Args:
            test_dataset (`Dataset`):
                Dataset to run the predictions on. If it is an `datasets.Dataset`, columns not accepted by the
                `model.forward()` method are automatically removed. Has to implement the method `__len__`
            ignore_keys (`List[str]`, *optional*):
                A list of keys in the output of your model (if it is a dictionary) that should be ignored when
                gathering predictions.
            metric_key_prefix (`str`, *optional*, defaults to `"test"`):
                An optional prefix to be used as the metrics key prefix. For example the metrics "bleu" will be named
                "test_bleu" if the prefix is "test" (default)

        <Tip>

        If your predictions or labels have different sequence length (for instance because you're doing dynamic padding
        in a token classification task) the predictions will be padded (on the right) to allow for concatenation into
        one array. The padding index is -100.

        </Tip>

        Returns: *NamedTuple* A namedtuple with the following keys:

            - predictions (`np.ndarray`): The predictions on `test_dataset`.
            - label_ids (`np.ndarray`, *optional*): The labels (if the dataset contained some).
            - metrics (`Dict[str, float]`, *optional*): The potential dictionary of metrics (if the dataset contained
              labels).
        """
        # memory metrics - must set up as early as possible
        self._memory_tracker.start()

        test_dataloader = self.get_test_dataloader(test_dataset)
        start_time = time.time()

        eval_loop = self.prediction_loop if self.args.use_legacy_prediction_loop else self.evaluation_loop
        output = eval_loop(
            test_dataloader, description="Prediction", ignore_keys=ignore_keys, metric_key_prefix=metric_key_prefix
        )
        total_batch_size = self.args.eval_batch_size * self.args.world_size
        if f"{metric_key_prefix}_jit_compilation_time" in output.metrics:
            start_time += output.metrics[f"{metric_key_prefix}_jit_compilation_time"]
        if f"{metric_key_prefix}_model_preparation_time" in output.metrics:
            start_time += output.metrics[f"{metric_key_prefix}_model_preparation_time"]
        output.metrics.update(
            speed_metrics(
                metric_key_prefix,
                start_time,
                num_samples=output.num_samples,
                num_steps=math.ceil(output.num_samples / total_batch_size),
            )
        )

        self.control = self.callback_handler.on_predict(self.args, self.state, self.control, output.metrics)
        self._memory_tracker.stop_and_update_metrics(output.metrics)

        return PredictionOutput(predictions=output.predictions, label_ids=output.label_ids, metrics=output.metrics)

    def evaluation_loop(
        self,
        dataloader: DataLoader,
        description: str,
        prediction_loss_only: Optional[bool] = None,
        ignore_keys: Optional[List[str]] = None,
        metric_key_prefix: str = "eval",
    ) -> EvalLoopOutput:
        """
        Prediction/evaluation loop, shared by `Trainer.evaluate()` and `Trainer.predict()`.

        Works both with or without labels.
        """
        args = self.args

        prediction_loss_only = prediction_loss_only if prediction_loss_only is not None else args.prediction_loss_only

        # if eval is called w/o train, handle model prep here
        if self.is_deepspeed_enabled and self.deepspeed is None:
            _, _ = deepspeed_init(self, num_training_steps=0, inference=True)

        model = self._wrap_model(self.model, training=False, dataloader=dataloader)

        if len(self.accelerator._models) == 0 and model is self.model:
            start_time = time.time()
            model = (
                self.accelerator.prepare(model)
                if self.is_deepspeed_enabled or self.is_fsdp_enabled
                else self.accelerator.prepare_model(model, evaluation_mode=True)
            )
            self.model_preparation_time = round(time.time() - start_time, 4)

            if self.is_fsdp_enabled:
                self.model = model

            # for the rest of this function `model` is the outside model, whether it was wrapped or not
            if model is not self.model:
                self.model_wrapped = model

            # backward compatibility
            if self.is_deepspeed_enabled:
                self.deepspeed = self.model_wrapped

        # if full fp16 or bf16 eval is wanted and this ``evaluation`` or ``predict`` isn't called
        # while ``train`` is running, cast it to the right dtype first and then put on device
        if not self.is_in_train:
            if args.fp16_full_eval:
                model = model.to(dtype=torch.float16, device=args.device)
            elif args.bf16_full_eval:
                model = model.to(dtype=torch.bfloat16, device=args.device)

        batch_size = self.args.eval_batch_size

        logger.info(f"\n***** Running {description} *****")
        if has_length(dataloader):
            logger.info(f"  Num examples = {self.num_examples(dataloader)}")
        else:
            logger.info("  Num examples: Unknown")
        logger.info(f"  Batch size = {batch_size}")

        model.eval()
        if hasattr(self.optimizer, "eval") and callable(self.optimizer.eval):
            self.optimizer.eval()

        self.callback_handler.eval_dataloader = dataloader
        # Do this before wrapping.
        eval_dataset = getattr(dataloader, "dataset", None)

        if args.past_index >= 0:
            self._past = None

        # Initialize containers
        all_losses = EvalLoopContainer(self.args.eval_do_concat_batches, padding_index=-100)
        all_preds = EvalLoopContainer(self.args.eval_do_concat_batches, padding_index=-100)
        all_labels = EvalLoopContainer(self.args.eval_do_concat_batches, padding_index=-100)
        all_inputs = EvalLoopContainer(self.args.eval_do_concat_batches, padding_index=-100)

        metrics = None
        eval_set_kwargs = {}

        # Will be useful when we have an iterable dataset so don't know its length.
        observed_num_examples = 0

        # Main evaluation loop
        for step, inputs in enumerate(dataloader):
            # Update the observed num examples
            observed_batch_size = find_batch_size(inputs)
            if observed_batch_size is not None:
                observed_num_examples += observed_batch_size
                # For batch samplers, batch_size is not known by the dataloader in advance.
                if batch_size is None:
                    batch_size = observed_batch_size

            # Prediction step
            losses, logits, labels = self.prediction_step(model, inputs, prediction_loss_only, ignore_keys=ignore_keys)
            main_input_name = getattr(self.model, "main_input_name", "input_ids")
            inputs_decode = (
                self._prepare_input(inputs[main_input_name]) if "inputs" in args.include_for_metrics else None
            )

            if is_torch_xla_available():
                xm.mark_step()

            # Update containers
            if losses is not None:
                losses = self.gather_function((losses.repeat(batch_size)))
                all_losses.add(losses)
            if inputs_decode is not None:
                inputs_decode = self.accelerator.pad_across_processes(inputs_decode, dim=1, pad_index=-100)
                inputs_decode = self.gather_function((inputs_decode))
                if not self.args.batch_eval_metrics or description == "Prediction":
                    all_inputs.add(inputs_decode)
            if labels is not None:
                # Pad labels here, preparing for preprocess_logits_for_metrics in next logits block.
                labels = self.accelerator.pad_across_processes(labels, dim=1, pad_index=-100)
            if logits is not None:
                logits = self.accelerator.pad_across_processes(logits, dim=1, pad_index=-100)
                if self.preprocess_logits_for_metrics is not None:
                    logits = self.preprocess_logits_for_metrics(logits, labels)
                logits = self.gather_function((logits))
                if not self.args.batch_eval_metrics or description == "Prediction":
                    all_preds.add(logits)
            if labels is not None:
                labels = self.gather_function((labels))
                if not self.args.batch_eval_metrics or description == "Prediction":
                    all_labels.add(labels)

            self.control = self.callback_handler.on_prediction_step(args, self.state, self.control)

            if self.args.batch_eval_metrics:
                if self.compute_metrics is not None and logits is not None and labels is not None:
                    is_last_step = self.accelerator.gradient_state.end_of_dataloader
                    batch_kwargs = {}
                    batch_kwargs["losses"] = losses if "loss" in args.include_for_metrics else None
                    batch_kwargs["inputs"] = inputs if "inputs" in args.include_for_metrics else None
                    metrics = self.compute_metrics(
                        EvalPrediction(predictions=logits, label_ids=labels, **batch_kwargs),
                        compute_result=is_last_step,
                    )

                del losses, logits, labels, inputs
                torch.cuda.empty_cache()

            # Gather all tensors and put them back on the CPU if we have done enough accumulation steps.
            elif args.eval_accumulation_steps is not None and (step + 1) % args.eval_accumulation_steps == 0:
                all_losses.to_cpu_and_numpy()
                all_preds.to_cpu_and_numpy()
                all_labels.to_cpu_and_numpy()
                all_inputs.to_cpu_and_numpy()

                del losses, logits, labels, inputs
                torch.cuda.empty_cache()

        # After all calls to `.gather_function`, reset to `gather_for_metrics`:
        self.gather_function = self.accelerator.gather_for_metrics
        if args.past_index and hasattr(self, "_past"):
            # Clean the state at the end of the evaluation loop
            delattr(self, "_past")

        # Gather all remaining tensors and put them back on the CPU
        all_losses = all_losses.get_arrays()
        all_preds = all_preds.get_arrays()
        all_labels = all_labels.get_arrays()
        all_inputs = all_inputs.get_arrays()

        # Number of samples
        if has_length(eval_dataset):
            num_samples = len(eval_dataset)
        # The instance check is weird and does not actually check for the type, but whether the dataset has the right
        # methods. Therefore we need to make sure it also has the attribute.
        elif isinstance(eval_dataset, IterableDatasetShard) and getattr(eval_dataset, "num_examples", 0) > 0:
            num_samples = eval_dataset.num_examples
        else:
            if has_length(dataloader):
                num_samples = self.num_examples(dataloader)
            else:  # both len(dataloader.dataset) and len(dataloader) fail
                num_samples = observed_num_examples
        if num_samples == 0 and observed_num_examples > 0:
            num_samples = observed_num_examples

        # Metrics!
        if (
            self.compute_metrics is not None
            and all_preds is not None
            and all_labels is not None
            and not self.args.batch_eval_metrics
        ):
            eval_set_kwargs["losses"] = all_losses if "loss" in args.include_for_metrics else None
            eval_set_kwargs["inputs"] = all_inputs if "inputs" in args.include_for_metrics else None
            metrics = self.compute_metrics(
                EvalPrediction(predictions=all_preds, label_ids=all_labels, **eval_set_kwargs)
            )
        elif metrics is None:
            metrics = {}

        # To be JSON-serializable, we need to remove numpy types or zero-d tensors
        metrics = denumpify_detensorize(metrics)

        if isinstance(all_losses, list) and all_losses:
            metrics[f"{metric_key_prefix}_loss"] = np.concatenate(all_losses).mean().item()
        elif isinstance(all_losses, np.ndarray):
            metrics[f"{metric_key_prefix}_loss"] = all_losses.mean().item()
        if hasattr(self, "jit_compilation_time"):
            metrics[f"{metric_key_prefix}_jit_compilation_time"] = self.jit_compilation_time
        if hasattr(self, "model_preparation_time"):
            metrics[f"{metric_key_prefix}_model_preparation_time"] = self.model_preparation_time

        # Prefix all keys with metric_key_prefix + '_'
        for key in list(metrics.keys()):
            if not key.startswith(f"{metric_key_prefix}_"):
                metrics[f"{metric_key_prefix}_{key}"] = metrics.pop(key)

        return EvalLoopOutput(predictions=all_preds, label_ids=all_labels, metrics=metrics, num_samples=num_samples)

    def _nested_gather(self, tensors, name=None):
        """
        Gather value of `tensors` (tensor or list/tuple of nested tensors) and convert them to numpy before
        concatenating them to `gathered`
        """
        if tensors is None:
            return
        if is_torch_xla_available():
            if name is None:
                name = "nested_gather"
            tensors = nested_xla_mesh_reduce(tensors, name)
        elif is_sagemaker_mp_enabled():
            tensors = smp_gather(tensors)
        elif (self.args.distributed_state is not None and self.args.distributed_state.distributed_type != "NO") or (
            self.args.distributed_state is None and self.args.local_rank != -1
        ):
            tensors = distributed_concat(tensors)
        return tensors

    def prediction_step(
        self,
        model: nn.Module,
        inputs: Dict[str, Union[torch.Tensor, Any]],
        prediction_loss_only: bool,
        ignore_keys: Optional[List[str]] = None,
    ) -> Tuple[Optional[torch.Tensor], Optional[torch.Tensor], Optional[torch.Tensor]]:
        """
        Perform an evaluation step on `model` using `inputs`.

        Subclass and override to inject custom behavior.

        Args:
            model (`nn.Module`):
                The model to evaluate.
            inputs (`Dict[str, Union[torch.Tensor, Any]]`):
                The inputs and targets of the model.

                The dictionary will be unpacked before being fed to the model. Most models expect the targets under the
                argument `labels`. Check your model's documentation for all accepted arguments.
            prediction_loss_only (`bool`):
                Whether or not to return the loss only.
            ignore_keys (`List[str]`, *optional*):
                A list of keys in the output of your model (if it is a dictionary) that should be ignored when
                gathering predictions.

        Return:
            Tuple[Optional[torch.Tensor], Optional[torch.Tensor], Optional[torch.Tensor]]: A tuple with the loss,
            logits and labels (each being optional).
        """
        has_labels = False if len(self.label_names) == 0 else all(inputs.get(k) is not None for k in self.label_names)
        # For CLIP-like models capable of returning loss values.
        # If `return_loss` is not specified or being `None` in `inputs`, we check if the default value of `return_loss`
        # is `True` in `model.forward`.
        return_loss = inputs.get("return_loss", None)
        if return_loss is None:
            return_loss = self.can_return_loss
        loss_without_labels = True if len(self.label_names) == 0 and return_loss else False

        inputs = self._prepare_inputs(inputs)
        if ignore_keys is None:
            if hasattr(self.model, "config"):
                ignore_keys = getattr(self.model.config, "keys_to_ignore_at_inference", [])
            else:
                ignore_keys = []

        # labels may be popped when computing the loss (label smoothing for instance) so we grab them first.
        if has_labels or loss_without_labels:
            labels = nested_detach(tuple(inputs.get(name) for name in self.label_names))
            if len(labels) == 1:
                labels = labels[0]
        else:
            labels = None

        with torch.no_grad():
            if is_sagemaker_mp_enabled():
                raw_outputs = smp_forward_only(model, inputs)
                if has_labels or loss_without_labels:
                    if isinstance(raw_outputs, dict):
                        loss_mb = raw_outputs["loss"]
                        logits_mb = tuple(v for k, v in raw_outputs.items() if k not in ignore_keys + ["loss"])
                    else:
                        loss_mb = raw_outputs[0]
                        logits_mb = raw_outputs[1:]

                    loss = loss_mb.reduce_mean().detach().cpu()
                    logits = smp_nested_concat(logits_mb)
                else:
                    loss = None
                    if isinstance(raw_outputs, dict):
                        logits_mb = tuple(v for k, v in raw_outputs.items() if k not in ignore_keys)
                    else:
                        logits_mb = raw_outputs
                    logits = smp_nested_concat(logits_mb)
            else:
                if has_labels or loss_without_labels:
                    with self.compute_loss_context_manager():
                        loss, outputs = self.compute_loss(model, inputs, return_outputs=True)
                    loss = loss.mean().detach()

                    if isinstance(outputs, dict):
                        logits = tuple(v for k, v in outputs.items() if k not in ignore_keys + ["loss"])
                    else:
                        logits = outputs[1:]
                else:
                    loss = None
                    with self.compute_loss_context_manager():
                        outputs = model(**inputs)
                    if isinstance(outputs, dict):
                        logits = tuple(v for k, v in outputs.items() if k not in ignore_keys)
                    else:
                        logits = outputs
                    # TODO: this needs to be fixed and made cleaner later.
                    if self.args.past_index >= 0:
                        self._past = outputs[self.args.past_index - 1]

        if prediction_loss_only:
            return (loss, None, None)

        logits = nested_detach(logits)
        if len(logits) == 1:
            logits = logits[0]

        return (loss, logits, labels)

    def floating_point_ops(self, inputs: Dict[str, Union[torch.Tensor, Any]]):
        """
        For models that inherit from [`PreTrainedModel`], uses that method to compute the number of floating point
        operations for every backward + forward pass. If using another model, either implement such a method in the
        model or subclass and override this method.

        Args:
            inputs (`Dict[str, Union[torch.Tensor, Any]]`):
                The inputs and targets of the model.

        Returns:
            `int`: The number of floating-point operations.
        """
        if hasattr(self.model, "floating_point_ops"):
            return self.model.floating_point_ops(inputs)
        else:
            return 0

    def init_hf_repo(self, token: Optional[str] = None):
        """
        Initializes a git repo in `self.args.hub_model_id`.
        """
        # Only on process zero
        if not self.is_world_process_zero():
            return

        if self.args.hub_model_id is None:
            repo_name = Path(self.args.output_dir).absolute().name
        else:
            repo_name = self.args.hub_model_id

        token = token if token is not None else self.args.hub_token
        repo_url = create_repo(repo_name, token=token, private=self.args.hub_private_repo, exist_ok=True)
        self.hub_model_id = repo_url.repo_id
        self.push_in_progress = None

    def create_model_card(
        self,
        language: Optional[str] = None,
        license: Optional[str] = None,
        tags: Union[str, List[str], None] = None,
        model_name: Optional[str] = None,
        finetuned_from: Optional[str] = None,
        tasks: Union[str, List[str], None] = None,
        dataset_tags: Union[str, List[str], None] = None,
        dataset: Union[str, List[str], None] = None,
        dataset_args: Union[str, List[str], None] = None,
    ):
        """
        Creates a draft of a model card using the information available to the `Trainer`.

        Args:
            language (`str`, *optional*):
                The language of the model (if applicable)
            license (`str`, *optional*):
                The license of the model. Will default to the license of the pretrained model used, if the original
                model given to the `Trainer` comes from a repo on the Hub.
            tags (`str` or `List[str]`, *optional*):
                Some tags to be included in the metadata of the model card.
            model_name (`str`, *optional*):
                The name of the model.
            finetuned_from (`str`, *optional*):
                The name of the model used to fine-tune this one (if applicable). Will default to the name of the repo
                of the original model given to the `Trainer` (if it comes from the Hub).
            tasks (`str` or `List[str]`, *optional*):
                One or several task identifiers, to be included in the metadata of the model card.
            dataset_tags (`str` or `List[str]`, *optional*):
                One or several dataset tags, to be included in the metadata of the model card.
            dataset (`str` or `List[str]`, *optional*):
                One or several dataset identifiers, to be included in the metadata of the model card.
            dataset_args (`str` or `List[str]`, *optional*):
               One or several dataset arguments, to be included in the metadata of the model card.
        """
        if not self.is_world_process_zero():
            return

        model_card_filepath = os.path.join(self.args.output_dir, "README.md")
        is_peft_library = False
        if os.path.exists(model_card_filepath):
            library_name = ModelCard.load(model_card_filepath).data.get("library_name")
            is_peft_library = library_name == "peft"

            # Append existing tags in `tags`
            existing_tags = ModelCard.load(model_card_filepath).data.tags
            if tags is not None and existing_tags is not None:
                if isinstance(tags, str):
                    tags = [tags]
                for tag in existing_tags:
                    if tag not in tags:
                        tags.append(tag)

        training_summary = TrainingSummary.from_trainer(
            self,
            language=language,
            license=license,
            tags=tags,
            model_name=model_name,
            finetuned_from=finetuned_from,
            tasks=tasks,
            dataset_tags=dataset_tags,
            dataset=dataset,
            dataset_args=dataset_args,
        )
        model_card = training_summary.to_model_card()
        with open(model_card_filepath, "w") as f:
            f.write(model_card)

        if is_peft_library:
            self.accelerator.unwrap_model(self.model).create_or_update_model_card(self.args.output_dir)

    def _push_from_checkpoint(self, checkpoint_folder):
        # Only push from one node.
        if not self.is_world_process_zero() or self.args.hub_strategy == HubStrategy.END:
            return
        # If we haven't finished the last push, we don't do this one unless args.hub_always_push=True.
        if not self.args.hub_always_push and self.push_in_progress is not None and not self.push_in_progress.is_done():
            return

        output_dir = self.args.output_dir
        # To avoid a new synchronization of all model weights, we just copy the file from the checkpoint folder
        modeling_files = [CONFIG_NAME, WEIGHTS_NAME, SAFE_WEIGHTS_NAME]
        #  Add sharded checkpoints if we have an index
        for index_file in [WEIGHTS_INDEX_NAME, SAFE_WEIGHTS_INDEX_NAME]:
            index_path = os.path.join(checkpoint_folder, index_file)
            if os.path.isfile(index_path):
                modeling_files.append(index_file)
                with open(index_path) as f:
                    index = json.loads(f.read())
                shard_files = list(set(index["weight_map"].values()))
                modeling_files.extend(shard_files)
        if is_peft_available():
            modeling_files.extend([ADAPTER_CONFIG_NAME, ADAPTER_WEIGHTS_NAME, ADAPTER_SAFE_WEIGHTS_NAME])
        for modeling_file in modeling_files:
            if os.path.isfile(os.path.join(checkpoint_folder, modeling_file)):
                shutil.copy(os.path.join(checkpoint_folder, modeling_file), os.path.join(output_dir, modeling_file))
        # Saving the processing class is fast and we don't know how many files it may have spawned, so we resave it to be sure.
        if self.processing_class is not None:
            self.processing_class.save_pretrained(output_dir)
        # Same for the training arguments
        torch.save(self.args, os.path.join(output_dir, TRAINING_ARGS_NAME))

        if self.args.save_strategy == IntervalStrategy.STEPS:
            commit_message = f"Training in progress, step {self.state.global_step}"
        else:
            commit_message = f"Training in progress, epoch {int(self.state.epoch)}"

        model_push_job = upload_folder(
            repo_id=self.hub_model_id,
            folder_path=output_dir,
            commit_message=commit_message,
            token=self.args.hub_token,
            run_as_future=True,
            ignore_patterns=["_*", f"{PREFIX_CHECKPOINT_DIR}-*"],
        )

        push_jobs = [model_push_job]

        if self.args.hub_strategy in [HubStrategy.CHECKPOINT, HubStrategy.ALL_CHECKPOINTS]:
            path_in_repo = (
                "last-checkpoint" if self.args.hub_strategy == HubStrategy.CHECKPOINT else Path(checkpoint_folder).name
            )
            checkpoint_push = upload_folder(
                repo_id=self.hub_model_id,
                folder_path=checkpoint_folder,
                path_in_repo=path_in_repo,
                commit_message=commit_message + ", checkpoint",
                token=self.args.hub_token,
                run_as_future=True,
            )
            push_jobs.append(checkpoint_push)

        if self.push_in_progress is None or self.push_in_progress.is_done():
            self.push_in_progress = PushInProgress(push_jobs)
        else:
            self.push_in_progress.jobs.extend(push_jobs)

    def _finish_current_push(self):
        if not hasattr(self, "push_in_progress"):
            return
        if self.push_in_progress is not None and not self.push_in_progress.is_done():
            logger.info("Waiting for the current checkpoint push to be finished, this might take a couple of minutes.")
            self.push_in_progress.wait_until_done()

    def push_to_hub(
        self,
        commit_message: Optional[str] = "End of training",
        blocking: bool = True,
        token: Optional[str] = None,
        revision: Optional[str] = None,
        **kwargs,
    ) -> str:
        """
        Upload `self.model` and `self.processing_class` to the 🤗 model hub on the repo `self.args.hub_model_id`.

        Parameters:
            commit_message (`str`, *optional*, defaults to `"End of training"`):
                Message to commit while pushing.
            blocking (`bool`, *optional*, defaults to `True`):
                Whether the function should return only when the `git push` has finished.
            token (`str`, *optional*, defaults to `None`):
                Token with write permission to overwrite Trainer's original args.
            revision (`str`, *optional*):
                The git revision to commit from. Defaults to the head of the "main" branch.
            kwargs (`Dict[str, Any]`, *optional*):
                Additional keyword arguments passed along to [`~Trainer.create_model_card`].

        Returns:
            The URL of the repository where the model was pushed if `blocking=False`, or a `Future` object tracking the
            progress of the commit if `blocking=True`.
        """
        model_name = kwargs.pop("model_name", None)
        if model_name is None and self.args.should_save:
            if self.args.hub_model_id is None:
                model_name = Path(self.args.output_dir).name
            else:
                model_name = self.args.hub_model_id.split("/")[-1]
        token = token if token is not None else self.args.hub_token

        # In case the user calls this method with args.push_to_hub = False
        if self.hub_model_id is None:
            self.init_hf_repo(token=token)

        # Needs to be executed on all processes for TPU training, but will only save on the processed determined by
        # self.args.should_save.
        self.save_model(_internal_call=True)

        # Only push from one node.
        if not self.is_world_process_zero():
            return

        # Add additional tags in the case the model has already some tags and users pass
        # "tags" argument to `push_to_hub` so that trainer automatically handles internal tags
        # from all models since Trainer does not call `model.push_to_hub`.
        if getattr(self.model, "model_tags", None) is not None:
            if "tags" not in kwargs:
                kwargs["tags"] = []

            # If it is a string, convert it to a list
            if isinstance(kwargs["tags"], str):
                kwargs["tags"] = [kwargs["tags"]]

            for model_tag in self.model.model_tags:
                if model_tag not in kwargs["tags"]:
                    kwargs["tags"].append(model_tag)

        self.create_model_card(model_name=model_name, **kwargs)

        # Wait for the current upload to be finished.
        self._finish_current_push()
        return upload_folder(
            repo_id=self.hub_model_id,
            folder_path=self.args.output_dir,
            commit_message=commit_message,
            token=token,
            run_as_future=not blocking,
            ignore_patterns=["_*", f"{PREFIX_CHECKPOINT_DIR}-*"],
            revision=revision,
        )

    #
    # Deprecated code
    #

    def prediction_loop(
        self,
        dataloader: DataLoader,
        description: str,
        prediction_loss_only: Optional[bool] = None,
        ignore_keys: Optional[List[str]] = None,
        metric_key_prefix: str = "eval",
    ) -> EvalLoopOutput:
        """
        Prediction/evaluation loop, shared by `Trainer.evaluate()` and `Trainer.predict()`.

        Works both with or without labels.
        """
        args = self.args

        if not has_length(dataloader):
            raise ValueError("dataloader must implement a working __len__")

        prediction_loss_only = prediction_loss_only if prediction_loss_only is not None else args.prediction_loss_only

        # if eval is called w/o train, handle model prep here
        if self.is_deepspeed_enabled and self.deepspeed is None:
            _, _ = deepspeed_init(self, num_training_steps=0, inference=True)

        model = self._wrap_model(self.model, training=False, dataloader=dataloader)

        if len(self.accelerator._models) == 0 and model is self.model:
            model = (
                self.accelerator.prepare(model)
                if self.is_deepspeed_enabled or self.is_fsdp_enabled
                else self.accelerator.prepare_model(model, evaluation_mode=True)
            )

            if self.is_fsdp_enabled:
                self.model = model

            # for the rest of this function `model` is the outside model, whether it was wrapped or not
            if model is not self.model:
                self.model_wrapped = model

            # backward compatibility
            if self.is_deepspeed_enabled:
                self.deepspeed = self.model_wrapped

        # if full fp16 or bf16 eval is wanted and this ``evaluation`` or ``predict`` isn't called
        # while ``train`` is running, cast it to the right dtype first and then put on device
        if not self.is_in_train:
            if args.fp16_full_eval:
                model = model.to(dtype=torch.float16, device=args.device)
            elif args.bf16_full_eval:
                model = model.to(dtype=torch.bfloat16, device=args.device)

        batch_size = dataloader.batch_size
        num_examples = self.num_examples(dataloader)
        logger.info(f"\n***** Running {description} *****")
        logger.info(f"  Num examples = {num_examples}")
        logger.info(f"  Batch size = {batch_size}")

        losses_host: torch.Tensor = None
        preds_host: Union[torch.Tensor, List[torch.Tensor]] = None
        labels_host: Union[torch.Tensor, List[torch.Tensor]] = None
        inputs_host: Union[torch.Tensor, List[torch.Tensor]] = None
        metrics: Optional[dict] = None
        eval_set_kwargs: dict = {}

        world_size = max(1, args.world_size)

        eval_losses_gatherer = DistributedTensorGatherer(world_size, num_examples, make_multiple_of=batch_size)
        if not prediction_loss_only:
            # The actual number of eval_sample can be greater than num_examples in distributed settings (when we pass
            # a batch size to the sampler)
            make_multiple_of = None
            if hasattr(dataloader, "sampler") and isinstance(dataloader.sampler, SequentialDistributedSampler):
                make_multiple_of = dataloader.sampler.batch_size
            preds_gatherer = DistributedTensorGatherer(world_size, num_examples, make_multiple_of=make_multiple_of)
            labels_gatherer = DistributedTensorGatherer(world_size, num_examples, make_multiple_of=make_multiple_of)
            inputs_gatherer = DistributedTensorGatherer(world_size, num_examples, make_multiple_of=make_multiple_of)

        model.eval()
        if hasattr(self.optimizer, "eval") and callable(self.optimizer.eval):
            self.optimizer.eval()

        if args.past_index >= 0:
            self._past = None

        self.callback_handler.eval_dataloader = dataloader

        for step, inputs in enumerate(dataloader):
            loss, logits, labels = self.prediction_step(model, inputs, prediction_loss_only, ignore_keys=ignore_keys)
            main_input_name = getattr(self.model, "main_input_name", "input_ids")
            inputs_decode = (
                self._prepare_input(inputs[main_input_name]) if "inputs" in args.include_for_metrics else None
            )

            if loss is not None:
                losses = loss.repeat(batch_size)
                losses_host = losses if losses_host is None else torch.cat((losses_host, losses), dim=0)
            if logits is not None:
                preds_host = logits if preds_host is None else nested_concat(preds_host, logits, padding_index=-100)
            if labels is not None:
                labels_host = labels if labels_host is None else nested_concat(labels_host, labels, padding_index=-100)
            if inputs_decode is not None:
                inputs_host = (
                    inputs_decode
                    if inputs_host is None
                    else nested_concat(inputs_host, inputs_decode, padding_index=-100)
                )
            self.control = self.callback_handler.on_prediction_step(args, self.state, self.control)

            if self.args.batch_eval_metrics:
                if self.compute_metrics is not None and preds_host is not None and labels_host is not None:
                    is_last_step = self.accelerator.gradient_state.end_of_dataloader
                    batch_kwargs = {}
                    batch_kwargs["losses"] = losses_host if "loss" in args.include_for_metrics else None
                    batch_kwargs["inputs"] = inputs_host if "inputs" in args.include_for_metrics else None
                    metrics = self.compute_metrics(
                        EvalPrediction(predictions=preds_host, label_ids=labels_host, **batch_kwargs),
                        compute_result=is_last_step,
                    )

            if self.args.batch_eval_metrics or (
                args.eval_accumulation_steps is not None and (step + 1) % args.eval_accumulation_steps == 0
            ):
                # Gather all tensors and put them back on the CPU if we have done enough accumulation steps.
                eval_losses_gatherer.add_arrays(self._gather_and_numpify(losses_host, "eval_losses"))
                if not prediction_loss_only:
                    preds_gatherer.add_arrays(self._gather_and_numpify(preds_host, "eval_preds"))
                    labels_gatherer.add_arrays(self._gather_and_numpify(labels_host, "eval_label_ids"))
                    inputs_gatherer.add_arrays(self._gather_and_numpify(inputs_host, "eval_inputs_ids"))

                # Set back to None to begin a new accumulation
                del losses_host, preds_host, labels_host, inputs_host
                torch.cuda.empty_cache()
                losses_host, preds_host, labels_host, inputs_host = None, None, None, None

        if args.past_index and hasattr(self, "_past"):
            # Clean the state at the end of the evaluation loop
            delattr(self, "_past")

        # Gather all remaining tensors and put them back on the CPU
        eval_losses_gatherer.add_arrays(self._gather_and_numpify(losses_host, "eval_losses"))
        if not prediction_loss_only:
            preds_gatherer.add_arrays(self._gather_and_numpify(preds_host, "eval_preds"))
            labels_gatherer.add_arrays(self._gather_and_numpify(labels_host, "eval_label_ids"))
            inputs_gatherer.add_arrays(self._gather_and_numpify(inputs_host, "eval_inputs_ids"))

        eval_loss = eval_losses_gatherer.finalize()
        preds = preds_gatherer.finalize() if not prediction_loss_only else None
        label_ids = labels_gatherer.finalize() if not prediction_loss_only else None
        inputs_ids = inputs_gatherer.finalize() if not prediction_loss_only else None

        if (
            self.compute_metrics is not None
            and preds is not None
            and label_ids is not None
            and not self.args.batch_eval_metrics
        ):
            eval_set_kwargs["losses"] = eval_loss if "loss" in args.include_for_metrics else None
            eval_set_kwargs["inputs"] = inputs_ids if "inputs" in args.include_for_metrics else None
            metrics = self.compute_metrics(EvalPrediction(predictions=preds, label_ids=label_ids, **eval_set_kwargs))
        elif metrics is None:
            metrics = {}

        # To be JSON-serializable, we need to remove numpy types or zero-d tensors
        metrics = denumpify_detensorize(metrics)

        if eval_loss is not None:
            metrics[f"{metric_key_prefix}_loss"] = eval_loss.mean().item()

        # Prefix all keys with metric_key_prefix + '_'
        for key in list(metrics.keys()):
            if not key.startswith(f"{metric_key_prefix}_"):
                metrics[f"{metric_key_prefix}_{key}"] = metrics.pop(key)

        return EvalLoopOutput(predictions=preds, label_ids=label_ids, metrics=metrics, num_samples=num_examples)

    def _gather_and_numpify(self, tensors, name):
        """
        Gather value of `tensors` (tensor or list/tuple of nested tensors) and convert them to numpy before
        concatenating them to `gathered`
        """
        if tensors is None:
            return
        if is_torch_xla_available():
            tensors = nested_xla_mesh_reduce(tensors, name)
        elif is_sagemaker_mp_enabled():
            tensors = smp_gather(tensors)
        elif self.args.parallel_mode == ParallelMode.DISTRIBUTED:
            tensors = distributed_concat(tensors)

        return nested_numpify(tensors)

    def _add_sm_patterns_to_gitignore(self) -> None:
        """Add SageMaker Checkpointing patterns to .gitignore file."""
        # Make sure we only do this on the main process
        if not self.is_world_process_zero():
            return

        patterns = ["*.sagemaker-uploading", "*.sagemaker-uploaded"]

        # Get current .gitignore content
        if os.path.exists(os.path.join(self.repo.local_dir, ".gitignore")):
            with open(os.path.join(self.repo.local_dir, ".gitignore"), "r") as f:
                current_content = f.read()
        else:
            current_content = ""

        # Add the patterns to .gitignore
        content = current_content
        for pattern in patterns:
            if pattern not in content:
                if content.endswith("\n"):
                    content += pattern
                else:
                    content += f"\n{pattern}"

        # Write the .gitignore file if it has changed
        if content != current_content:
            with open(os.path.join(self.repo.local_dir, ".gitignore"), "w") as f:
                logger.debug(f"Writing .gitignore file. Content: {content}")
                f.write(content)

        self.repo.git_add(".gitignore")

        # avoid race condition with git status
        time.sleep(0.5)

        if not self.repo.is_repo_clean():
            self.repo.git_commit("Add *.sagemaker patterns to .gitignore.")
            self.repo.git_push()

    def create_accelerator_and_postprocess(self):
        grad_acc_kwargs = {}
        if is_accelerate_available("0.28.0") and self.args.accelerator_config.gradient_accumulation_kwargs is not None:
            grad_acc_kwargs = self.args.accelerator_config.gradient_accumulation_kwargs

        # check if num_steps is attempted to be passed in gradient_accumulation_kwargs
        if "num_steps" in grad_acc_kwargs and self.args.gradient_accumulation_steps > 1:
            # raise because we do not know which setting is intended.
            raise ValueError(
                "The `AcceleratorConfig`'s `num_steps` is set but `gradient_accumulation_steps` is greater than 1 in the passed `TrainingArguments`"
                "If using the passed `AcceleratorConfig` is desired, do not set the `TrainingArguments` `gradient_accumulation_steps`."
            )
        elif "num_steps" not in grad_acc_kwargs:
            # take the gradient_accumulation_steps setting from TrainingArguments.
            grad_acc_kwargs["num_steps"] = self.args.gradient_accumulation_steps

        grad_acc_kwargs["sync_with_dataloader"] = False

        gradient_accumulation_plugin = GradientAccumulationPlugin(**grad_acc_kwargs)

        accelerator_config = self.args.accelerator_config.to_dict()

        if is_accelerate_available("0.28.0"):
            dataloader_config = DataLoaderConfiguration(
                split_batches=accelerator_config.pop("split_batches"),
                dispatch_batches=accelerator_config.pop("dispatch_batches"),
                even_batches=accelerator_config.pop("even_batches"),
                use_seedable_sampler=accelerator_config.pop("use_seedable_sampler"),
            )
            if is_accelerate_available("1.1.0"):
                dataloader_config.data_seed = self.args.data_seed

        non_blocking = accelerator_config.pop("non_blocking")
        if not is_accelerate_available("0.30.0"):
            if non_blocking:
                raise ImportError(
                    "`non_blocking` is only supported in accelerate v0.30.0 and above. Please upgrade accelerate to use this feature."
                )
        else:
            if non_blocking and not self.args.dataloader_pin_memory:
                logger.warning(
                    "`non_blocking` is enabled but `dataloader_pin_memory` is not. For the best performance, it's recommended to enable both."
                )
            dataloader_config.non_blocking = non_blocking
        # this would have been updated above, no need for it anymore
        accelerator_config.pop("gradient_accumulation_kwargs")

        use_stateful_dataloader = accelerator_config.pop("use_stateful_dataloader")
        if use_stateful_dataloader:
            if not is_accelerate_available("1.0.0"):
                raise ImportError(
                    "`use_stateful_dataloader` is only supported in accelerate v1.0.0 and above. Please upgrade accelerate to use this feature."
                )
            dataloader_config.use_stateful_dataloader = use_stateful_dataloader
        print("Will create a new dataloader config:", dataloader_config)
        print("Using stateful dataloader", use_stateful_dataloader)
        self.use_stateful_dataloader = use_stateful_dataloader

        args = {
            "deepspeed_plugin": self.args.deepspeed_plugin,
            "gradient_accumulation_plugin": gradient_accumulation_plugin,
        }
        if is_accelerate_available("0.28.0"):
            args["dataloader_config"] = dataloader_config
        else:
            args.update(accelerator_config)

        # create accelerator object
        self.accelerator = Accelerator(**args)
        # some Trainer classes need to use `gather` instead of `gather_for_metrics`, thus we store a flag
        self.gather_function = self.accelerator.gather_for_metrics

        if "use_gather_object" in inspect.signature(self.gather_function).parameters.keys():
            self.gather_function = functools.partial(
                self.gather_function, use_gather_object=self.args.eval_use_gather_object
            )

        # deepspeed and accelerate flags covering both trainer args and accelerate launcher
        self.is_deepspeed_enabled = getattr(self.accelerator.state, "deepspeed_plugin", None) is not None
        self.is_fsdp_enabled = getattr(self.accelerator.state, "fsdp_plugin", None) is not None

        # post accelerator creation setup
        if self.is_fsdp_enabled:
            fsdp_plugin = self.accelerator.state.fsdp_plugin
            fsdp_plugin.limit_all_gathers = self.args.fsdp_config.get(
                "limit_all_gathers", fsdp_plugin.limit_all_gathers
            )
            fsdp_plugin.activation_checkpointing = self.args.fsdp_config.get(
                "activation_checkpointing", fsdp_plugin.activation_checkpointing
            )
            if fsdp_plugin.activation_checkpointing and self.args.gradient_checkpointing:
                raise ValueError(
                    "The activation_checkpointing in FSDP config and the gradient_checkpointing in training arg "
                    "can't be set to True simultaneously. Please use FSDP's activation_checkpointing logic "
                    "when using FSDP."
                )

        if self.is_deepspeed_enabled and getattr(self.args, "hf_deepspeed_config", None) is None:
            self.propagate_args_to_deepspeed()

        # `save_only_model` can't be used with DeepSpeed/FSDP along with `load_best_model_at_end`
        if (
            self.args.save_only_model
            and (self.is_deepspeed_enabled or self.is_fsdp_enabled)
            and self.args.load_best_model_at_end
        ):
            wrapper = "DeepSpeed" if self.is_deepspeed_enabled else "FSDP"
            raise ValueError(f"{wrapper} can't be used with `save_only_model` along with `load_best_model_at_end`.")

        # `auto_find_batch_size` isn't supported yet with DeepSpeed Zero-3
        if (
            self.is_deepspeed_enabled
            and self.accelerator.state.deepspeed_plugin.zero_stage == 3
            and self.args.auto_find_batch_size
        ):
            raise ValueError(
                "`auto_find_batch_size` isn't supported yet with DeepSpeed Zero-3. Please consider using Zero-2, Zero-1, or FSDP"
            )

    def propagate_args_to_deepspeed(self, auto_find_batch_size=False):
        """
        Sets values in the deepspeed plugin based on the Trainer args
        """
        from transformers.integrations.deepspeed import HfTrainerDeepSpeedConfig

        ds_plugin = self.accelerator.state.deepspeed_plugin

        ds_plugin.hf_ds_config = HfTrainerDeepSpeedConfig(ds_plugin.hf_ds_config.config)
        ds_plugin.deepspeed_config = ds_plugin.hf_ds_config.config
        ds_plugin.hf_ds_config.trainer_config_process(self.args, auto_find_batch_size)

    def _fsdp_qlora_plugin_updates(self):
        if self.is_fsdp_enabled and _is_peft_model(self.model):
            from peft import LoraConfig
            from peft.utils.other import fsdp_auto_wrap_policy

            if isinstance(self.model.active_peft_config, LoraConfig):
                fsdp_plugin = self.accelerator.state.fsdp_plugin
                fsdp_plugin.auto_wrap_policy = fsdp_auto_wrap_policy(self.model)
            if (
                getattr(self.model, "quantization_method", None) == QuantizationMethod.BITS_AND_BYTES
                and self.model.hf_quantizer.quantization_config.bnb_4bit_quant_storage.is_floating_point
                and version.parse(accelerate_version) > version.parse("0.27.0")
            ):
                fsdp_plugin.set_mixed_precision(
                    self.model.hf_quantizer.quantization_config.bnb_4bit_quant_storage, override=True
                )

    def get_batch_samples(self, epoch_iterator, num_batches):
        batch_samples = []
        num_items_in_batch = None
        for _ in range(num_batches):
            try:
                batch_samples += [next(epoch_iterator)]
            except StopIteration:
                break
        if len(batch_samples) > 0 and "labels" in batch_samples[0]:
            # For now we don't support object detection
            try:
                num_items_in_batch = sum(
                    [data_batch["labels"][..., 1:].ne(-100).sum().item() for data_batch in batch_samples]
                )
            except TypeError:
                pass
        return batch_samples, num_items_in_batch<|MERGE_RESOLUTION|>--- conflicted
+++ resolved
@@ -2402,14 +2402,10 @@
             rng_to_sync = False
             steps_skipped = 0
             if steps_trained_in_current_epoch > 0:
-<<<<<<< HEAD
                 if self.use_stateful_dataloader:
                     epoch_iterator.load_state_dict(self.state.train_dataloader_state_dict)
                 else:
                     epoch_iterator = skip_first_batches(epoch_iterator, steps_trained_in_current_epoch)
-=======
-                epoch_dataloader = skip_first_batches(epoch_dataloader, steps_trained_in_current_epoch)
->>>>>>> e95ea479
                 steps_skipped = steps_trained_in_current_epoch
                 steps_trained_in_current_epoch = 0
                 rng_to_sync = True
@@ -2534,27 +2530,17 @@
 
                         self.control = self.callback_handler.on_optimizer_step(args, self.state, self.control)
 
-<<<<<<< HEAD
-                    model.zero_grad()
-                    self.state.global_step += 1
-                    self.state.epoch = epoch + (step + 1 + steps_skipped) / steps_in_epoch
-
-                    # Maybe we should only update the state dict right before checkpointing?
-                    if self.use_stateful_dataloader:
-                        self.state.train_dataloader_state_dict = epoch_iterator.state_dict()
-
-                    self.control = self.callback_handler.on_step_end(args, self.state, self.control)
-=======
                         optimizer_was_run = not self.accelerator.optimizer_step_was_skipped
                         if optimizer_was_run:
                             # Delay optimizer scheduling until metrics are generated
                             if not isinstance(self.lr_scheduler, torch.optim.lr_scheduler.ReduceLROnPlateau):
                                 self.lr_scheduler.step()
->>>>>>> e95ea479
-
                         model.zero_grad()
                         self.state.global_step += 1
                         self.state.epoch = epoch + (step + 1 + steps_skipped) / steps_in_epoch
+                        # Maybe we should only update the state dict right before checkpointing?
+                        if self.use_stateful_dataloader:
+                            self.state.train_dataloader_state_dict = epoch_iterator.state_dict()
                         self.control = self.callback_handler.on_step_end(args, self.state, self.control)
                         self._maybe_log_save_evaluate(tr_loss, grad_norm, model, trial, epoch, ignore_keys_for_eval)
                     else:
@@ -4962,8 +4948,6 @@
                     "`use_stateful_dataloader` is only supported in accelerate v1.0.0 and above. Please upgrade accelerate to use this feature."
                 )
             dataloader_config.use_stateful_dataloader = use_stateful_dataloader
-        print("Will create a new dataloader config:", dataloader_config)
-        print("Using stateful dataloader", use_stateful_dataloader)
         self.use_stateful_dataloader = use_stateful_dataloader
 
         args = {
