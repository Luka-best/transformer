--- conflicted
+++ resolved
@@ -623,13 +623,7 @@
             else unwrapped_model.get_base_model().forward
         )
         forward_params = inspect.signature(model_forward).parameters
-<<<<<<< HEAD
-        self.model_accepts_loss_kwargs = (
-            "loss_kwargs" in forward_params and forward_params["loss_kwargs"].kind == inspect.Parameter.VAR_KEYWORD
-        )
-=======
         self.model_accepts_loss_kwargs = any(k.kind == inspect.Parameter.VAR_KEYWORD for k in forward_params.values())
->>>>>>> a928d9c1
 
         self.neftune_noise_alpha = args.neftune_noise_alpha
 
@@ -3655,14 +3649,10 @@
             return loss_mb.reduce_mean().detach().to(self.args.device)
 
         with self.compute_loss_context_manager():
-<<<<<<< HEAD
-            loss = self.compute_loss(model, inputs, num_items_in_batch=num_items_in_batch)
-=======
             if self.model_accepts_loss_kwargs:
                 loss = self.compute_loss(model, inputs)
             else:
                 loss = self.compute_loss(model, inputs, num_items_in_batch=num_items_in_batch)
->>>>>>> a928d9c1
 
         del inputs
         if (
