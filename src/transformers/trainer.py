--- conflicted
+++ resolved
@@ -33,27 +33,6 @@
 )
 from .modeling_utils import PreTrainedModel
 from .optimization import AdamW, get_linear_schedule_with_warmup
-<<<<<<< HEAD
-from .trainer_utils import PREFIX_CHECKPOINT_DIR, EvalPrediction, PredictionOutput, TrainOutput
-from .training_args import TrainingArguments, is_tpu_available
-
-from azureml.core.run import Run
-run = Run.get_context()
-
-try:
-    from apex import amp
-
-    _has_apex = True
-except ImportError:
-    _has_apex = False
-
-
-def is_apex_available():
-    return _has_apex
-
-
-if is_tpu_available():
-=======
 from .tokenization_utils_base import PreTrainedTokenizerBase
 from .trainer_utils import (
     PREFIX_CHECKPOINT_DIR,
@@ -71,6 +50,8 @@
 from .training_args import TrainingArguments
 from .utils import logging
 
+from azureml.core.run import Run
+run = Run.get_context()
 
 _use_native_amp = False
 _use_apex = False
@@ -90,7 +71,6 @@
     import nlp
 
 if is_torch_tpu_available():
->>>>>>> 49e9be06
     import torch_xla.core.xla_model as xm
     import torch_xla.debug.metrics as met
     import torch_xla.distributed.parallel_loader as pl
@@ -775,58 +755,6 @@
 
                     self.lr_scheduler.step()
                     model.zero_grad()
-<<<<<<< HEAD
-                    global_step += 1
-
-                    if self.is_local_master():
-                        if (self.args.logging_steps > 0 and global_step % self.args.logging_steps == 0) or (
-                            global_step == 1 and self.args.logging_first_step
-                        ):
-                            logs = {}
-                            if self.args.evaluate_during_training:
-                                results = self.evaluate()
-                                for key, value in results.items():
-                                    eval_key = "eval_{}".format(key)
-                                    logs[eval_key] = value
-
-                            loss_scalar = (tr_loss - logging_loss) / self.args.logging_steps
-                            learning_rate_scalar = scheduler.get_last_lr()[0]
-                            logs["learning_rate"] = learning_rate_scalar
-                            logs["loss"] = loss_scalar
-                            logging_loss = tr_loss
-
-                            if self.tb_writer:
-                                for k, v in logs.items():
-                                    self.tb_writer.add_scalar(k, v, global_step)
-                            if is_wandb_available():
-                                wandb.log(logs, step=global_step)
-                            
-                            # added AzureML logging
-                            for key, value in logs.items():
-                                print(key, value)
-                                run.log(key, value, description=key)
-                                
-                            epoch_iterator.write(json.dumps({**logs, **{"step": global_step}}))
-
-                        if self.args.save_steps > 0 and global_step % self.args.save_steps == 0:
-                            # In all cases (even distributed/parallel), self.model is always a reference
-                            # to the model we want to save.
-                            if hasattr(model, "module"):
-                                assert model.module is self.model
-                            else:
-                                assert model is self.model
-                            # Save model checkpoint
-                            output_dir = os.path.join(self.args.output_dir, f"{PREFIX_CHECKPOINT_DIR}-{global_step}")
-
-                            self.save_model(output_dir)
-                            self._rotate_checkpoints()
-                            torch.save(optimizer.state_dict(), os.path.join(output_dir, "optimizer.pt"))
-                            torch.save(scheduler.state_dict(), os.path.join(output_dir, "scheduler.pt"))
-                            logger.info("Saving optimizer and scheduler states to %s", output_dir)
-
-                if self.args.max_steps > 0 and global_step > self.args.max_steps:
-                    epoch_iterator.close()
-=======
                     self.global_step += 1
                     self.epoch = epoch + (step + 1) / len(epoch_iterator)
 
@@ -845,6 +773,11 @@
                         logging_loss_scalar = tr_loss_scalar
 
                         self.log(logs)
+
+                        # added AzureML logging
+                        for key, value in logs.items():
+                            print(key, value)
+                            run.log(key, value, description=key)
 
                     if self.args.evaluate_during_training and self.global_step % self.args.eval_steps == 0:
                         metrics = self.evaluate()
@@ -885,7 +818,6 @@
 
                 epoch_pbar.update(1)
                 if self.args.max_steps > 0 and self.global_step >= self.args.max_steps:
->>>>>>> 49e9be06
                     break
             epoch_pbar.close()
             train_pbar.update(1)
