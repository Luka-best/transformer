# coding=utf-8
# Copyright 2020-present the HuggingFace Inc. team.
#
# Licensed under the Apache License, Version 2.0 (the "License");
# you may not use this file except in compliance with the License.
# You may obtain a copy of the License at
#
#     http://www.apache.org/licenses/LICENSE-2.0
#
# Unless required by applicable law or agreed to in writing, software
# distributed under the License is distributed on an "AS IS" BASIS,
# WITHOUT WARRANTIES OR CONDITIONS OF ANY KIND, either express or implied.
# See the License for the specific language governing permissions and
# limitations under the License.
"""
The Trainer class, to easily train a 🤗 Transformers from scratch or finetune it on a new task.
"""

import contextlib
import copy
import functools
import glob
import importlib.metadata
import inspect
import json
import math
import os
import random
import re
import shutil
import sys
import tempfile
import time
import warnings
from collections.abc import Mapping
from pathlib import Path
from typing import TYPE_CHECKING, Any, Callable, Dict, List, Optional, Tuple, Union


# Integrations must be imported before ML frameworks:
# isort: off
from .integrations import (
    get_reporting_integration_callbacks,
    hp_params,
)

# isort: on

import huggingface_hub.utils as hf_hub_utils
import numpy as np
import torch
import torch.distributed as dist
from huggingface_hub import ModelCard, create_repo, upload_folder
from packaging import version
from torch import nn
from torch.utils.data import DataLoader, Dataset, IterableDataset, RandomSampler, SequentialSampler

from . import __version__
from .configuration_utils import PretrainedConfig
from .data.data_collator import DataCollator, DataCollatorWithPadding, default_data_collator
from .debug_utils import DebugOption, DebugUnderflowOverflow
from .feature_extraction_sequence_utils import SequenceFeatureExtractor
from .hyperparameter_search import ALL_HYPERPARAMETER_SEARCH_BACKENDS, default_hp_search_backend
from .integrations.deepspeed import deepspeed_init, deepspeed_load_checkpoint, is_deepspeed_available
from .integrations.tpu import tpu_spmd_dataloader
from .modelcard import TrainingSummary
from .modeling_utils import PreTrainedModel, load_sharded_checkpoint
from .models.auto.modeling_auto import (
    MODEL_FOR_CAUSAL_LM_MAPPING_NAMES,
    MODEL_MAPPING_NAMES,
)
from .optimization import Adafactor, get_scheduler
from .pytorch_utils import (
    ALL_LAYERNORM_LAYERS,
    is_torch_greater_or_equal_than_1_13,
    is_torch_greater_or_equal_than_2_3,
)
from .tokenization_utils_base import PreTrainedTokenizerBase
from .trainer_callback import (
    CallbackHandler,
    DefaultFlowCallback,
    ExportableState,
    PrinterCallback,
    ProgressCallback,
    TrainerCallback,
    TrainerControl,
    TrainerState,
)
from .trainer_pt_utils import (
    DistributedTensorGatherer,
    EvalLoopContainer,
    IterableDatasetShard,
    LabelSmoother,
    LayerWiseDummyOptimizer,
    LengthGroupedSampler,
    SequentialDistributedSampler,
    distributed_broadcast_scalars,
    distributed_concat,
    find_batch_size,
    get_model_param_count,
    get_module_class_from_name,
    get_parameter_names,
    nested_concat,
    nested_detach,
    nested_numpify,
    nested_xla_mesh_reduce,
    reissue_pt_warnings,
    remove_dummy_checkpoint,
)
from .trainer_utils import (
    PREFIX_CHECKPOINT_DIR,
    BestRun,
    EvalLoopOutput,
    EvalPrediction,
    HPSearchBackend,
    HubStrategy,
    IntervalStrategy,
    PredictionOutput,
    RemoveColumnsCollator,
    TrainerMemoryTracker,
    TrainOutput,
    check_target_module_exists,
    default_compute_objective,
    denumpify_detensorize,
    enable_full_determinism,
    find_executable_batch_size,
    get_last_checkpoint,
    has_length,
    neftune_post_forward_hook,
    number_of_arguments,
    seed_worker,
    set_seed,
    speed_metrics,
)
from .training_args import OptimizerNames, ParallelMode, TrainingArguments
from .utils import (
    ADAPTER_CONFIG_NAME,
    ADAPTER_SAFE_WEIGHTS_NAME,
    ADAPTER_WEIGHTS_NAME,
    CONFIG_NAME,
    SAFE_WEIGHTS_INDEX_NAME,
    SAFE_WEIGHTS_NAME,
    WEIGHTS_INDEX_NAME,
    WEIGHTS_NAME,
    XLA_FSDPV2_MIN_VERSION,
    PushInProgress,
    PushToHubMixin,
    can_return_loss,
    find_labels,
    is_accelerate_available,
    is_apex_available,
    is_bitsandbytes_available,
    is_datasets_available,
    is_galore_torch_available,
    is_grokadamw_available,
    is_in_notebook,
    is_ipex_available,
    is_lomo_available,
    is_peft_available,
    is_safetensors_available,
    is_sagemaker_dp_enabled,
    is_sagemaker_mp_enabled,
    is_torch_compile_available,
    is_torch_mlu_available,
    is_torch_mps_available,
    is_torch_musa_available,
    is_torch_neuroncore_available,
    is_torch_npu_available,
    is_torch_xla_available,
<<<<<<< HEAD
    is_torchao_available,
=======
    is_torch_xpu_available,
>>>>>>> 61d89c19
    logging,
    strtobool,
)
from .utils.quantization_config import QuantizationMethod


DEFAULT_CALLBACKS = [DefaultFlowCallback]
DEFAULT_PROGRESS_CALLBACK = ProgressCallback

if is_in_notebook():
    from .utils.notebook import NotebookProgressCallback

    DEFAULT_PROGRESS_CALLBACK = NotebookProgressCallback

if is_apex_available():
    from apex import amp

if is_datasets_available():
    import datasets

if is_torch_xla_available():
    import torch_xla.core.xla_model as xm
    import torch_xla.debug.metrics as met
    from torch_xla import __version__ as XLA_VERSION

    IS_XLA_FSDPV2_POST_2_2 = version.parse(XLA_VERSION) >= version.parse(XLA_FSDPV2_MIN_VERSION)
    if IS_XLA_FSDPV2_POST_2_2:
        import torch_xla.distributed.spmd as xs
        import torch_xla.runtime as xr
else:
    IS_XLA_FSDPV2_POST_2_2 = False


if is_sagemaker_mp_enabled():
    import smdistributed.modelparallel.torch as smp
    from smdistributed.modelparallel import __version__ as SMP_VERSION

    IS_SAGEMAKER_MP_POST_1_10 = version.parse(SMP_VERSION) >= version.parse("1.10")

    from .trainer_pt_utils import smp_forward_backward, smp_forward_only, smp_gather, smp_nested_concat
else:
    IS_SAGEMAKER_MP_POST_1_10 = False


if is_safetensors_available():
    import safetensors.torch

if is_peft_available():
    from peft import PeftModel


if is_accelerate_available():
    from accelerate import Accelerator, skip_first_batches
    from accelerate import __version__ as accelerate_version
    from accelerate.utils import (
        DistributedDataParallelKwargs,
        DistributedType,
        GradientAccumulationPlugin,
        load_fsdp_model,
        load_fsdp_optimizer,
        save_fsdp_model,
        save_fsdp_optimizer,
    )

    DATA_SAMPLERS = [RandomSampler]
    if version.parse(accelerate_version) > version.parse("0.23.0"):
        from accelerate.data_loader import SeedableRandomSampler

        DATA_SAMPLERS += [SeedableRandomSampler]

    if is_deepspeed_available():
        from accelerate.utils import DeepSpeedSchedulerWrapper

if is_accelerate_available("0.28.0"):
    from accelerate.utils import DataLoaderConfiguration


def _is_peft_model(model):
    if is_peft_available():
        classes_to_check = (PeftModel,) if is_peft_available() else ()
        # Here we also check if the model is an instance of `PeftMixedModel` introduced in peft>=0.7.0: https://github.com/huggingface/transformers/pull/28321
        if version.parse(importlib.metadata.version("peft")) >= version.parse("0.7.0"):
            from peft import PeftMixedModel

            classes_to_check = (*classes_to_check, PeftMixedModel)
        return isinstance(model, classes_to_check)
    return False


def _get_fsdp_ckpt_kwargs():
    # TODO: @AjayP13, @younesbelkada replace this check with version check at the next `accelerate` release
    if is_accelerate_available() and "adapter_only" in list(inspect.signature(save_fsdp_model).parameters):
        return {"adapter_only": True}
    else:
        return {}


if TYPE_CHECKING:
    import optuna

    if is_datasets_available():
        import datasets

logger = logging.get_logger(__name__)


# Name of the files used for checkpointing
TRAINING_ARGS_NAME = "training_args.bin"
TRAINER_STATE_NAME = "trainer_state.json"
OPTIMIZER_NAME = "optimizer.pt"
OPTIMIZER_NAME_BIN = "optimizer.bin"
SCHEDULER_NAME = "scheduler.pt"
SCALER_NAME = "scaler.pt"
FSDP_MODEL_NAME = "pytorch_model_fsdp"


class Trainer:
    """
    Trainer is a simple but feature-complete training and eval loop for PyTorch, optimized for 🤗 Transformers.

    Args:
        model ([`PreTrainedModel`] or `torch.nn.Module`, *optional*):
            The model to train, evaluate or use for predictions. If not provided, a `model_init` must be passed.

            <Tip>

            [`Trainer`] is optimized to work with the [`PreTrainedModel`] provided by the library. You can still use
            your own models defined as `torch.nn.Module` as long as they work the same way as the 🤗 Transformers
            models.

            </Tip>

        args ([`TrainingArguments`], *optional*):
            The arguments to tweak for training. Will default to a basic instance of [`TrainingArguments`] with the
            `output_dir` set to a directory named *tmp_trainer* in the current directory if not provided.
        data_collator (`DataCollator`, *optional*):
            The function to use to form a batch from a list of elements of `train_dataset` or `eval_dataset`. Will
            default to [`default_data_collator`] if no `tokenizer` is provided, an instance of
            [`DataCollatorWithPadding`] otherwise.
        train_dataset (Union[`torch.utils.data.Dataset`, `torch.utils.data.IterableDataset`, `datasets.Dataset`], *optional*):
            The dataset to use for training. If it is a [`~datasets.Dataset`], columns not accepted by the
            `model.forward()` method are automatically removed.

            Note that if it's a `torch.utils.data.IterableDataset` with some randomization and you are training in a
            distributed fashion, your iterable dataset should either use a internal attribute `generator` that is a
            `torch.Generator` for the randomization that must be identical on all processes (and the Trainer will
            manually set the seed of this `generator` at each epoch) or have a `set_epoch()` method that internally
            sets the seed of the RNGs used.
        eval_dataset (Union[`torch.utils.data.Dataset`, Dict[str, `torch.utils.data.Dataset`, `datasets.Dataset`]), *optional*):
             The dataset to use for evaluation. If it is a [`~datasets.Dataset`], columns not accepted by the
             `model.forward()` method are automatically removed. If it is a dictionary, it will evaluate on each
             dataset prepending the dictionary key to the metric name.
        tokenizer ([`PreTrainedTokenizerBase`], *optional*):
            The tokenizer used to preprocess the data. If provided, will be used to automatically pad the inputs to the
            maximum length when batching inputs, and it will be saved along the model to make it easier to rerun an
            interrupted training or reuse the fine-tuned model.
        model_init (`Callable[[], PreTrainedModel]`, *optional*):
            A function that instantiates the model to be used. If provided, each call to [`~Trainer.train`] will start
            from a new instance of the model as given by this function.

            The function may have zero argument, or a single one containing the optuna/Ray Tune/SigOpt trial object, to
            be able to choose different architectures according to hyper parameters (such as layer count, sizes of
            inner layers, dropout probabilities etc).
        compute_metrics (`Callable[[EvalPrediction], Dict]`, *optional*):
            The function that will be used to compute metrics at evaluation. Must take a [`EvalPrediction`] and return
            a dictionary string to metric values. *Note* When passing TrainingArgs with `batch_eval_metrics` set to
            `True`, your compute_metrics function must take a boolean `compute_result` argument. This will be triggered
            after the last eval batch to signal that the function needs to calculate and return the global summary
            statistics rather than accumulating the batch-level statistics.
        callbacks (List of [`TrainerCallback`], *optional*):
            A list of callbacks to customize the training loop. Will add those to the list of default callbacks
            detailed in [here](callback).

            If you want to remove one of the default callbacks used, use the [`Trainer.remove_callback`] method.
        optimizers (`Tuple[torch.optim.Optimizer, torch.optim.lr_scheduler.LambdaLR]`, *optional*, defaults to `(None, None)`):
            A tuple containing the optimizer and the scheduler to use. Will default to an instance of [`AdamW`] on your
            model and a scheduler given by [`get_linear_schedule_with_warmup`] controlled by `args`.
        preprocess_logits_for_metrics (`Callable[[torch.Tensor, torch.Tensor], torch.Tensor]`, *optional*):
            A function that preprocess the logits right before caching them at each evaluation step. Must take two
            tensors, the logits and the labels, and return the logits once processed as desired. The modifications made
            by this function will be reflected in the predictions received by `compute_metrics`.

            Note that the labels (second parameter) will be `None` if the dataset does not have them.

    Important attributes:

        - **model** -- Always points to the core model. If using a transformers model, it will be a [`PreTrainedModel`]
          subclass.
        - **model_wrapped** -- Always points to the most external model in case one or more other modules wrap the
          original model. This is the model that should be used for the forward pass. For example, under `DeepSpeed`,
          the inner model is wrapped in `DeepSpeed` and then again in `torch.nn.DistributedDataParallel`. If the inner
          model hasn't been wrapped, then `self.model_wrapped` is the same as `self.model`.
        - **is_model_parallel** -- Whether or not a model has been switched to a model parallel mode (different from
          data parallelism, this means some of the model layers are split on different GPUs).
        - **place_model_on_device** -- Whether or not to automatically place the model on the device - it will be set
          to `False` if model parallel or deepspeed is used, or if the default
          `TrainingArguments.place_model_on_device` is overridden to return `False` .
        - **is_in_train** -- Whether or not a model is currently running `train` (e.g. when `evaluate` is called while
          in `train`)

    """

    # Those are used as methods of the Trainer in examples.
    from .trainer_pt_utils import _get_learning_rate, log_metrics, metrics_format, save_metrics, save_state

    def __init__(
        self,
        model: Union[PreTrainedModel, nn.Module] = None,
        args: TrainingArguments = None,
        data_collator: Optional[DataCollator] = None,
        train_dataset: Optional[Union[Dataset, IterableDataset, "datasets.Dataset"]] = None,
        eval_dataset: Optional[Union[Dataset, Dict[str, Dataset], "datasets.Dataset"]] = None,
        tokenizer: Optional[PreTrainedTokenizerBase] = None,
        model_init: Optional[Callable[[], PreTrainedModel]] = None,
        compute_metrics: Optional[Callable[[EvalPrediction], Dict]] = None,
        callbacks: Optional[List[TrainerCallback]] = None,
        optimizers: Tuple[torch.optim.Optimizer, torch.optim.lr_scheduler.LambdaLR] = (None, None),
        preprocess_logits_for_metrics: Optional[Callable[[torch.Tensor, torch.Tensor], torch.Tensor]] = None,
    ):
        if args is None:
            output_dir = "tmp_trainer"
            logger.info(f"No `TrainingArguments` passed, using `output_dir={output_dir}`.")
            args = TrainingArguments(output_dir=output_dir)
        if args.batch_eval_metrics and compute_metrics is not None:
            if "compute_result" not in inspect.signature(compute_metrics).parameters.keys():
                raise ValueError(
                    "When using `batch_eval_metrics`, your `compute_metrics` function must take a `compute_result`"
                    " boolean argument which will be triggered after the last batch of the eval set to signal that the"
                    " summary statistics should be returned by the function."
                )
        self.args = args
        # Seed must be set before instantiating the model when using model
        enable_full_determinism(self.args.seed) if self.args.full_determinism else set_seed(self.args.seed)
        self.hp_name = None
        self.deepspeed = None
        self.is_in_train = False

        self.create_accelerator_and_postprocess()

        # memory metrics - must set up as early as possible
        self._memory_tracker = TrainerMemoryTracker(self.args.skip_memory_metrics)
        self._memory_tracker.start()

        # set the correct log level depending on the node
        log_level = args.get_process_log_level()
        logging.set_verbosity(log_level)

        # force device and distributed setup init explicitly
        args._setup_devices

        if model is None:
            if model_init is not None:
                self.model_init = model_init
                model = self.call_model_init()
            else:
                raise RuntimeError("`Trainer` requires either a `model` or `model_init` argument")
        else:
            if model_init is not None:
                warnings.warn(
                    "`Trainer` requires either a `model` or `model_init` argument, but not both. `model_init` will"
                    " overwrite your model when calling the `train` method. This will become a fatal error in the next"
                    " release.",
                    FutureWarning,
                )
            self.model_init = model_init

        if model.__class__.__name__ in MODEL_MAPPING_NAMES:
            raise ValueError(
                f"The model you have picked ({model.__class__.__name__}) cannot be used as is for training: it only "
                "computes hidden states and does not accept any labels. You should choose a model with a head "
                "suitable for your task like any of the `AutoModelForXxx` listed at "
                "https://huggingface.co/docs/transformers/model_doc/auto"
            )

        if getattr(model, "is_parallelizable", False) and getattr(model, "model_parallel", False):
            self.is_model_parallel = True
        else:
            self.is_model_parallel = False

        if getattr(model, "hf_device_map", None) is not None:
            devices = [device for device in set(model.hf_device_map.values()) if device not in ["cpu", "disk"]]
            if len(devices) > 1:
                self.is_model_parallel = True
            elif len(devices) == 1:
                self.is_model_parallel = self.args.device != torch.device(devices[0])
            else:
                self.is_model_parallel = False

            # warn users
            if self.is_model_parallel:
                logger.info(
                    "You have loaded a model on multiple GPUs. `is_model_parallel` attribute will be force-set"
                    " to `True` to avoid any unexpected behavior such as device placement mismatching."
                )

        _is_quantized_and_base_model = getattr(model, "is_quantized", False) and not getattr(
            model, "_hf_peft_config_loaded", False
        )
        _quantization_method_supports_training = (
            getattr(model, "hf_quantizer", None) is not None and model.hf_quantizer.is_trainable
        )

        # Filter out quantized + compiled models
        if _is_quantized_and_base_model and hasattr(model, "_orig_mod"):
            raise ValueError(
                "You cannot fine-tune quantized model with `torch.compile()` make sure to pass a non-compiled model when fine-tuning a quantized model with PEFT"
            )

        # At this stage the model is already loaded
        if _is_quantized_and_base_model and not _is_peft_model(model):
            raise ValueError(
                "You cannot perform fine-tuning on purely quantized models. Please attach trainable adapters on top of"
                " the quantized model to correctly perform fine-tuning. Please see: https://huggingface.co/docs/transformers/peft"
                " for more details"
            )
        elif _is_quantized_and_base_model and not _quantization_method_supports_training:
            raise ValueError(
                f"The model you are trying to fine-tune is quantized with {model.hf_quantizer.quantization_config.quant_method}"
                " but that quantization method do not support training. Please open an issue on GitHub: https://github.com/huggingface/transformers"
                f" to request the support for training support for {model.hf_quantizer.quantization_config.quant_method}"
            )

        self.is_fsdp_xla_enabled = args.fsdp_config["xla"]
        if len(args.fsdp) > 0:
            if self.is_deepspeed_enabled:
                raise ValueError(
                    "Using --fsdp xxx together with --deepspeed is not possible, deactivate one of those flags."
                )
            if not args.fsdp_config["xla"] and args.parallel_mode != ParallelMode.DISTRIBUTED:
                raise ValueError("Using fsdp only works in distributed training.")

        # one place to sort out whether to place the model on device or not
        # postpone switching model to cuda when:
        # 1. MP - since we are trying to fit a much bigger than 1 gpu model
        # 2. fp16-enabled DeepSpeed loads the model in half the size and it doesn't need .to() anyway,
        #    and we only use deepspeed for training at the moment
        # 3. full bf16 or fp16 eval - since the model needs to be cast to the right dtype first
        # 4. FSDP - same as MP
        self.place_model_on_device = args.place_model_on_device
        if (
            self.is_model_parallel
            or self.is_deepspeed_enabled
            or ((args.fp16_full_eval or args.bf16_full_eval) and not args.do_train)
            or self.is_fsdp_xla_enabled
            or self.is_fsdp_enabled
        ):
            self.place_model_on_device = False

        default_collator = (
            DataCollatorWithPadding(tokenizer)
            if tokenizer is not None and isinstance(tokenizer, (PreTrainedTokenizerBase, SequenceFeatureExtractor))
            else default_data_collator
        )
        self.data_collator = data_collator if data_collator is not None else default_collator
        self.train_dataset = train_dataset
        self.eval_dataset = eval_dataset
        self.tokenizer = tokenizer

        # Bnb Quantized models doesn't support `.to` operation.
        if (
            self.place_model_on_device
            and not getattr(model, "quantization_method", None) == QuantizationMethod.BITS_AND_BYTES
        ):
            self._move_model_to_device(model, args.device)

        # Force n_gpu to 1 to avoid DataParallel as MP will manage the GPUs
        if self.is_model_parallel:
            self.args._n_gpu = 1

        # later use `self.model is self.model_wrapped` to check if it's wrapped or not
        self.model_wrapped = model
        self.model = model

        self.neftune_noise_alpha = args.neftune_noise_alpha

        self.compute_metrics = compute_metrics
        self.preprocess_logits_for_metrics = preprocess_logits_for_metrics
        self.optimizer, self.lr_scheduler = optimizers
        if model_init is not None and (self.optimizer is not None or self.lr_scheduler is not None):
            raise RuntimeError(
                "Passing a `model_init` is incompatible with providing the `optimizers` argument. "
                "You should subclass `Trainer` and override the `create_optimizer_and_scheduler` method."
            )
        if is_torch_xla_available() and self.optimizer is not None:
            for param in self.model.parameters():
                model_device = param.device
                break
            for param_group in self.optimizer.param_groups:
                if len(param_group["params"]) > 0:
                    optimizer_device = param_group["params"][0].device
                    break
            if model_device != optimizer_device:
                raise ValueError(
                    "The model and the optimizer parameters are not on the same device, which probably means you"
                    " created an optimizer around your model **before** putting on the device and passing it to the"
                    " `Trainer`. Make sure the lines `import torch_xla.core.xla_model as xm` and"
                    " `model.to(xm.xla_device())` is performed before the optimizer creation in your script."
                )
        if (self.is_deepspeed_enabled or self.is_fsdp_xla_enabled or self.is_fsdp_enabled) and (
            self.optimizer is not None or self.lr_scheduler is not None
        ):
            raise RuntimeError(
                "Passing `optimizers` is not allowed if Deepspeed or PyTorch FSDP is enabled. "
                "You should subclass `Trainer` and override the `create_optimizer_and_scheduler` method."
            )
        default_callbacks = DEFAULT_CALLBACKS + get_reporting_integration_callbacks(self.args.report_to)
        callbacks = default_callbacks if callbacks is None else default_callbacks + callbacks
        self.callback_handler = CallbackHandler(
            callbacks, self.model, self.tokenizer, self.optimizer, self.lr_scheduler
        )
        self.add_callback(PrinterCallback if self.args.disable_tqdm else DEFAULT_PROGRESS_CALLBACK)

        # Will be set to True by `self._setup_loggers()` on first call to `self.log()`.
        self._loggers_initialized = False

        # Create distant repo and output directory if needed
        self.hub_model_id = None
        if self.args.push_to_hub:
            self.init_hf_repo()
        if self.args.should_save:
            os.makedirs(self.args.output_dir, exist_ok=True)

        if not callable(self.data_collator) and callable(getattr(self.data_collator, "collate_batch", None)):
            raise ValueError("The `data_collator` should be a simple callable (function, class with `__call__`).")

        if args.max_steps > 0 and args.num_train_epochs > 0:
            logger.warning("max_steps is given, it will override any value given in num_train_epochs")

        if train_dataset is not None and not has_length(train_dataset) and args.max_steps <= 0:
            raise ValueError(
                "The train_dataset does not implement __len__, max_steps has to be specified. "
                "The number of steps needs to be known in advance for the learning rate scheduler."
            )

        if (
            train_dataset is not None
            and isinstance(train_dataset, torch.utils.data.IterableDataset)
            and args.group_by_length
        ):
            raise ValueError("the `--group_by_length` option is only available for `Dataset`, not `IterableDataset")

        self._signature_columns = None

        # Mixed precision setup
        self.use_apex = False
        self.use_cpu_amp = False

        # Mixed precision setup for SageMaker Model Parallel
        if is_sagemaker_mp_enabled():
            # BF16 + model parallelism in SageMaker: currently not supported, raise an error
            if args.bf16:
                raise ValueError("SageMaker Model Parallelism does not support BF16 yet. Please use FP16 instead ")

            if IS_SAGEMAKER_MP_POST_1_10:
                # When there's mismatch between SMP config and trainer argument, use SMP config as truth
                if args.fp16 != smp.state.cfg.fp16:
                    logger.warning(
                        f"FP16 provided in SM_HP_MP_PARAMETERS is {smp.state.cfg.fp16}, "
                        f"but FP16 provided in trainer argument is {args.fp16}, "
                        f"setting to {smp.state.cfg.fp16}"
                    )
                    args.fp16 = smp.state.cfg.fp16
            else:
                # smp < 1.10 does not support fp16 in trainer.
                if hasattr(smp.state.cfg, "fp16"):
                    logger.warning(
                        f"FP16 provided in SM_HP_MP_PARAMETERS is {smp.state.cfg.fp16}, "
                        "but SageMaker Model Parallelism < 1.10 does not support FP16 in trainer."
                    )
        if (args.fp16 or args.bf16) and args.half_precision_backend == "auto":
            if args.device == torch.device("cpu"):
                if args.fp16:
                    if not is_torch_greater_or_equal_than_2_3:
                        raise ValueError("Tried to use `fp16` but it is not supported on cpu")
                else:
                    args.half_precision_backend = "cpu_amp"
            logger.info(f"Using {args.half_precision_backend} half precision backend")

        if (args.fp16 or args.bf16) and not (self.is_deepspeed_enabled or is_sagemaker_mp_enabled()):
            # deepspeed and SageMaker Model Parallel manage their own half precision
            if args.half_precision_backend == "cpu_amp":
                self.use_cpu_amp = True
                self.amp_dtype = torch.bfloat16
            elif args.half_precision_backend == "apex":
                if not is_apex_available():
                    raise ImportError(
                        "Using FP16 with APEX but APEX is not installed, please refer to"
                        " https://www.github.com/nvidia/apex."
                    )
                self.use_apex = True

        # Label smoothing
        if self.args.label_smoothing_factor != 0:
            self.label_smoother = LabelSmoother(epsilon=self.args.label_smoothing_factor)
        else:
            self.label_smoother = None

        self.control = TrainerControl()

        self.state = TrainerState(
            is_local_process_zero=self.is_local_process_zero(),
            is_world_process_zero=self.is_world_process_zero(),
            stateful_callbacks=[
                cb for cb in self.callback_handler.callbacks + [self.control] if isinstance(cb, ExportableState)
            ],
        )
        # Internal variable to count flos in each process, will be accumulated in `self.state.total_flos` then
        # returned to 0 every time flos need to be logged
        self.current_flos = 0
        self.hp_search_backend = None
        default_label_names = find_labels(self.model.__class__)
        self.label_names = default_label_names if self.args.label_names is None else self.args.label_names
        self.can_return_loss = can_return_loss(self.model.__class__)
        self.control = self.callback_handler.on_init_end(self.args, self.state, self.control)

        # Internal variables to help with automatic batch size reduction
        self._train_batch_size = args.train_batch_size
        self._created_lr_scheduler = False

        # very last
        self._memory_tracker.stop_and_update_metrics()

        # torch.compile
        if args.torch_compile and not is_torch_compile_available():
            raise RuntimeError("Using torch.compile requires PyTorch 2.0 or higher.")

        self.is_fsdp_xla_v2_enabled = args.fsdp_config.get("xla_fsdp_v2", False)
        if self.is_fsdp_xla_v2_enabled:
            if not IS_XLA_FSDPV2_POST_2_2:
                raise ValueError("FSDPv2 requires `torch_xla` 2.2 or higher.")
            # Prepare the SPMD mesh that is going to be used by the data loader and the FSDPv2 wrapper.
            # Tensor axis is just a placeholder where it will not be used in FSDPv2.
            num_devices = xr.global_runtime_device_count()
            xs.set_global_mesh(xs.Mesh(np.array(range(num_devices)), (num_devices, 1), axis_names=("fsdp", "tensor")))
        self.is_fsdp_xla_v1_enabled = self.is_fsdp_xla_enabled and not self.is_fsdp_xla_v2_enabled

    def _activate_neftune(self, model):
        r"""
        Activates the neftune as presented in this code: https://github.com/neelsjain/NEFTune and paper:
        https://arxiv.org/abs/2310.05914
        """
        unwrapped_model = self.accelerator.unwrap_model(model)

        if _is_peft_model(unwrapped_model):
            embeddings = unwrapped_model.base_model.model.get_input_embeddings()
        else:
            embeddings = unwrapped_model.get_input_embeddings()

        del unwrapped_model

        embeddings.neftune_noise_alpha = self.neftune_noise_alpha
        hook_handle = embeddings.register_forward_hook(neftune_post_forward_hook)
        self.neftune_hook_handle = hook_handle
        return model

    def _deactivate_neftune(self, model):
        """
        Deactivates the neftune method. Make sure to call `_activate_neftune` first.
        """
        if not hasattr(self, "neftune_hook_handle"):
            raise ValueError("Neftune is not activated make sure to call `trainer._activate_neftune()` first")

        unwrapped_model = self.accelerator.unwrap_model(model)

        if _is_peft_model(unwrapped_model):
            embeddings = unwrapped_model.base_model.model.get_input_embeddings()
        else:
            embeddings = unwrapped_model.get_input_embeddings()

        self.neftune_hook_handle.remove()
        del embeddings.neftune_noise_alpha, unwrapped_model

    def add_callback(self, callback):
        """
        Add a callback to the current list of [`~transformers.TrainerCallback`].

        Args:
           callback (`type` or [`~transformers.TrainerCallback]`):
               A [`~transformers.TrainerCallback`] class or an instance of a [`~transformers.TrainerCallback`]. In the
               first case, will instantiate a member of that class.
        """
        self.callback_handler.add_callback(callback)

    def pop_callback(self, callback):
        """
        Remove a callback from the current list of [`~transformers.TrainerCallback`] and returns it.

        If the callback is not found, returns `None` (and no error is raised).

        Args:
           callback (`type` or [`~transformers.TrainerCallback]`):
               A [`~transformers.TrainerCallback`] class or an instance of a [`~transformers.TrainerCallback`]. In the
               first case, will pop the first member of that class found in the list of callbacks.

        Returns:
            [`~transformers.TrainerCallback`]: The callback removed, if found.
        """
        return self.callback_handler.pop_callback(callback)

    def remove_callback(self, callback):
        """
        Remove a callback from the current list of [`~transformers.TrainerCallback`].

        Args:
           callback (`type` or [`~transformers.TrainerCallback]`):
               A [`~transformers.TrainerCallback`] class or an instance of a [`~transformers.TrainerCallback`]. In the
               first case, will remove the first member of that class found in the list of callbacks.
        """
        self.callback_handler.remove_callback(callback)

    def _move_model_to_device(self, model, device):
        model = model.to(device)
        # Moving a model to an XLA device disconnects the tied weights, so we have to retie them.
        if self.args.parallel_mode == ParallelMode.TPU and hasattr(model, "tie_weights"):
            model.tie_weights()

    def _set_signature_columns_if_needed(self):
        if self._signature_columns is None:
            # Inspect model forward signature to keep only the arguments it accepts.
            model_to_inspect = self.model
            if _is_peft_model(self.model):
                if hasattr(self.model, "get_base_model"):
                    model_to_inspect = self.model.get_base_model()
                else:
                    # PeftMixedModel do not provide a `get_base_model` method
                    model_to_inspect = self.model.base_model.model
            signature = inspect.signature(model_to_inspect.forward)
            self._signature_columns = list(signature.parameters.keys())
            # Labels may be named label or label_ids, the default data collator handles that.
            self._signature_columns += list(set(["label", "label_ids"] + self.label_names))

    def _remove_unused_columns(self, dataset: "datasets.Dataset", description: Optional[str] = None):
        if not self.args.remove_unused_columns:
            return dataset
        self._set_signature_columns_if_needed()
        signature_columns = self._signature_columns

        ignored_columns = list(set(dataset.column_names) - set(signature_columns))
        if len(ignored_columns) > 0:
            dset_description = "" if description is None else f"in the {description} set"
            logger.info(
                f"The following columns {dset_description} don't have a corresponding argument in "
                f"`{self.model.__class__.__name__}.forward` and have been ignored: {', '.join(ignored_columns)}."
                f" If {', '.join(ignored_columns)} are not expected by `{self.model.__class__.__name__}.forward`, "
                " you can safely ignore this message."
            )

        columns = [k for k in signature_columns if k in dataset.column_names]
        if len(columns) == 0:
            raise ValueError(
                "No columns in the dataset match the model's forward method signature. "
                f"The following columns have been ignored: [{', '.join(ignored_columns)}]. "
                "Please check the dataset and model. You may need to set `remove_unused_columns=False` in `TrainingArguments`."
            )

        if version.parse(datasets.__version__) < version.parse("1.4.0"):
            dataset.set_format(
                type=dataset.format["type"], columns=columns, format_kwargs=dataset.format["format_kwargs"]
            )
            return dataset
        else:
            return dataset.remove_columns(ignored_columns)

    def _get_collator_with_removed_columns(
        self, data_collator: Callable, description: Optional[str] = None
    ) -> Callable:
        """Wrap the data collator in a callable removing unused columns."""
        if not self.args.remove_unused_columns:
            return data_collator
        self._set_signature_columns_if_needed()
        signature_columns = self._signature_columns

        remove_columns_collator = RemoveColumnsCollator(
            data_collator=data_collator,
            signature_columns=signature_columns,
            logger=logger,
            description=description,
            model_name=self.model.__class__.__name__,
        )
        return remove_columns_collator

    def _get_train_sampler(self) -> Optional[torch.utils.data.Sampler]:
        if self.train_dataset is None or not has_length(self.train_dataset):
            return None

        # Build the sampler.
        if self.args.group_by_length:
            if is_datasets_available() and isinstance(self.train_dataset, datasets.Dataset):
                lengths = (
                    self.train_dataset[self.args.length_column_name]
                    if self.args.length_column_name in self.train_dataset.column_names
                    else None
                )
            else:
                lengths = None
            model_input_name = self.tokenizer.model_input_names[0] if self.tokenizer is not None else None
            return LengthGroupedSampler(
                self.args.train_batch_size * self.args.gradient_accumulation_steps,
                dataset=self.train_dataset,
                lengths=lengths,
                model_input_name=model_input_name,
            )

        else:
            return RandomSampler(self.train_dataset)

    def get_train_dataloader(self) -> DataLoader:
        """
        Returns the training [`~torch.utils.data.DataLoader`].

        Will use no sampler if `train_dataset` does not implement `__len__`, a random sampler (adapted to distributed
        training if necessary) otherwise.

        Subclass and override this method if you want to inject some custom behavior.
        """
        if self.train_dataset is None:
            raise ValueError("Trainer: training requires a train_dataset.")

        train_dataset = self.train_dataset
        data_collator = self.data_collator
        if is_datasets_available() and isinstance(train_dataset, datasets.Dataset):
            train_dataset = self._remove_unused_columns(train_dataset, description="training")
        else:
            data_collator = self._get_collator_with_removed_columns(data_collator, description="training")

        dataloader_params = {
            "batch_size": self._train_batch_size,
            "collate_fn": data_collator,
            "num_workers": self.args.dataloader_num_workers,
            "pin_memory": self.args.dataloader_pin_memory,
            "persistent_workers": self.args.dataloader_persistent_workers,
        }

        if not isinstance(train_dataset, torch.utils.data.IterableDataset):
            dataloader_params["sampler"] = self._get_train_sampler()
            dataloader_params["drop_last"] = self.args.dataloader_drop_last
            dataloader_params["worker_init_fn"] = seed_worker
            dataloader_params["prefetch_factor"] = self.args.dataloader_prefetch_factor

        return self.accelerator.prepare(DataLoader(train_dataset, **dataloader_params))

    def _get_eval_sampler(self, eval_dataset: Dataset) -> Optional[torch.utils.data.Sampler]:
        # Deprecated code
        if self.args.use_legacy_prediction_loop:
            if is_torch_xla_available():
                return SequentialDistributedSampler(
                    eval_dataset, num_replicas=xm.xrt_world_size(), rank=xm.get_ordinal()
                )
            elif is_sagemaker_mp_enabled():
                return SequentialDistributedSampler(
                    eval_dataset,
                    num_replicas=smp.dp_size(),
                    rank=smp.dp_rank(),
                    batch_size=self.args.per_device_eval_batch_size,
                )
            else:
                return SequentialSampler(eval_dataset)

        if self.args.world_size <= 1:
            return SequentialSampler(eval_dataset)
        else:
            return None

    def get_eval_dataloader(self, eval_dataset: Optional[Union[str, Dataset]] = None) -> DataLoader:
        """
        Returns the evaluation [`~torch.utils.data.DataLoader`].

        Subclass and override this method if you want to inject some custom behavior.

        Args:
            eval_dataset (`str` or `torch.utils.data.Dataset`, *optional*):
                If a `str`, will use `self.eval_dataset[eval_dataset]` as the evaluation dataset. If a `Dataset`, will override `self.eval_dataset` and must implement `__len__`. If it is a [`~datasets.Dataset`], columns not accepted by the `model.forward()` method are automatically removed.
        """
        if eval_dataset is None and self.eval_dataset is None:
            raise ValueError("Trainer: evaluation requires an eval_dataset.")

        # If we have persistent workers, don't do a fork bomb especially as eval datasets
        # don't change during training
        dataloader_key = eval_dataset if isinstance(eval_dataset, str) else "eval"
        if (
            hasattr(self, "_eval_dataloaders")
            and dataloader_key in self._eval_dataloaders
            and self.args.dataloader_persistent_workers
        ):
            return self.accelerator.prepare(self._eval_dataloaders[dataloader_key])

        eval_dataset = (
            self.eval_dataset[eval_dataset]
            if isinstance(eval_dataset, str)
            else eval_dataset
            if eval_dataset is not None
            else self.eval_dataset
        )
        data_collator = self.data_collator

        if is_datasets_available() and isinstance(eval_dataset, datasets.Dataset):
            eval_dataset = self._remove_unused_columns(eval_dataset, description="evaluation")
        else:
            data_collator = self._get_collator_with_removed_columns(data_collator, description="evaluation")

        dataloader_params = {
            "batch_size": self.args.eval_batch_size,
            "collate_fn": data_collator,
            "num_workers": self.args.dataloader_num_workers,
            "pin_memory": self.args.dataloader_pin_memory,
            "persistent_workers": self.args.dataloader_persistent_workers,
        }

        if not isinstance(eval_dataset, torch.utils.data.IterableDataset):
            dataloader_params["sampler"] = self._get_eval_sampler(eval_dataset)
            dataloader_params["drop_last"] = self.args.dataloader_drop_last
            dataloader_params["prefetch_factor"] = self.args.dataloader_prefetch_factor

        # accelerator.free_memory() will destroy the references, so
        # we need to store the non-prepared version
        eval_dataloader = DataLoader(eval_dataset, **dataloader_params)
        if self.args.dataloader_persistent_workers:
            if hasattr(self, "_eval_dataloaders"):
                self._eval_dataloaders[dataloader_key] = eval_dataloader
            else:
                self._eval_dataloaders = {dataloader_key: eval_dataloader}

        return self.accelerator.prepare(eval_dataloader)

    def get_test_dataloader(self, test_dataset: Dataset) -> DataLoader:
        """
        Returns the test [`~torch.utils.data.DataLoader`].

        Subclass and override this method if you want to inject some custom behavior.

        Args:
            test_dataset (`torch.utils.data.Dataset`, *optional*):
                The test dataset to use. If it is a [`~datasets.Dataset`], columns not accepted by the
                `model.forward()` method are automatically removed. It must implement `__len__`.
        """
        data_collator = self.data_collator

        if is_datasets_available() and isinstance(test_dataset, datasets.Dataset):
            test_dataset = self._remove_unused_columns(test_dataset, description="test")
        else:
            data_collator = self._get_collator_with_removed_columns(data_collator, description="test")

        dataloader_params = {
            "batch_size": self.args.eval_batch_size,
            "collate_fn": data_collator,
            "num_workers": self.args.dataloader_num_workers,
            "pin_memory": self.args.dataloader_pin_memory,
            "persistent_workers": self.args.dataloader_persistent_workers,
        }

        if not isinstance(test_dataset, torch.utils.data.IterableDataset):
            dataloader_params["sampler"] = self._get_eval_sampler(test_dataset)
            dataloader_params["drop_last"] = self.args.dataloader_drop_last
            dataloader_params["prefetch_factor"] = self.args.dataloader_prefetch_factor

        # We use the same batch_size as for eval.
        return self.accelerator.prepare(DataLoader(test_dataset, **dataloader_params))

    def create_optimizer_and_scheduler(self, num_training_steps: int):
        """
        Setup the optimizer and the learning rate scheduler.

        We provide a reasonable default that works well. If you want to use something else, you can pass a tuple in the
        Trainer's init through `optimizers`, or subclass and override this method (or `create_optimizer` and/or
        `create_scheduler`) in a subclass.
        """
        self.create_optimizer()
        if IS_SAGEMAKER_MP_POST_1_10 and smp.state.cfg.fp16:
            # If smp >= 1.10 and fp16 is enabled, we unwrap the optimizer
            optimizer = self.optimizer.optimizer
        else:
            optimizer = self.optimizer
        self.create_scheduler(num_training_steps=num_training_steps, optimizer=optimizer)

    def get_decay_parameter_names(self, model) -> List[str]:
        """
        Get all parameter names that weight decay will be applied to

        Note that some models implement their own layernorm instead of calling nn.LayerNorm, weight decay could still
        apply to those modules since this function only filter out instance of nn.LayerNorm
        """
        decay_parameters = get_parameter_names(model, ALL_LAYERNORM_LAYERS)
        decay_parameters = [name for name in decay_parameters if "bias" not in name]
        return decay_parameters

    def create_optimizer(self):
        """
        Setup the optimizer.

        We provide a reasonable default that works well. If you want to use something else, you can pass a tuple in the
        Trainer's init through `optimizers`, or subclass and override this method in a subclass.
        """
        opt_model = self.model_wrapped if is_sagemaker_mp_enabled() else self.model

        if self.optimizer is None:
            decay_parameters = self.get_decay_parameter_names(opt_model)
            optimizer_grouped_parameters = [
                {
                    "params": [
                        p for n, p in opt_model.named_parameters() if (n in decay_parameters and p.requires_grad)
                    ],
                    "weight_decay": self.args.weight_decay,
                },
                {
                    "params": [
                        p for n, p in opt_model.named_parameters() if (n not in decay_parameters and p.requires_grad)
                    ],
                    "weight_decay": 0.0,
                },
            ]

            optimizer_cls, optimizer_kwargs = self.get_optimizer_cls_and_kwargs(self.args, opt_model)

            # Overwrite `params` in case it's created by `get_optimizer_cls_and_kwargs`
            # e.g. for GaLore optimizer.
            if "params" in optimizer_kwargs:
                optimizer_grouped_parameters = optimizer_kwargs.pop("params")

            # Overwrite `model` in case it's created by `get_optimizer_cls_and_kwargs`
            # e.g. for LOMO optimizer.
            if "model" in optimizer_kwargs:
                optimizer_grouped_parameters = optimizer_kwargs.pop("model")

            # For layer-wise dummy optimizers we overwrite optimizer_grouped_parameters with `optimizer_dict`
            # to avoid arguments conflicts.
            if "optimizer_dict" in optimizer_kwargs:
                optimizer_grouped_parameters = optimizer_kwargs.pop("optimizer_dict")

            self.optimizer = optimizer_cls(optimizer_grouped_parameters, **optimizer_kwargs)

            if optimizer_cls.__name__ == "Adam8bit":
                import bitsandbytes

                manager = bitsandbytes.optim.GlobalOptimManager.get_instance()

                skipped = 0
                for module in opt_model.modules():
                    if isinstance(module, nn.Embedding):
                        skipped += sum({p.data_ptr(): p.numel() for p in module.parameters()}.values())
                        logger.info(f"skipped {module}: {skipped/2**20}M params")
                        manager.register_module_override(module, "weight", {"optim_bits": 32})
                        logger.debug(f"bitsandbytes: will optimize {module} in fp32")
                logger.info(f"skipped: {skipped/2**20}M params")

        if is_sagemaker_mp_enabled():
            self.optimizer = smp.DistributedOptimizer(self.optimizer)

        return self.optimizer

    def get_num_trainable_parameters(self):
        """
        Get the number of trainable parameters.
        """
        return sum(p.numel() for p in self.model.parameters() if p.requires_grad)

    def get_learning_rates(self):
        """
        Returns the learning rate of each parameter from self.optimizer.
        """
        if self.optimizer is None:
            raise ValueError("Trainer optimizer is None, please make sure you have setup the optimizer before.")
        return [group["lr"] for group in self.optimizer.param_groups]

    def get_optimizer_group(self, param: Optional[Union[str, torch.nn.parameter.Parameter]] = None):
        """
        Returns optimizer group for a parameter if given, else returns all optimizer groups for params.

        Args:
            param (`str` or `torch.nn.parameter.Parameter`, *optional*):
                The parameter for which optimizer group needs to be returned.
        """
        if self.optimizer is None:
            raise ValueError("Trainer optimizer is None, please make sure you have setup the optimizer before.")
        if param is not None:
            for group in self.optimizer.param_groups:
                if param in group["params"]:
                    return group
        return [group["params"] for group in self.optimizer.param_groups]

    @staticmethod
    def get_optimizer_cls_and_kwargs(
        args: TrainingArguments, model: Optional[PreTrainedModel] = None
    ) -> Tuple[Any, Any]:
        """
        Returns the optimizer class and optimizer parameters based on the training arguments.

        Args:
            args (`transformers.training_args.TrainingArguments`):
                The training arguments for the training session.

        """

        # parse args.optim_args
        optim_args = {}
        if args.optim_args:
            for mapping in args.optim_args.replace(" ", "").split(","):
                key, value = mapping.split("=")
                optim_args[key] = value

        optimizer_kwargs = {"lr": args.learning_rate}

        adam_kwargs = {
            "betas": (args.adam_beta1, args.adam_beta2),
            "eps": args.adam_epsilon,
        }
        if args.optim == OptimizerNames.ADAFACTOR:
            optimizer_cls = Adafactor
            optimizer_kwargs.update({"scale_parameter": False, "relative_step": False})
        elif args.optim == OptimizerNames.ADAMW_HF:
            from .optimization import AdamW

            optimizer_cls = AdamW
            optimizer_kwargs.update(adam_kwargs)
        elif args.optim in [OptimizerNames.ADAMW_TORCH, OptimizerNames.ADAMW_TORCH_FUSED]:
            from torch.optim import AdamW

            optimizer_cls = AdamW
            optimizer_kwargs.update(adam_kwargs)
            if args.optim == OptimizerNames.ADAMW_TORCH_FUSED:
                optimizer_kwargs.update({"fused": True})
        elif args.optim == OptimizerNames.ADAMW_TORCH_XLA:
            try:
                from torch_xla.amp.syncfree import AdamW

                optimizer_cls = AdamW
                optimizer_kwargs.update(adam_kwargs)
            except ImportError:
                raise ValueError("Trainer failed to import syncfree AdamW from torch_xla.")
        elif args.optim == OptimizerNames.ADAMW_TORCH_NPU_FUSED:
            try:
                from torch_npu.optim import NpuFusedAdamW

                optimizer_cls = NpuFusedAdamW
                optimizer_kwargs.update(adam_kwargs)
            except ImportError:
                raise ValueError("Trainer failed to import FusedAdamW from torch_npu.")
        elif args.optim == OptimizerNames.ADAMW_APEX_FUSED:
            try:
                from apex.optimizers import FusedAdam

                optimizer_cls = FusedAdam
                optimizer_kwargs.update(adam_kwargs)
            except ImportError:
                raise ValueError("Trainer tried to instantiate apex FusedAdam but apex is not installed!")
        elif args.optim in [
            OptimizerNames.ADAMW_BNB,
            OptimizerNames.ADAMW_8BIT,
            OptimizerNames.PAGED_ADAMW,
            OptimizerNames.PAGED_ADAMW_8BIT,
            OptimizerNames.LION,
            OptimizerNames.LION_8BIT,
            OptimizerNames.PAGED_LION,
            OptimizerNames.PAGED_LION_8BIT,
            OptimizerNames.RMSPROP_BNB,
            OptimizerNames.RMSPROP_8BIT,
            OptimizerNames.RMSPROP_32BIT,
        ]:
            try:
                from bitsandbytes.optim import AdamW, Lion, RMSprop

                is_paged = False
                optim_bits = 32
                optimizer_cls = None
                additional_optim_kwargs = adam_kwargs
                if "paged" in args.optim:
                    is_paged = True
                if "8bit" in args.optim:
                    optim_bits = 8
                if "adam" in args.optim:
                    optimizer_cls = AdamW
                elif "lion" in args.optim:
                    optimizer_cls = Lion
                    additional_optim_kwargs = {"betas": (args.adam_beta1, args.adam_beta2)}
                elif "rmsprop" in args.optim:
                    optimizer_cls = RMSprop
                    # Above we pass all `adam_kwargs` to the optimizer, here
                    # we only pass `optim_args` which can be passed by the user.
                    additional_optim_kwargs = optim_args

                bnb_kwargs = {"optim_bits": optim_bits}
                if "rmsprop" not in args.optim:
                    bnb_kwargs["is_paged"] = is_paged

                optimizer_kwargs.update(additional_optim_kwargs)
                optimizer_kwargs.update(bnb_kwargs)
            except ImportError:
                raise ValueError("Trainer tried to instantiate bnb optimizer but bnb is not installed!")
            if is_bitsandbytes_available() and version.parse(
                importlib.metadata.version("bitsandbytes")
            ) < version.parse("0.41.1"):
                logger.warning(
                    "You are using 8-bit optimizers with a version of `bitsandbytes` < 0.41.1. "
                    "It is recommended to update your version as a major bug has been fixed in 8-bit optimizers."
                )
        elif args.optim == OptimizerNames.ADAMW_ANYPRECISION:
            try:
                from torchdistx.optimizers import AnyPrecisionAdamW

                optimizer_cls = AnyPrecisionAdamW
                optimizer_kwargs.update(adam_kwargs)

                # TODO Change dtypes back to M=FP32, Var = BF16, Kahan = False once they can be cast together in torchdistx.
                optimizer_kwargs.update(
                    {
                        "use_kahan_summation": strtobool(optim_args.get("use_kahan_summation", "False")),
                        "momentum_dtype": getattr(torch, optim_args.get("momentum_dtype", "float32")),
                        "variance_dtype": getattr(torch, optim_args.get("variance_dtype", "float32")),
                        "compensation_buffer_dtype": getattr(
                            torch, optim_args.get("compensation_buffer_dtype", "bfloat16")
                        ),
                    }
                )
            except ImportError:
                raise ValueError("Please install https://github.com/pytorch/torchdistx")
        elif args.optim == OptimizerNames.SGD:
            optimizer_cls = torch.optim.SGD
        elif args.optim == OptimizerNames.ADAGRAD:
            optimizer_cls = torch.optim.Adagrad
        elif args.optim == OptimizerNames.RMSPROP:
            optimizer_cls = torch.optim.RMSprop
        elif args.optim in [
            OptimizerNames.GALORE_ADAMW,
            OptimizerNames.GALORE_ADAMW_8BIT,
            OptimizerNames.GALORE_ADAFACTOR,
            OptimizerNames.GALORE_ADAMW_LAYERWISE,
            OptimizerNames.GALORE_ADAMW_8BIT_LAYERWISE,
            OptimizerNames.GALORE_ADAFACTOR_LAYERWISE,
        ]:
            if not is_galore_torch_available():
                raise ImportError(
                    "You need to install `galore_torch` in order to use GaLore optimizers"
                    " install it with `pip install git+https://github.com/jiaweizzhao/GaLore`"
                )
            from galore_torch import GaLoreAdafactor, GaLoreAdamW, GaLoreAdamW8bit

            is_layerwise = args.optim.lower().endswith("layerwise")
            if is_layerwise and args.parallel_mode == ParallelMode.DISTRIBUTED:
                raise NotImplementedError("Layer-wise GaLore does not support DDP at this time")

            optimizer_mapping = {
                OptimizerNames.GALORE_ADAMW: GaLoreAdamW,
                OptimizerNames.GALORE_ADAMW_8BIT: GaLoreAdamW8bit,
                OptimizerNames.GALORE_ADAFACTOR: GaLoreAdafactor,
                OptimizerNames.GALORE_ADAMW_LAYERWISE: GaLoreAdamW,
                OptimizerNames.GALORE_ADAMW_8BIT_LAYERWISE: GaLoreAdamW8bit,
                OptimizerNames.GALORE_ADAFACTOR_LAYERWISE: GaLoreAdafactor,
            }

            optimizer_cls = optimizer_mapping[args.optim]

            if args.optim_target_modules is None:
                raise ValueError(
                    "You need to define a `optim_target_modules` in order to properly use GaLore optimizers"
                )

            if not isinstance(args.optim_target_modules, (list, str)):
                raise ValueError(
                    f"`optim_target_modules` has to be a list of strings, a string corresponding to a regex, or a specific module or 'all-linear', you passed {args.optim_target_modules}"
                )

            if model is None:
                raise ValueError("You need to pass a model in order to correctly initialize a GaLore optimizer.")

            logger.warning(
                "Activated GaLoRE fine-tuning, depending on your model size and hardware, the training might take a while before starting. Please be patient !"
            )

            all_linear = (
                isinstance(args.optim_target_modules, str)
                and args.optim_target_modules.replace("_", "-") == "all-linear"
            )

            galore_params = []
            galore_params_names = []
            for module_name, module in model.named_modules():
                target_module_exists, is_regex = check_target_module_exists(
                    args.optim_target_modules, module_name, return_is_regex=True
                )

                if not isinstance(module, nn.Linear):
                    # Warn in case we match but it's not a linear layer
                    if target_module_exists and not is_regex:
                        logger.warning(
                            f"{module_name} has been matched but ignored as GaLore only supports linear layers. Please double check your `optim_target_modules`!"
                        )

                    continue

                if not target_module_exists and not all_linear:
                    continue

                galore_params.append(module.weight)
                galore_params_names.append(module_name + ".weight")

            if len(galore_params) == 0:
                raise ValueError(
                    f"None of the target modules were found! ({args.optim_target_modules}). Please make sure to pass a valid `target_modules`."
                )

            non_galore_params = [p for n, p in model.named_parameters() if n not in galore_params_names]

            galore_optim_kwargs = {
                "rank": int(optim_args.pop("rank", 128)),
                "update_proj_gap": int(optim_args.pop("update_proj_gap", 200)),
                "scale": float(optim_args.pop("scale", 0.25)),
                "proj_type": optim_args.pop("proj_type", "std"),
            }

            # The default args are from the official repository: https://github.com/jiaweizzhao/GaLore
            param_groups = [
                {"params": non_galore_params},
                {"params": galore_params, **galore_optim_kwargs},
            ]

            if is_layerwise:
                # For layer-wise optimizers, the optimization step is done through post accumulation
                # gradient hooks. The trick is to first attach these hooks to the model parameters then
                # create a dummy optimizer that will perform no-ops in the Trainer.
                # See the original implementation or the nice implementation from @hiyouga
                # here: https://github.com/hiyouga/LLaMA-Factory/commit/8664262cde3919e10eaecbd66e8c5d356856362e#diff-ebe08ab14496dfb9e06075f0fdd36799ef6d1535cc4dd4715b74c4e3e06fe3ba
                if args.gradient_accumulation_steps != 1:
                    raise ValueError("Layerwise GaLoRE optimizer do not support gradient accumulation !")

                optimizer_dict = {}
                for param in non_galore_params:
                    param_groups = [{"params": [param]}]
                    optimizer_dict[param] = optimizer_cls(param_groups, **optimizer_kwargs)
                for param in galore_params:
                    param_groups = [{"params": [param], **galore_optim_kwargs}]
                    optimizer_dict[param] = optimizer_cls(param_groups, **optimizer_kwargs)

                def optimizer_hook(param):
                    if param.grad is not None:
                        optimizer_dict[param].step()
                        optimizer_dict[param].zero_grad()

                for param in model.parameters():
                    if param.requires_grad:
                        param.register_post_accumulate_grad_hook(optimizer_hook)

                optimizer_cls = LayerWiseDummyOptimizer
                optimizer_kwargs.update({"optimizer_dict": optimizer_dict})

            optimizer_kwargs.update({"params": param_groups})

            if args.optim == OptimizerNames.GALORE_ADAFACTOR:
                optimizer_kwargs.update({"scale_parameter": False, "relative_step": False})
        elif args.optim in [OptimizerNames.LOMO, OptimizerNames.ADALOMO]:
            if not is_lomo_available():
                raise ImportError(
                    "You need to install `lomo_optim` in order to use LOMO optimizers"
                    " install it with `pip install lomo-optim`"
                )
            if not is_accelerate_available("0.30.0"):
                raise ImportError("You need to have `accelerate>=0.30.0` to be able to use LOMO optimizers")

            if model is None:
                raise ValueError("You need to pass a `model` in order to correctly initialize a LOMO optimizer.")

            from lomo_optim import AdaLomo, Lomo

            if "ada" in args.optim:
                optimizer_cls = AdaLomo
            else:
                optimizer_cls = Lomo

            optimizer_kwargs.update({"model": model})
<<<<<<< HEAD
        elif args.optim == OptimizerNames.ADAMW_TORCH_4BIT:
            if not is_torchao_available() or version.parse(importlib.metadata.version("torchao")) <= version.parse(
                "0.3.1"
            ):
                raise ImportError(
                    "You need to have `torchao>0.3.1` in order to use torch 4-bit optimizers. "
                    "Install it with `pip install torchao` or follow the instructions here: https://github.com/pytorch/ao"
                )
            if version.parse(importlib.metadata.version("torch")) < version.parse("2.3"):
                raise ImportError(
                    "You need to have `torch>=2.3` in order to use torch 4-bit optimizers. "
                    "Install it with `pip install --upgrade torch`"
                )
            from torchao.prototype.low_bit_optim import AdamW4bit

            optimizer_cls = AdamW4bit
            optimizer_kwargs.update(adam_kwargs)
=======
        elif args.optim == OptimizerNames.GROKADAMW:
            if not is_grokadamw_available():
                raise ValueError("Please install grokadamw with `pip install grokadamw`")

            from grokadamw import GrokAdamW

            optimizer_cls = GrokAdamW
            optimizer_kwargs.update(
                {
                    "alpha_init": float(optim_args.get("alpha_init", 0.98)),
                    "lamb": float(optim_args.get("lamb", 2.0)),
                    "gamma": float(optim_args.get("gamma", 0.1)),
                    "grokking_signal_decay_rate": float(optim_args.get("grokking_signal_decay_rate", 0.1)),
                    "gradient_clipping": float(optim_args.get("gradient_clipping", 1.0)),
                }
            )

>>>>>>> 61d89c19
        else:
            raise ValueError(f"Trainer cannot instantiate unsupported optimizer: {args.optim}")
        return optimizer_cls, optimizer_kwargs

    def create_scheduler(self, num_training_steps: int, optimizer: torch.optim.Optimizer = None):
        """
        Setup the scheduler. The optimizer of the trainer must have been set up either before this method is called or
        passed as an argument.

        Args:
            num_training_steps (int): The number of training steps to do.
        """
        if self.lr_scheduler is None:
            self.lr_scheduler = get_scheduler(
                self.args.lr_scheduler_type,
                optimizer=self.optimizer if optimizer is None else optimizer,
                num_warmup_steps=self.args.get_warmup_steps(num_training_steps),
                num_training_steps=num_training_steps,
                scheduler_specific_kwargs=self.args.lr_scheduler_kwargs,
            )
            self._created_lr_scheduler = True
        return self.lr_scheduler

    def num_examples(self, dataloader: DataLoader) -> int:
        """
        Helper to get number of samples in a [`~torch.utils.data.DataLoader`] by accessing its dataset. When
        dataloader.dataset does not exist or has no length, estimates as best it can
        """
        try:
            dataset = dataloader.dataset
            # Special case for IterableDatasetShard, we need to dig deeper
            if isinstance(dataset, IterableDatasetShard):
                return len(dataloader.dataset.dataset)
            return len(dataloader.dataset)
        except (NameError, AttributeError, TypeError):  # no dataset or length, estimate by length of dataloader
            return len(dataloader) * self.args.per_device_train_batch_size

    def num_tokens(self, train_dl: DataLoader, max_steps: Optional[int] = None) -> int:
        """
        Helper to get number of tokens in a [`~torch.utils.data.DataLoader`] by enumerating dataloader.
        """
        train_tokens = 0
        try:
            for step, batch in enumerate(train_dl):
                tokens = batch["input_ids"].numel()
                if max_steps is not None:
                    return tokens * max_steps
                train_tokens += tokens
            return train_tokens
        except KeyError:
            logger.warning("Cannot get num_tokens from dataloader")
            return train_tokens

    def _hp_search_setup(self, trial: Union["optuna.Trial", Dict[str, Any]]):
        """HP search setup code"""
        self._trial = trial

        if self.hp_search_backend is None or trial is None:
            return
        if self.hp_search_backend == HPSearchBackend.OPTUNA:
            params = self.hp_space(trial)
        elif self.hp_search_backend == HPSearchBackend.RAY:
            params = trial
            params.pop("wandb", None)
        elif self.hp_search_backend == HPSearchBackend.SIGOPT:
            params = {k: int(v) if isinstance(v, str) else v for k, v in trial.assignments.items()}
        elif self.hp_search_backend == HPSearchBackend.WANDB:
            params = trial

        for key, value in params.items():
            if not hasattr(self.args, key):
                logger.warning(
                    f"Trying to set {key} in the hyperparameter search but there is no corresponding field in"
                    " `TrainingArguments`."
                )
                continue
            old_attr = getattr(self.args, key, None)
            # Casting value to the proper type
            if old_attr is not None:
                value = type(old_attr)(value)

            setattr(self.args, key, value)
        if self.hp_search_backend == HPSearchBackend.OPTUNA:
            logger.info(f"Trial: {trial.params}")
        if self.hp_search_backend == HPSearchBackend.SIGOPT:
            logger.info(f"SigOpt Assignments: {trial.assignments}")
        if self.hp_search_backend == HPSearchBackend.WANDB:
            logger.info(f"W&B Sweep parameters: {trial}")
        if self.is_deepspeed_enabled:
            if self.args.deepspeed is None:
                raise ValueError("For sweeps with deepspeed, `args.deepspeed` must be set")
            # Rebuild the deepspeed config to reflect the updated training parameters
            from accelerate.utils import DeepSpeedPlugin

            from transformers.integrations.deepspeed import HfTrainerDeepSpeedConfig

            self.args.hf_deepspeed_config = HfTrainerDeepSpeedConfig(self.args.deepspeed)
            self.args.hf_deepspeed_config.trainer_config_process(self.args)
            self.args.deepspeed_plugin = DeepSpeedPlugin(hf_ds_config=self.args.hf_deepspeed_config)

        self.create_accelerator_and_postprocess()

    def _report_to_hp_search(self, trial: Union["optuna.Trial", Dict[str, Any]], step: int, metrics: Dict[str, float]):
        if self.hp_search_backend is None or trial is None:
            return
        metrics = metrics.copy()
        self.objective = self.compute_objective(metrics)
        if self.hp_search_backend == HPSearchBackend.OPTUNA:
            import optuna

            if not trial.study._is_multi_objective():
                trial.report(self.objective, step)
                if trial.should_prune():
                    self.callback_handler.on_train_end(self.args, self.state, self.control)
                    raise optuna.TrialPruned()
        elif self.hp_search_backend == HPSearchBackend.RAY:
            import ray.train

            with tempfile.TemporaryDirectory() as temp_checkpoint_dir:
                checkpoint = None
                if self.control.should_save:
                    self._tune_save_checkpoint(checkpoint_dir=temp_checkpoint_dir)
                    checkpoint = ray.train.Checkpoint.from_directory(temp_checkpoint_dir)
                metrics["objective"] = self.objective
                ray.train.report(metrics, checkpoint=checkpoint)

    def _tune_save_checkpoint(self, checkpoint_dir: str):
        output_dir = os.path.join(checkpoint_dir, f"{PREFIX_CHECKPOINT_DIR}-{self.state.global_step}")
        self.save_model(output_dir, _internal_call=True)
        if self.args.should_save:
            # Update the `TrainerControl` state to where we are currently
            self.state.stateful_callbacks["TrainerControl"] = self.control.state()
            self.state.save_to_json(os.path.join(output_dir, TRAINER_STATE_NAME))
            torch.save(self.optimizer.state_dict(), os.path.join(output_dir, OPTIMIZER_NAME))
            torch.save(self.lr_scheduler.state_dict(), os.path.join(output_dir, SCHEDULER_NAME))

    def call_model_init(self, trial=None):
        model_init_argcount = number_of_arguments(self.model_init)
        if model_init_argcount == 0:
            model = self.model_init()
        elif model_init_argcount == 1:
            model = self.model_init(trial)
        else:
            raise RuntimeError("model_init should have 0 or 1 argument.")

        if model is None:
            raise RuntimeError("model_init should not return None.")

        return model

    def torch_jit_model_eval(self, model, dataloader, training=False):
        if not training:
            if dataloader is None:
                logger.warning("failed to use PyTorch jit mode due to current dataloader is none.")
                return model
            example_batch = next(iter(dataloader))
            example_batch = self._prepare_inputs(example_batch)
            try:
                jit_model = copy.copy(model)
                jit_model.eval()
                original_forward = jit_model.__dict__.pop("_original_forward", None)
                # remove mixed precision hooks from the model
                if original_forward:
                    jit_model.forward = original_forward
                with self.accelerator.autocast(cache_enabled=False), torch.no_grad():
                    if version.parse(version.parse(torch.__version__).base_version) >= version.parse("2.0.0"):
                        if isinstance(example_batch, dict):
                            jit_model = torch.jit.trace(jit_model, example_kwarg_inputs=example_batch, strict=False)
                        else:
                            jit_model = torch.jit.trace(
                                jit_model,
                                example_kwarg_inputs={key: example_batch[key] for key in example_batch},
                                strict=False,
                            )
                    else:
                        jit_inputs = []
                        for key in example_batch:
                            example_tensor = torch.ones_like(example_batch[key])
                            jit_inputs.append(example_tensor)
                        jit_inputs = tuple(jit_inputs)
                        jit_model = torch.jit.trace(jit_model, jit_inputs, strict=False)
                jit_model = torch.jit.freeze(jit_model)
                with torch.no_grad():
                    jit_model(**example_batch)
                    jit_model(**example_batch)
                model = jit_model
                self.use_cpu_amp = False
            except (RuntimeError, TypeError, ValueError, NameError, IndexError) as e:
                logger.warning(f"failed to use PyTorch jit mode due to: {e}.")

        return model

    def ipex_optimize_model(self, model, training=False, dtype=torch.float32):
        if not is_ipex_available():
            raise ImportError(
                "Using IPEX but IPEX is not installed or IPEX's version does not match current PyTorch, please refer"
                " to https://github.com/intel/intel-extension-for-pytorch."
            )

        import intel_extension_for_pytorch as ipex

        if not training:
            model.eval()
            dtype = torch.bfloat16 if not self.is_in_train and self.args.bf16_full_eval else dtype
            # conv_bn_folding is disabled as it fails in symbolic tracing, resulting in ipex warnings
            model = ipex.optimize(model, dtype=dtype, level="O1", conv_bn_folding=False, inplace=not self.is_in_train)
        else:
            if not model.training:
                model.train()
            model, self.optimizer = ipex.optimize(
                model, dtype=dtype, optimizer=self.optimizer, inplace=True, level="O1"
            )

        return model

    def compare_trainer_and_checkpoint_args(self, training_args, trainer_state):
        attributes_map = {
            "logging_steps": "logging_steps",
            "eval_steps": "eval_steps",
            "save_steps": "save_steps",
        }

        has_warning = False
        warning_str = "Warning: The following arguments do not match the ones in the `trainer_state.json` within the checkpoint directory: "
        for arg_attr, state_attr in attributes_map.items():
            arg_value = getattr(training_args, arg_attr, None)
            state_value = getattr(trainer_state, state_attr, None)

            if arg_value is not None and state_value is not None and arg_value != state_value:
                warning_str += f"\n\t{arg_attr}: {arg_value} (from args) != {state_value} (from trainer_state.json)"
                has_warning = True

        # train bs is special as we need to account for multi-GPU
        train_bs_args = training_args.per_device_train_batch_size
        train_bs_state = trainer_state.train_batch_size // max(1, training_args.n_gpu)

        if train_bs_args != train_bs_state:
            warning_str += f"\n\tper_device_train_batch_size: {train_bs_args} (from args) != {train_bs_state} (from trainer_state.json)"
            has_warning = True

        if has_warning:
            logger.warning_once(warning_str)

    def _wrap_model(self, model, training=True, dataloader=None):
        if self.args.use_ipex:
            dtype = torch.bfloat16 if self.use_cpu_amp else torch.float32
            model = self.ipex_optimize_model(model, training, dtype=dtype)

        if is_sagemaker_mp_enabled():
            # Wrapping the base model twice in a DistributedModel will raise an error.
            if isinstance(self.model_wrapped, smp.model.DistributedModel):
                return self.model_wrapped
            return smp.DistributedModel(model, backward_passes_per_step=self.args.gradient_accumulation_steps)

        # train/eval could be run multiple-times - if already wrapped, don't re-wrap it again
        if self.accelerator.unwrap_model(model) is not model:
            return model

        # Mixed precision training with apex (torch < 1.6)
        if self.use_apex and training:
            model, self.optimizer = amp.initialize(model, self.optimizer, opt_level=self.args.fp16_opt_level)

        # Multi-gpu training (should be after apex fp16 initialization) / 8bit models does not support DDP
        if self.args.n_gpu > 1 and not getattr(model, "is_loaded_in_8bit", False):
            model = nn.DataParallel(model)

        if self.args.jit_mode_eval:
            start_time = time.time()
            model = self.torch_jit_model_eval(model, dataloader, training)
            self.jit_compilation_time = round(time.time() - start_time, 4)

        # Note: in torch.distributed mode, there's no point in wrapping the model
        # inside a DistributedDataParallel as we'll be under `no_grad` anyways.
        if not training:
            return model

        # Distributed training (should be after apex fp16 initialization)
        # Distributed training using PyTorch FSDP
        if self.is_fsdp_xla_enabled:
            try:
                from torch_xla.distributed.fsdp import XlaFullyShardedDataParallel as FSDP
                from torch_xla.distributed.fsdp import checkpoint_module
                from torch_xla.distributed.fsdp.wrap import (
                    size_based_auto_wrap_policy,
                    transformer_auto_wrap_policy,
                )

                if self.is_fsdp_xla_v2_enabled:
                    from torch_xla.experimental.spmd_fully_sharded_data_parallel import (
                        SpmdFullyShardedDataParallel as FSDPv2,
                    )
            except ImportError:
                raise ImportError("Missing XLA FSDP related module; please make sure to use torch-xla >= 2.0.")
            auto_wrap_policy = None
            auto_wrapper_callable = None
            default_transformer_cls_names_to_wrap = getattr(model, "_no_split_modules", None)
            fsdp_transformer_layer_cls_to_wrap = self.args.fsdp_config.get(
                "transformer_layer_cls_to_wrap", default_transformer_cls_names_to_wrap
            )

            if self.args.fsdp_config["min_num_params"] > 0:
                auto_wrap_policy = functools.partial(
                    size_based_auto_wrap_policy, min_num_params=self.args.fsdp_config["min_num_params"]
                )
            elif fsdp_transformer_layer_cls_to_wrap is not None:
                transformer_cls_to_wrap = set()
                for layer_class in fsdp_transformer_layer_cls_to_wrap:
                    transformer_cls = get_module_class_from_name(model, layer_class)
                    if transformer_cls is None:
                        raise Exception("Could not find the transformer layer class to wrap in the model.")
                    else:
                        transformer_cls_to_wrap.add(transformer_cls)

                auto_wrap_policy = functools.partial(
                    transformer_auto_wrap_policy,
                    # Transformer layer class to wrap
                    transformer_layer_cls=transformer_cls_to_wrap,
                )
            fsdp_kwargs = self.args.xla_fsdp_config
            if self.args.fsdp_config["xla_fsdp_grad_ckpt"]:
                if model.config.use_cache:
                    logger.warning_once(
                        "`use_cache=True` is incompatible with gradient checkpointing. Setting `use_cache=False`."
                    )
                    model.config.use_cache = False

                # Apply gradient checkpointing to auto-wrapped sub-modules if specified
                def auto_wrapper_callable(m, *args, **kwargs):
                    target_cls = FSDP if not self.is_fsdp_xla_v2_enabled else FSDPv2
                    return target_cls(checkpoint_module(m), *args, **kwargs)

            # Wrap the base model with an outer FSDP wrapper
            if self.is_fsdp_xla_v2_enabled:

                def shard_output(output, mesh):
                    from .modeling_outputs import CausalLMOutputWithPast

                    real_output = None
                    if isinstance(output, torch.Tensor):
                        real_output = output
                    elif isinstance(output, tuple):
                        real_output = output[0]
                    elif isinstance(output, CausalLMOutputWithPast):
                        real_output = output.logits

                    if real_output is None:
                        raise ValueError("Something went wrong, the output of the model shouldn't be `None`")
                    xs.mark_sharding(real_output, mesh, ("fsdp", None, None))

                self.model = model = FSDPv2(
                    model,
                    shard_output=shard_output,
                    auto_wrap_policy=auto_wrap_policy,
                    auto_wrapper_callable=auto_wrapper_callable,
                )
            else:
                self.model = model = FSDP(
                    model,
                    auto_wrap_policy=auto_wrap_policy,
                    auto_wrapper_callable=auto_wrapper_callable,
                    **fsdp_kwargs,
                )

            # Patch `xm.optimizer_step` should not reduce gradients in this case,
            # as FSDP does not need gradient reduction over sharded parameters.
            def patched_optimizer_step(optimizer, barrier=False, optimizer_args={}):
                loss = optimizer.step(**optimizer_args)
                if barrier:
                    xm.mark_step()
                return loss

            xm.optimizer_step = patched_optimizer_step
        elif is_sagemaker_dp_enabled():
            model = nn.parallel.DistributedDataParallel(
                model, device_ids=[int(os.getenv("SMDATAPARALLEL_LOCAL_RANK"))]
            )
        elif self.args.parallel_mode == ParallelMode.DISTRIBUTED:
            if is_torch_neuroncore_available():
                return model
            kwargs = {}
            if self.args.ddp_find_unused_parameters is not None:
                kwargs["find_unused_parameters"] = self.args.ddp_find_unused_parameters
            elif isinstance(model, PreTrainedModel):
                # find_unused_parameters breaks checkpointing as per
                # https://github.com/huggingface/transformers/pull/4659#issuecomment-643356021
                kwargs["find_unused_parameters"] = not model.is_gradient_checkpointing
            else:
                kwargs["find_unused_parameters"] = True

            if self.args.ddp_bucket_cap_mb is not None:
                kwargs["bucket_cap_mb"] = self.args.ddp_bucket_cap_mb

            if self.args.ddp_broadcast_buffers is not None:
                kwargs["broadcast_buffers"] = self.args.ddp_broadcast_buffers

            self.accelerator.ddp_handler = DistributedDataParallelKwargs(**kwargs)

        return model

    def train(
        self,
        resume_from_checkpoint: Optional[Union[str, bool]] = None,
        trial: Union["optuna.Trial", Dict[str, Any]] = None,
        ignore_keys_for_eval: Optional[List[str]] = None,
        **kwargs,
    ):
        """
        Main training entry point.

        Args:
            resume_from_checkpoint (`str` or `bool`, *optional*):
                If a `str`, local path to a saved checkpoint as saved by a previous instance of [`Trainer`]. If a
                `bool` and equals `True`, load the last checkpoint in *args.output_dir* as saved by a previous instance
                of [`Trainer`]. If present, training will resume from the model/optimizer/scheduler states loaded here.
            trial (`optuna.Trial` or `Dict[str, Any]`, *optional*):
                The trial run or the hyperparameter dictionary for hyperparameter search.
            ignore_keys_for_eval (`List[str]`, *optional*)
                A list of keys in the output of your model (if it is a dictionary) that should be ignored when
                gathering predictions for evaluation during the training.
            kwargs (`Dict[str, Any]`, *optional*):
                Additional keyword arguments used to hide deprecated arguments
        """
        if resume_from_checkpoint is False:
            resume_from_checkpoint = None

        # memory metrics - must set up as early as possible
        self._memory_tracker.start()

        args = self.args

        self.is_in_train = True

        # Attach NEFTune hooks if necessary
        if self.neftune_noise_alpha is not None:
            self.model = self._activate_neftune(self.model)

        # do_train is not a reliable argument, as it might not be set and .train() still called, so
        # the following is a workaround:
        if (args.fp16_full_eval or args.bf16_full_eval) and not args.do_train:
            self._move_model_to_device(self.model, args.device)

        if "model_path" in kwargs:
            resume_from_checkpoint = kwargs.pop("model_path")
            warnings.warn(
                "`model_path` is deprecated and will be removed in a future version. Use `resume_from_checkpoint` "
                "instead.",
                FutureWarning,
            )
        if len(kwargs) > 0:
            raise TypeError(f"train() received got unexpected keyword arguments: {', '.join(list(kwargs.keys()))}.")
        # This might change the seed so needs to run first.
        self._hp_search_setup(trial)
        self._train_batch_size = self.args.train_batch_size

        # Model re-init
        model_reloaded = False
        if self.model_init is not None:
            # Seed must be set before instantiating the model when using model_init.
            enable_full_determinism(self.args.seed) if self.args.full_determinism else set_seed(self.args.seed)
            self.model = self.call_model_init(trial)
            model_reloaded = True
            # Reinitializes optimizer and scheduler
            self.optimizer, self.lr_scheduler = None, None

        # Load potential model checkpoint
        if isinstance(resume_from_checkpoint, bool) and resume_from_checkpoint:
            resume_from_checkpoint = get_last_checkpoint(args.output_dir)
            if resume_from_checkpoint is None:
                raise ValueError(f"No valid checkpoint found in output directory ({args.output_dir})")

        if resume_from_checkpoint is not None:
            if not is_sagemaker_mp_enabled() and not self.is_deepspeed_enabled and not self.is_fsdp_enabled:
                self._load_from_checkpoint(resume_from_checkpoint)
            # In case of repeating the find_executable_batch_size, set `self._train_batch_size` properly
            state = TrainerState.load_from_json(os.path.join(resume_from_checkpoint, TRAINER_STATE_NAME))
            if state.train_batch_size is not None:
                self._train_batch_size = state.train_batch_size

        # If model was re-initialized, put it on the right device and update self.model_wrapped
        if model_reloaded:
            if self.place_model_on_device:
                self._move_model_to_device(self.model, args.device)
            self.model_wrapped = self.model

        inner_training_loop = find_executable_batch_size(
            self._inner_training_loop, self._train_batch_size, args.auto_find_batch_size
        )
        if args.push_to_hub:
            try:
                # Disable progress bars when uploading models during checkpoints to avoid polluting stdout
                hf_hub_utils.disable_progress_bars()
                return inner_training_loop(
                    args=args,
                    resume_from_checkpoint=resume_from_checkpoint,
                    trial=trial,
                    ignore_keys_for_eval=ignore_keys_for_eval,
                )
            finally:
                hf_hub_utils.enable_progress_bars()
        else:
            return inner_training_loop(
                args=args,
                resume_from_checkpoint=resume_from_checkpoint,
                trial=trial,
                ignore_keys_for_eval=ignore_keys_for_eval,
            )

    def _inner_training_loop(
        self, batch_size=None, args=None, resume_from_checkpoint=None, trial=None, ignore_keys_for_eval=None
    ):
        self.accelerator.free_memory()
        self._train_batch_size = batch_size
        if self.args.auto_find_batch_size:
            if self.state.train_batch_size != self._train_batch_size:
                from accelerate.utils import release_memory

                (self.model_wrapped,) = release_memory(self.model_wrapped)
                self.model_wrapped = self.model

                # Check for DeepSpeed *after* the intial pass and modify the config
                if self.is_deepspeed_enabled:
                    # Temporarily unset `self.args.train_batch_size`
                    original_bs = self.args.per_device_train_batch_size
                    self.args.per_device_train_batch_size = self._train_batch_size // max(1, self.args.n_gpu)
                    self.propagate_args_to_deepspeed(True)
                    self.args.per_device_train_batch_size = original_bs
            self.state.train_batch_size = self._train_batch_size
        logger.debug(f"Currently training with a batch size of: {self._train_batch_size}")
        # Data loader and number of training steps
        train_dataloader = self.get_train_dataloader()
        if self.is_fsdp_xla_v2_enabled:
            train_dataloader = tpu_spmd_dataloader(train_dataloader)

        # Setting up training control variables:
        # number of training epochs: num_train_epochs
        # number of training steps per epoch: num_update_steps_per_epoch
        # total number of training steps to execute: max_steps
        total_train_batch_size = self._train_batch_size * args.gradient_accumulation_steps * args.world_size

        len_dataloader = None
        num_train_tokens = None
        if has_length(train_dataloader):
            len_dataloader = len(train_dataloader)
            num_update_steps_per_epoch = len_dataloader // args.gradient_accumulation_steps
            num_update_steps_per_epoch = max(num_update_steps_per_epoch, 1)
            num_examples = self.num_examples(train_dataloader)
            if args.max_steps > 0:
                max_steps = args.max_steps
                num_train_epochs = args.max_steps // num_update_steps_per_epoch + int(
                    args.max_steps % num_update_steps_per_epoch > 0
                )
                # May be slightly incorrect if the last batch in the training dataloader has a smaller size but it's
                # the best we can do.
                num_train_samples = args.max_steps * total_train_batch_size
                if args.include_tokens_per_second:
                    num_train_tokens = (
                        self.num_tokens(train_dataloader, args.max_steps) * args.gradient_accumulation_steps
                    )
            else:
                max_steps = math.ceil(args.num_train_epochs * num_update_steps_per_epoch)
                num_train_epochs = math.ceil(args.num_train_epochs)
                num_train_samples = self.num_examples(train_dataloader) * args.num_train_epochs
                if args.include_tokens_per_second:
                    num_train_tokens = self.num_tokens(train_dataloader) * args.num_train_epochs
        elif args.max_steps > 0:  # Rely on max_steps when dataloader does not have a working size
            max_steps = args.max_steps
            # Setting a very large number of epochs so we go as many times as necessary over the iterator.
            num_train_epochs = sys.maxsize
            num_update_steps_per_epoch = max_steps
            num_examples = total_train_batch_size * args.max_steps
            num_train_samples = args.max_steps * total_train_batch_size
            if args.include_tokens_per_second:
                num_train_tokens = self.num_tokens(train_dataloader, args.max_steps) * args.gradient_accumulation_steps
        else:
            raise ValueError(
                "args.max_steps must be set to a positive value if dataloader does not have a length, was"
                f" {args.max_steps}"
            )

        if DebugOption.UNDERFLOW_OVERFLOW in self.args.debug:
            if self.args.n_gpu > 1:
                # nn.DataParallel(model) replicates the model, creating new variables and module
                # references registered here no longer work on other gpus, breaking the module
                raise ValueError(
                    "Currently --debug underflow_overflow is not supported under DP. Please use DDP"
                    " (torchrun or torch.distributed.launch (deprecated))."
                )
            else:
                debug_overflow = DebugUnderflowOverflow(self.model)  # noqa

        delay_optimizer_creation = is_sagemaker_mp_enabled() or self.is_fsdp_xla_enabled or self.is_fsdp_enabled

        # We need to reset the scheduler, as its parameters may be different on subsequent calls
        if self._created_lr_scheduler:
            self.lr_scheduler = None
            self._created_lr_scheduler = False

        if self.is_deepspeed_enabled:
            self.optimizer, self.lr_scheduler = deepspeed_init(self, num_training_steps=max_steps)

        if not delay_optimizer_creation:
            self.create_optimizer_and_scheduler(num_training_steps=max_steps)

        self.state = TrainerState(
            stateful_callbacks=[
                cb for cb in self.callback_handler.callbacks + [self.control] if isinstance(cb, ExportableState)
            ]
        )
        self.state.is_hyper_param_search = trial is not None
        self.state.train_batch_size = self._train_batch_size

        # Compute absolute values for logging, eval, and save if given as ratio
        if args.logging_steps is not None:
            if args.logging_steps < 1:
                self.state.logging_steps = math.ceil(max_steps * args.logging_steps)
            else:
                self.state.logging_steps = args.logging_steps
        if args.eval_steps is not None:
            if args.eval_steps < 1:
                self.state.eval_steps = math.ceil(max_steps * args.eval_steps)
            else:
                self.state.eval_steps = args.eval_steps
        if args.save_steps is not None:
            if args.save_steps < 1:
                self.state.save_steps = math.ceil(max_steps * args.save_steps)
            else:
                self.state.save_steps = args.save_steps

        # Activate gradient checkpointing if needed
        if args.gradient_checkpointing:
            if args.gradient_checkpointing_kwargs is None:
                gradient_checkpointing_kwargs = {}
            else:
                gradient_checkpointing_kwargs = args.gradient_checkpointing_kwargs

            self.model.gradient_checkpointing_enable(gradient_checkpointing_kwargs=gradient_checkpointing_kwargs)

        model = self._wrap_model(self.model_wrapped)

        # as the model is wrapped, don't use `accelerator.prepare`
        # this is for unhandled cases such as
        # FSDP-XLA, SageMaker MP/DP, DataParallel, IPEX
        use_accelerator_prepare = True if model is self.model else False

        if delay_optimizer_creation:
            if use_accelerator_prepare:
                self._fsdp_qlora_plugin_updates()
                self.model = self.accelerator.prepare(self.model)
            self.create_optimizer_and_scheduler(num_training_steps=max_steps)

        # prepare using `accelerator` prepare
        if use_accelerator_prepare:
            self.model.train()
            if hasattr(self.lr_scheduler, "step"):
                if self.use_apex:
                    model = self.accelerator.prepare(self.model)
                else:
                    model, self.optimizer = self.accelerator.prepare(self.model, self.optimizer)
            else:
                # to handle cases wherein we pass "DummyScheduler" such as when it is specified in DeepSpeed config.
                model, self.optimizer, self.lr_scheduler = self.accelerator.prepare(
                    self.model, self.optimizer, self.lr_scheduler
                )
        elif self.args.optim in [OptimizerNames.LOMO, OptimizerNames.ADALOMO]:
            # In this case we are in DDP + LOMO, which should be supported
            self.optimizer = self.accelerator.prepare(self.optimizer)

        if self.is_fsdp_enabled:
            self.model = self.model_wrapped = model

        # for the rest of this function `model` is the outside model, whether it was wrapped or not
        if model is not self.model:
            self.model_wrapped = model

        # backward compatibility
        if self.is_deepspeed_enabled:
            self.deepspeed = self.model_wrapped

        # ckpt loading
        if resume_from_checkpoint is not None:
            if self.is_deepspeed_enabled:
                deepspeed_load_checkpoint(
                    self.model_wrapped, resume_from_checkpoint, load_module_strict=not _is_peft_model(self.model)
                )
            elif is_sagemaker_mp_enabled() or self.is_fsdp_enabled:
                self._load_from_checkpoint(resume_from_checkpoint, self.model_wrapped)

        # Check if saved optimizer or scheduler states exist
        self._load_optimizer_and_scheduler(resume_from_checkpoint)

        # important: at this point:
        # self.model         is the Transformers Model
        # self.model_wrapped is DDP(Transformers Model), Deepspeed(Transformers Model),
        # FSDP(Transformers Model), Dynamo Optimized Module(Transformers Model) etc.

        # Train!
        logger.info("***** Running training *****")
        logger.info(f"  Num examples = {num_examples:,}")
        logger.info(f"  Num Epochs = {num_train_epochs:,}")
        logger.info(f"  Instantaneous batch size per device = {self.args.per_device_train_batch_size:,}")
        if self.args.per_device_train_batch_size != self._train_batch_size:
            logger.info(f"  Training with DataParallel so batch size has been adjusted to: {self._train_batch_size:,}")
        logger.info(f"  Total train batch size (w. parallel, distributed & accumulation) = {total_train_batch_size:,}")
        logger.info(f"  Gradient Accumulation steps = {args.gradient_accumulation_steps}")
        logger.info(f"  Total optimization steps = {max_steps:,}")
        logger.info(f"  Number of trainable parameters = {get_model_param_count(model, trainable_only=True):,}")

        self.state.epoch = 0
        start_time = time.time()
        epochs_trained = 0
        steps_trained_in_current_epoch = 0
        steps_trained_progress_bar = None

        # Check if continuing training from a checkpoint
        if resume_from_checkpoint is not None and os.path.isfile(
            os.path.join(resume_from_checkpoint, TRAINER_STATE_NAME)
        ):
            self.state = TrainerState.load_from_json(os.path.join(resume_from_checkpoint, TRAINER_STATE_NAME))
            self.compare_trainer_and_checkpoint_args(self.args, self.state)
            self._load_callback_state()
            epochs_trained = int(self.state.global_step // num_update_steps_per_epoch)
            if not args.ignore_data_skip:
                steps_trained_in_current_epoch = self.state.global_step % (num_update_steps_per_epoch)
                steps_trained_in_current_epoch *= args.gradient_accumulation_steps
            else:
                steps_trained_in_current_epoch = 0

            logger.info("  Continuing training from checkpoint, will skip to saved global_step")
            logger.info(f"  Continuing training from epoch {epochs_trained}")
            logger.info(f"  Continuing training from global step {self.state.global_step}")
            if not args.ignore_data_skip:
                logger.info(
                    f"  Will skip the first {epochs_trained} epochs then the first"
                    f" {steps_trained_in_current_epoch} batches in the first epoch."
                )

        # Update the references
        self.callback_handler.model = self.model
        self.callback_handler.optimizer = self.optimizer
        self.callback_handler.lr_scheduler = self.lr_scheduler
        self.callback_handler.train_dataloader = train_dataloader
        if self.hp_name is not None and self._trial is not None:
            # use self._trial because the SigOpt/Optuna hpo only call `_hp_search_setup(trial)` instead of passing trial
            # parameter to Train when using DDP.
            self.state.trial_name = self.hp_name(self._trial)
        if trial is not None:
            assignments = trial.assignments if self.hp_search_backend == HPSearchBackend.SIGOPT else trial
            self.state.trial_params = hp_params(assignments)
        else:
            self.state.trial_params = None
        # This should be the same if the state has been saved but in case the training arguments changed, it's safer
        # to set this after the load.
        self.state.max_steps = max_steps
        self.state.num_train_epochs = num_train_epochs
        self.state.is_local_process_zero = self.is_local_process_zero()
        self.state.is_world_process_zero = self.is_world_process_zero()

        # tr_loss is a tensor to avoid synchronization of TPUs through .item()
        tr_loss = torch.tensor(0.0).to(args.device)
        # _total_loss_scalar is updated everytime .item() has to be called on tr_loss and stores the sum of all losses
        self._total_loss_scalar = 0.0
        self._globalstep_last_logged = self.state.global_step
        model.zero_grad()
        grad_norm: Optional[float] = None
        self.control = self.callback_handler.on_train_begin(args, self.state, self.control)

        if args.eval_on_start:
            self._evaluate(trial, ignore_keys_for_eval, skip_scheduler=True)

        total_batched_samples = 0
        for epoch in range(epochs_trained, num_train_epochs):
            epoch_iterator = train_dataloader
            if hasattr(epoch_iterator, "set_epoch"):
                epoch_iterator.set_epoch(epoch)

            # Reset the past mems state at the beginning of each epoch if necessary.
            if args.past_index >= 0:
                self._past = None

            steps_in_epoch = (
                len(epoch_iterator)
                if len_dataloader is not None
                else args.max_steps * args.gradient_accumulation_steps
            )
            self.control = self.callback_handler.on_epoch_begin(args, self.state, self.control)

            if epoch == epochs_trained and resume_from_checkpoint is not None and steps_trained_in_current_epoch == 0:
                self._load_rng_state(resume_from_checkpoint)

            rng_to_sync = False
            steps_skipped = 0
            if steps_trained_in_current_epoch > 0:
                epoch_iterator = skip_first_batches(epoch_iterator, steps_trained_in_current_epoch)
                steps_skipped = steps_trained_in_current_epoch
                steps_trained_in_current_epoch = 0
                rng_to_sync = True

            step = -1
            for step, inputs in enumerate(epoch_iterator):
                total_batched_samples += 1

                if self.args.include_num_input_tokens_seen:
                    main_input_name = getattr(self.model, "main_input_name", "input_ids")
                    if main_input_name not in inputs:
                        logger.warning(
                            "Tried to track the number of tokens seen, however the current model is "
                            "not configured properly to know what item is the input. To fix this, add "
                            "a `main_input_name` attribute to the model class you are using."
                        )
                    else:
                        self.state.num_input_tokens_seen += (
                            torch.sum(
                                self.accelerator.gather(
                                    torch.tensor(
                                        inputs[main_input_name].numel(), device=self.args.device, dtype=torch.int64
                                    )
                                )
                            )
                            .cpu()
                            .item()
                        )
                if rng_to_sync:
                    self._load_rng_state(resume_from_checkpoint)
                    rng_to_sync = False

                # Skip past any already trained steps if resuming training
                if steps_trained_in_current_epoch > 0:
                    steps_trained_in_current_epoch -= 1
                    if steps_trained_progress_bar is not None:
                        steps_trained_progress_bar.update(1)
                    if steps_trained_in_current_epoch == 0:
                        self._load_rng_state(resume_from_checkpoint)
                    continue
                elif steps_trained_progress_bar is not None:
                    steps_trained_progress_bar.close()
                    steps_trained_progress_bar = None

                if step % args.gradient_accumulation_steps == 0:
                    self.control = self.callback_handler.on_step_begin(args, self.state, self.control)

                with self.accelerator.accumulate(model):
                    tr_loss_step = self.training_step(model, inputs)

                if (
                    args.logging_nan_inf_filter
                    and not is_torch_xla_available()
                    and (torch.isnan(tr_loss_step) or torch.isinf(tr_loss_step))
                ):
                    # if loss is nan or inf simply add the average of previous logged losses
                    tr_loss += tr_loss / (1 + self.state.global_step - self._globalstep_last_logged)
                else:
                    if tr_loss.device != tr_loss_step.device:
                        raise ValueError(
                            f"Calculated loss must be on the original device: {tr_loss.device} but device in use is {tr_loss_step.device}"
                        )
                    tr_loss += tr_loss_step

                self.current_flos += float(self.floating_point_ops(inputs))

                is_last_step_and_steps_less_than_grad_acc = (
                    steps_in_epoch <= args.gradient_accumulation_steps and (step + 1) == steps_in_epoch
                )

                if (
                    total_batched_samples % args.gradient_accumulation_steps == 0
                    or
                    # last step in epoch but step is always smaller than gradient_accumulation_steps
                    is_last_step_and_steps_less_than_grad_acc
                ):
                    # the `or` condition of `is_last_step_and_steps_less_than_grad_acc` is not covered
                    # in accelerate. So, explicitly enable sync gradients to True in that case.
                    if is_last_step_and_steps_less_than_grad_acc:
                        self.accelerator.gradient_state._set_sync_gradients(True)

                    # Gradient clipping
                    if args.max_grad_norm is not None and args.max_grad_norm > 0:
                        # deepspeed does its own clipping

                        if is_sagemaker_mp_enabled() and args.fp16:
                            _grad_norm = self.optimizer.clip_master_grads(args.max_grad_norm)
                        elif self.use_apex:
                            # Revert to normal clipping otherwise, handling Apex or full precision
                            _grad_norm = nn.utils.clip_grad_norm_(
                                amp.master_params(self.optimizer),
                                args.max_grad_norm,
                            )
                        else:
                            _grad_norm = self.accelerator.clip_grad_norm_(
                                model.parameters(),
                                args.max_grad_norm,
                            )

                        if (
                            is_accelerate_available()
                            and self.accelerator.distributed_type == DistributedType.DEEPSPEED
                        ):
                            grad_norm = model.get_global_grad_norm()
                            # In some cases the grad norm may not return a float
                            if hasattr(grad_norm, "item"):
                                grad_norm = grad_norm.item()
                        else:
                            grad_norm = _grad_norm

                    self.optimizer.step()

                    self.control = self.callback_handler.on_optimizer_step(args, self.state, self.control)

                    optimizer_was_run = not self.accelerator.optimizer_step_was_skipped
                    if optimizer_was_run:
                        # Delay optimizer scheduling until metrics are generated
                        if not isinstance(self.lr_scheduler, torch.optim.lr_scheduler.ReduceLROnPlateau):
                            self.lr_scheduler.step()

                    model.zero_grad()
                    self.state.global_step += 1
                    self.state.epoch = epoch + (step + 1 + steps_skipped) / steps_in_epoch
                    self.control = self.callback_handler.on_step_end(args, self.state, self.control)

                    self._maybe_log_save_evaluate(tr_loss, grad_norm, model, trial, epoch, ignore_keys_for_eval)
                else:
                    self.control = self.callback_handler.on_substep_end(args, self.state, self.control)

                if self.control.should_epoch_stop or self.control.should_training_stop:
                    # PyTorch/XLA relies on the data loader to insert the mark_step for
                    # each step. Since we are breaking the loop early, we need to manually
                    # insert the mark_step here.
                    if is_torch_xla_available():
                        xm.mark_step()
                    break
            if step < 0:
                logger.warning(
                    "There seems not to be a single sample in your epoch_iterator, stopping training at step"
                    f" {self.state.global_step}! This is expected if you're using an IterableDataset and set"
                    f" num_steps ({max_steps}) higher than the number of available samples."
                )
                self.control.should_training_stop = True

            self.control = self.callback_handler.on_epoch_end(args, self.state, self.control)
            self._maybe_log_save_evaluate(tr_loss, grad_norm, model, trial, epoch, ignore_keys_for_eval)

            if DebugOption.TPU_METRICS_DEBUG in self.args.debug:
                if is_torch_xla_available():
                    # tpu-comment: Logging debug metrics for PyTorch/XLA (compile, execute times, ops, etc.)
                    xm.master_print(met.metrics_report())
                else:
                    logger.warning(
                        "You enabled PyTorch/XLA debug metrics but you don't have a TPU "
                        "configured. Check your training configuration if this is unexpected."
                    )
            if self.control.should_training_stop:
                break

        if args.past_index and hasattr(self, "_past"):
            # Clean the state at the end of training
            delattr(self, "_past")

        logger.info("\n\nTraining completed. Do not forget to share your model on huggingface.co/models =)\n\n")
        if args.load_best_model_at_end and self.state.best_model_checkpoint is not None:
            # Wait for everyone to get here so we are sure the model has been saved by process 0.
            if is_torch_xla_available():
                xm.rendezvous("load_best_model_at_end")
            elif args.parallel_mode == ParallelMode.DISTRIBUTED:
                dist.barrier()
            elif is_sagemaker_mp_enabled():
                smp.barrier()

            self._load_best_model()

        # add remaining tr_loss
        self._total_loss_scalar += tr_loss.item()
        effective_global_step = max(self.state.global_step, 0.001)  # Avoid ZeroDivisionError
        train_loss = self._total_loss_scalar / effective_global_step

        metrics = speed_metrics(
            "train",
            start_time,
            num_samples=num_train_samples,
            num_steps=self.state.max_steps,
            num_tokens=num_train_tokens,
        )
        self.store_flos()
        metrics["total_flos"] = self.state.total_flos
        metrics["train_loss"] = train_loss

        self.is_in_train = False

        self._memory_tracker.stop_and_update_metrics(metrics)

        self.log(metrics)

        run_dir = self._get_output_dir(trial)
        checkpoints_sorted = self._sorted_checkpoints(use_mtime=False, output_dir=run_dir)

        # Delete the last checkpoint when save_total_limit=1 if it's different from the best checkpoint and process allowed to save.
        if self.args.should_save and self.state.best_model_checkpoint is not None and self.args.save_total_limit == 1:
            for checkpoint in checkpoints_sorted:
                if not os.path.samefile(checkpoint, self.state.best_model_checkpoint):
                    logger.info(f"Deleting older checkpoint [{checkpoint}] due to args.save_total_limit")
                    shutil.rmtree(checkpoint, ignore_errors=True)

        self.control = self.callback_handler.on_train_end(args, self.state, self.control)

        # Wait for the checkpoint to be uploaded.
        self._finish_current_push()

        # After training we make sure to retrieve back the original forward pass method
        # for the embedding layer by removing the forward post hook.
        if self.neftune_noise_alpha is not None:
            self._deactivate_neftune(self.model)

        return TrainOutput(self.state.global_step, train_loss, metrics)

    def _get_output_dir(self, trial):
        if self.hp_search_backend is not None and trial is not None:
            if self.hp_search_backend == HPSearchBackend.OPTUNA:
                run_id = trial.number
            elif self.hp_search_backend == HPSearchBackend.RAY:
                import ray.train

                run_id = ray.train.get_context().get_trial_id()
            elif self.hp_search_backend == HPSearchBackend.SIGOPT:
                run_id = trial.id
            elif self.hp_search_backend == HPSearchBackend.WANDB:
                import wandb

                run_id = wandb.run.id
            run_name = self.hp_name(trial) if self.hp_name is not None else f"run-{run_id}"
            run_dir = os.path.join(self.args.output_dir, run_name)
        else:
            run_dir = self.args.output_dir
        return run_dir

    def _load_from_checkpoint(self, resume_from_checkpoint, model=None):
        if model is None:
            model = self.model

        config_file = os.path.join(resume_from_checkpoint, CONFIG_NAME)
        adapter_weights_file = os.path.join(resume_from_checkpoint, ADAPTER_WEIGHTS_NAME)
        adapter_safe_weights_file = os.path.join(resume_from_checkpoint, ADAPTER_SAFE_WEIGHTS_NAME)
        weights_file = os.path.join(resume_from_checkpoint, WEIGHTS_NAME)
        weights_index_file = os.path.join(resume_from_checkpoint, WEIGHTS_INDEX_NAME)
        safe_weights_file = os.path.join(resume_from_checkpoint, SAFE_WEIGHTS_NAME)
        safe_weights_index_file = os.path.join(resume_from_checkpoint, SAFE_WEIGHTS_INDEX_NAME)
        is_fsdp_ckpt = os.path.isdir(resume_from_checkpoint) and (
            # this checks the FSDP state dict when `SHARDED_STATE_DICT` is used
            any(
                FSDP_MODEL_NAME in folder_name
                for folder_name in os.listdir(resume_from_checkpoint)
                if os.path.isdir(os.path.join(resume_from_checkpoint, folder_name))
            )
            # this checks the FSDP state dict when `FULL_STATE_DICT` is used
            or os.path.isfile(os.path.join(resume_from_checkpoint, f"{FSDP_MODEL_NAME}.bin"))
        )
        # if multiple adapters exist, they get saved in sub directories
        adapter_subdirs = (
            [
                folder_name
                for folder_name in os.listdir(resume_from_checkpoint)
                if os.path.isdir(os.path.join(resume_from_checkpoint, folder_name))
                and (
                    os.path.isfile(os.path.join(resume_from_checkpoint, folder_name, ADAPTER_WEIGHTS_NAME))
                    or os.path.isfile(os.path.join(resume_from_checkpoint, folder_name, ADAPTER_SAFE_WEIGHTS_NAME))
                )
            ]
            if os.path.isdir(resume_from_checkpoint)
            else []
        )

        if is_fsdp_ckpt and not self.is_fsdp_enabled:
            raise ValueError(f"Checkpoint found at {resume_from_checkpoint} is only supported when using PyTorch FSDP")

        if not (
            any(
                os.path.isfile(f)
                for f in [
                    weights_file,
                    safe_weights_file,
                    weights_index_file,
                    safe_weights_index_file,
                    adapter_weights_file,
                    adapter_safe_weights_file,
                ]
            )
            or is_fsdp_ckpt
            or adapter_subdirs
        ):
            raise ValueError(f"Can't find a valid checkpoint at {resume_from_checkpoint}")

        logger.info(f"Loading model from {resume_from_checkpoint}.")

        if os.path.isfile(config_file):
            config = PretrainedConfig.from_json_file(config_file)
            checkpoint_version = config.transformers_version
            if checkpoint_version is not None and checkpoint_version != __version__:
                logger.warning(
                    f"You are resuming training from a checkpoint trained with {checkpoint_version} of "
                    f"Transformers but your current version is {__version__}. This is not recommended and could "
                    "yield to errors or unwanted behaviors."
                )

        if os.path.isfile(weights_file) or os.path.isfile(safe_weights_file) or is_fsdp_ckpt:
            weights_only_kwarg = {"weights_only": True} if is_torch_greater_or_equal_than_1_13 else {}
            # If the model is on the GPU, it still works!
            if is_sagemaker_mp_enabled():
                if os.path.isfile(os.path.join(resume_from_checkpoint, "user_content.pt")):
                    # If the 'user_content.pt' file exists, load with the new smp api.
                    # Checkpoint must have been saved with the new smp api.
                    smp.resume_from_checkpoint(
                        path=resume_from_checkpoint, tag=WEIGHTS_NAME, partial=False, load_optimizer=False
                    )
                else:
                    # If the 'user_content.pt' file does NOT exist, load with the old smp api.
                    # Checkpoint must have been saved with the old smp api.
                    if hasattr(self.args, "fp16") and self.args.fp16 is True:
                        logger.warning(
                            "Enabling FP16 and loading from smp < 1.10 checkpoint together is not suppported."
                        )
                    state_dict = torch.load(
                        weights_file,
                        map_location="cpu",
                        **weights_only_kwarg,
                    )
                    # Required for smp to not auto-translate state_dict from hf to smp (is already smp).
                    state_dict["_smp_is_partial"] = False
                    load_result = model.load_state_dict(state_dict, strict=True)
                    # release memory
                    del state_dict
            elif self.is_fsdp_enabled:
                load_fsdp_model(
                    self.accelerator.state.fsdp_plugin,
                    self.accelerator,
                    model,
                    resume_from_checkpoint,
                    **_get_fsdp_ckpt_kwargs(),
                )
            else:
                # We load the model state dict on the CPU to avoid an OOM error.
                if self.args.save_safetensors and os.path.isfile(safe_weights_file):
                    state_dict = safetensors.torch.load_file(safe_weights_file, device="cpu")
                else:
                    state_dict = torch.load(
                        weights_file,
                        map_location="cpu",
                        **weights_only_kwarg,
                    )

                # workaround for FSDP bug https://github.com/pytorch/pytorch/issues/82963
                # which takes *args instead of **kwargs
                load_result = model.load_state_dict(state_dict, False)
                # release memory
                del state_dict
                self._issue_warnings_after_load(load_result)

        # Load adapters following PR # 24096
        elif _is_peft_model(model):
            # If train a model using PEFT & LoRA, assume that adapter have been saved properly.
            # TODO: in the future support only specific min PEFT versions
            if (hasattr(model, "active_adapter") or hasattr(model, "active_adapters")) and hasattr(
                model, "load_adapter"
            ):
                if os.path.exists(resume_from_checkpoint):
                    # For BC for older PEFT versions
                    if hasattr(model, "active_adapters"):
                        active_adapters = model.active_adapters
                        if len(active_adapters) > 1:
                            logger.warning("Multiple active adapters detected will only consider the first adapter")
                        active_adapter = active_adapters[0]
                    else:
                        active_adapter = model.active_adapter

                    if adapter_subdirs:
                        for subdir_name in adapter_subdirs:
                            peft_id = os.path.join(resume_from_checkpoint, subdir_name)
                            model.load_adapter(peft_id, subdir_name, is_trainable=(subdir_name == active_adapter))
                        model.set_adapter(active_adapter)
                    else:
                        model.load_adapter(resume_from_checkpoint, active_adapter, is_trainable=True)
                else:
                    logger.warning(
                        "The intermediate checkpoints of PEFT may not be saved correctly, "
                        f"consider using a custom callback to save {ADAPTER_WEIGHTS_NAME} in corresponding saving folders. "
                        "Check some examples here: https://github.com/huggingface/peft/issues/96"
                    )
            else:
                logger.warning("Could not load adapter model, make sure to have `peft>=0.3.0` installed")
        else:
            # We load the sharded checkpoint
            load_result = load_sharded_checkpoint(
                model, resume_from_checkpoint, strict=is_sagemaker_mp_enabled(), prefer_safe=self.args.save_safetensors
            )
            if not is_sagemaker_mp_enabled():
                self._issue_warnings_after_load(load_result)

    def _load_best_model(self):
        logger.info(f"Loading best model from {self.state.best_model_checkpoint} (score: {self.state.best_metric}).")
        best_model_path = os.path.join(self.state.best_model_checkpoint, WEIGHTS_NAME)
        best_safe_model_path = os.path.join(self.state.best_model_checkpoint, SAFE_WEIGHTS_NAME)
        best_adapter_model_path = os.path.join(self.state.best_model_checkpoint, ADAPTER_WEIGHTS_NAME)
        best_safe_adapter_model_path = os.path.join(self.state.best_model_checkpoint, ADAPTER_SAFE_WEIGHTS_NAME)

        model = self.model_wrapped if is_sagemaker_mp_enabled() else self.model
        if self.is_deepspeed_enabled:
            deepspeed_load_checkpoint(
                self.model_wrapped,
                self.state.best_model_checkpoint,
                load_module_strict=not _is_peft_model(self.model),
            )
        elif self.is_fsdp_enabled:
            load_result = load_fsdp_model(
                self.accelerator.state.fsdp_plugin,
                self.accelerator,
                model,
                self.state.best_model_checkpoint,
                **_get_fsdp_ckpt_kwargs(),
            )
        elif (
            os.path.exists(best_model_path)
            or os.path.exists(best_safe_model_path)
            or os.path.exists(best_adapter_model_path)
            or os.path.exists(best_safe_adapter_model_path)
        ):
            has_been_loaded = True
            weights_only_kwarg = {"weights_only": True} if is_torch_greater_or_equal_than_1_13 else {}
            if is_sagemaker_mp_enabled():
                if os.path.isfile(os.path.join(self.state.best_model_checkpoint, "user_content.pt")):
                    # If the 'user_content.pt' file exists, load with the new smp api.
                    # Checkpoint must have been saved with the new smp api.
                    smp.resume_from_checkpoint(
                        path=self.state.best_model_checkpoint,
                        tag=WEIGHTS_NAME,
                        partial=False,
                        load_optimizer=False,
                    )
                else:
                    # If the 'user_content.pt' file does NOT exist, load with the old smp api.
                    # Checkpoint must have been saved with the old smp api.
                    if self.args.save_safetensors and os.path.isfile(best_safe_model_path):
                        state_dict = safetensors.torch.load_file(best_safe_model_path, device="cpu")
                    else:
                        state_dict = torch.load(
                            best_model_path,
                            map_location="cpu",
                            **weights_only_kwarg,
                        )

                    state_dict["_smp_is_partial"] = False
                    load_result = model.load_state_dict(state_dict, strict=True)
            else:
                if _is_peft_model(model):
                    # If train a model using PEFT & LoRA, assume that adapter have been saved properly.
                    # TODO: in the future support only specific min PEFT versions
                    if (hasattr(model, "active_adapter") or hasattr(model, "active_adapters")) and hasattr(
                        model, "load_adapter"
                    ):
                        # For BC for older PEFT versions
                        if hasattr(model, "active_adapters"):
                            active_adapter = model.active_adapters[0]
                            if len(model.active_adapters) > 1:
                                logger.warning("Detected multiple active adapters, will only consider the first one")
                        else:
                            active_adapter = model.active_adapter

                        if os.path.exists(best_adapter_model_path) or os.path.exists(best_safe_adapter_model_path):
                            model.load_adapter(self.state.best_model_checkpoint, active_adapter)
                            # Load_adapter has no return value present, modify it when appropriate.
                            from torch.nn.modules.module import _IncompatibleKeys

                            load_result = _IncompatibleKeys([], [])
                        else:
                            logger.warning(
                                "The intermediate checkpoints of PEFT may not be saved correctly, "
                                f"consider using a custom callback to save {ADAPTER_WEIGHTS_NAME} in corresponding saving folders. "
                                "Check some examples here: https://github.com/huggingface/peft/issues/96"
                            )
                            has_been_loaded = False
                    else:
                        logger.warning("Could not load adapter model, make sure to have `peft>=0.3.0` installed")
                        has_been_loaded = False
                else:
                    # We load the model state dict on the CPU to avoid an OOM error.
                    if self.args.save_safetensors and os.path.isfile(best_safe_model_path):
                        state_dict = safetensors.torch.load_file(best_safe_model_path, device="cpu")
                    else:
                        state_dict = torch.load(
                            best_model_path,
                            map_location="cpu",
                            **weights_only_kwarg,
                        )

                    # If the model is on the GPU, it still works!
                    # workaround for FSDP bug https://github.com/pytorch/pytorch/issues/82963
                    # which takes *args instead of **kwargs
                    load_result = model.load_state_dict(state_dict, False)
                if not is_sagemaker_mp_enabled() and has_been_loaded:
                    self._issue_warnings_after_load(load_result)
        elif os.path.exists(os.path.join(self.state.best_model_checkpoint, SAFE_WEIGHTS_INDEX_NAME)) or os.path.exists(
            os.path.join(self.state.best_model_checkpoint, WEIGHTS_INDEX_NAME)
        ):
            load_result = load_sharded_checkpoint(
                model, self.state.best_model_checkpoint, strict=is_sagemaker_mp_enabled()
            )
            if not is_sagemaker_mp_enabled():
                self._issue_warnings_after_load(load_result)
        else:
            logger.warning(
                f"Could not locate the best model at {best_model_path}, if you are running a distributed training "
                "on multiple nodes, you should activate `--save_on_each_node`."
            )

    def _issue_warnings_after_load(self, load_result):
        if len(load_result.missing_keys) != 0:
            if self.model._keys_to_ignore_on_save is not None and set(load_result.missing_keys) == set(
                self.model._keys_to_ignore_on_save
            ):
                self.model.tie_weights()
            else:
                logger.warning(f"There were missing keys in the checkpoint model loaded: {load_result.missing_keys}.")
        if len(load_result.unexpected_keys) != 0:
            logger.warning(
                f"There were unexpected keys in the checkpoint model loaded: {load_result.unexpected_keys}."
            )

    def _evaluate(self, trial, ignore_keys_for_eval, skip_scheduler=False):
        metrics = self.evaluate(ignore_keys=ignore_keys_for_eval)
        self._report_to_hp_search(trial, self.state.global_step, metrics)

        # Run delayed LR scheduler now that metrics are populated
        if isinstance(self.lr_scheduler, torch.optim.lr_scheduler.ReduceLROnPlateau) and not skip_scheduler:
            metric_to_check = self.args.metric_for_best_model
            if not metric_to_check.startswith("eval_"):
                metric_to_check = f"eval_{metric_to_check}"
            try:
                self.lr_scheduler.step(metrics[metric_to_check])
            except KeyError as exc:
                raise KeyError(
                    f"The `metric_for_best_model` training argument is set to '{metric_to_check}', which is not found in the evaluation metrics. "
                    f"The available evaluation metrics are: {list(metrics.keys())}. Consider changing the `metric_for_best_model` via the TrainingArguments."
                ) from exc
        return metrics

    def _maybe_log_save_evaluate(self, tr_loss, grad_norm, model, trial, epoch, ignore_keys_for_eval):
        if self.control.should_log and self.state.global_step > self._globalstep_last_logged:
            if is_torch_xla_available():
                xm.mark_step()

            logs: Dict[str, float] = {}

            # all_gather + mean() to get average loss over all processes
            tr_loss_scalar = self._nested_gather(tr_loss).mean().item()

            # reset tr_loss to zero
            tr_loss -= tr_loss

            logs["loss"] = round(tr_loss_scalar / (self.state.global_step - self._globalstep_last_logged), 4)
            if grad_norm is not None:
                logs["grad_norm"] = grad_norm.detach().item() if isinstance(grad_norm, torch.Tensor) else grad_norm
            logs["learning_rate"] = self._get_learning_rate()

            self._total_loss_scalar += tr_loss_scalar
            self._globalstep_last_logged = self.state.global_step
            self.store_flos()

            self.log(logs)

        metrics = None
        if self.control.should_evaluate:
            metrics = self._evaluate(trial, ignore_keys_for_eval)

        if self.control.should_save:
            self._save_checkpoint(model, trial, metrics=metrics)
            self.control = self.callback_handler.on_save(self.args, self.state, self.control)

    def _load_rng_state(self, checkpoint):
        # Load RNG states from `checkpoint`
        if checkpoint is None:
            return

        if self.args.world_size > 1:
            process_index = self.args.process_index
            rng_file = os.path.join(checkpoint, f"rng_state_{process_index}.pth")
            if not os.path.isfile(rng_file):
                logger.info(
                    f"Didn't find an RNG file for process {process_index}, if you are resuming a training that "
                    "wasn't launched in a distributed fashion, reproducibility is not guaranteed."
                )
                return
        else:
            rng_file = os.path.join(checkpoint, "rng_state.pth")
            if not os.path.isfile(rng_file):
                logger.info(
                    "Didn't find an RNG file, if you are resuming a training that was launched in a distributed "
                    "fashion, reproducibility is not guaranteed."
                )
                return

        checkpoint_rng_state = torch.load(rng_file)
        random.setstate(checkpoint_rng_state["python"])
        np.random.set_state(checkpoint_rng_state["numpy"])
        torch.random.set_rng_state(checkpoint_rng_state["cpu"])
        if torch.cuda.is_available():
            if self.args.parallel_mode == ParallelMode.DISTRIBUTED:
                torch.cuda.random.set_rng_state_all(checkpoint_rng_state["cuda"])
            else:
                try:
                    torch.cuda.random.set_rng_state(checkpoint_rng_state["cuda"])
                except Exception as e:
                    logger.info(
                        f"Didn't manage to set back the RNG states of the GPU because of the following error:\n {e}"
                        "\nThis won't yield the same results as if the training had not been interrupted."
                    )
        if is_torch_xla_available():
            xm.set_rng_state(checkpoint_rng_state["xla"])
        if is_torch_npu_available():
            if self.args.parallel_mode == ParallelMode.DISTRIBUTED:
                torch.npu.random.set_rng_state_all(checkpoint_rng_state["npu"])
            else:
                try:
                    torch.npu.random.set_rng_state(checkpoint_rng_state["npu"])
                except Exception as e:
                    logger.info(
                        f"Didn't manage to set back the RNG states of the NPU because of the following error:\n {e}"
                        "\nThis won't yield the same results as if the training had not been interrupted."
                    )
        if is_torch_mlu_available():
            if self.args.parallel_mode == ParallelMode.DISTRIBUTED:
                torch.mlu.random.set_rng_state_all(checkpoint_rng_state["mlu"])
            else:
                try:
                    torch.mlu.random.set_rng_state(checkpoint_rng_state["mlu"])
                except Exception as e:
                    logger.info(
                        f"Didn't manage to set back the RNG states of the MLU because of the following error:\n {e}"
                        "\nThis won't yield the same results as if the training had not been interrupted."
                    )
        if is_torch_musa_available():
            if self.args.parallel_mode == ParallelMode.DISTRIBUTED:
                torch.musa.set_rng_state_all(checkpoint_rng_state["musa"])
            else:
                try:
                    torch.musa.set_rng_state(checkpoint_rng_state["musa"])
                except Exception as e:
                    logger.info(
                        f"Didn't manage to set back the RNG states of the MUSA because of the following error:\n {e}"
                        "\nThis won't yield the same results as if the training had not been interrupted."
                    )

    def _save_checkpoint(self, model, trial, metrics=None):
        # In all cases, including ddp/dp/deepspeed, self.model is always a reference to the model we
        # want to save except FullyShardedDDP.
        # assert unwrap_model(model) is self.model, "internal model should be a reference to self.model"

        # Save model checkpoint
        checkpoint_folder = f"{PREFIX_CHECKPOINT_DIR}-{self.state.global_step}"

        if self.hp_search_backend is None and trial is None:
            self.store_flos()

        run_dir = self._get_output_dir(trial=trial)
        output_dir = os.path.join(run_dir, checkpoint_folder)
        self.save_model(output_dir, _internal_call=True)

        if not self.args.save_only_model:
            # Save optimizer and scheduler
            self._save_optimizer_and_scheduler(output_dir)
            # Save RNG state
            self._save_rng_state(output_dir)

        # Determine the new best metric / best model checkpoint
        if metrics is not None and self.args.metric_for_best_model is not None:
            metric_to_check = self.args.metric_for_best_model
            if not metric_to_check.startswith("eval_"):
                metric_to_check = f"eval_{metric_to_check}"
            try:
                metric_value = metrics[metric_to_check]
            except KeyError as exc:
                raise KeyError(
                    f"The `metric_for_best_model` training argument is set to '{metric_to_check}', which is not found in the evaluation metrics. "
                    f"The available evaluation metrics are: {list(metrics.keys())}. Consider changing the `metric_for_best_model` via the TrainingArguments."
                ) from exc

            operator = np.greater if self.args.greater_is_better else np.less
            if (
                self.state.best_metric is None
                or self.state.best_model_checkpoint is None
                or operator(metric_value, self.state.best_metric)
            ):
                self.state.best_metric = metric_value
                self.state.best_model_checkpoint = output_dir

        # Save the Trainer state
        if self.args.should_save:
            # Update the `TrainerControl` state to where we are currently
            self.state.stateful_callbacks["TrainerControl"] = self.control.state()
            self.state.save_to_json(os.path.join(output_dir, TRAINER_STATE_NAME))

        if self.args.push_to_hub:
            self._push_from_checkpoint(output_dir)

        # Maybe delete some older checkpoints.
        if self.args.should_save:
            # Solely rely on numerical checkpoint id for rotation.
            # mtime is not reliable especially on some fuse fs in cloud environments.
            self._rotate_checkpoints(use_mtime=False, output_dir=run_dir)

    def _save_rng_state(self, output_dir):
        # Save RNG state in non-distributed training
        rng_states = {
            "python": random.getstate(),
            "numpy": np.random.get_state(),
            "cpu": torch.random.get_rng_state(),
        }
        if torch.cuda.is_available():
            if self.args.parallel_mode == ParallelMode.DISTRIBUTED:
                # In non distributed, we save the global CUDA RNG state (will take care of DataParallel)
                rng_states["cuda"] = torch.cuda.random.get_rng_state_all()
            else:
                rng_states["cuda"] = torch.cuda.random.get_rng_state()

        if is_torch_xla_available():
            rng_states["xla"] = xm.get_rng_state()

        if is_torch_npu_available():
            if self.args.parallel_mode == ParallelMode.DISTRIBUTED:
                rng_states["npu"] = torch.npu.random.get_rng_state_all()
            else:
                rng_states["npu"] = torch.npu.random.get_rng_state()

        if is_torch_mlu_available():
            if self.args.parallel_mode == ParallelMode.DISTRIBUTED:
                rng_states["mlu"] = torch.mlu.random.get_rng_state_all()
            else:
                rng_states["mlu"] = torch.mlu.random.get_rng_state()

        if is_torch_musa_available():
            if self.args.parallel_mode == ParallelMode.DISTRIBUTED:
                rng_states["musa"] = torch.musa.get_rng_state_all()
            else:
                rng_states["musa"] = torch.musa.get_rng_state()

        # A process can arrive here before the process 0 has a chance to save the model, in which case output_dir may
        # not yet exist.
        os.makedirs(output_dir, exist_ok=True)

        if self.args.world_size <= 1:
            torch.save(rng_states, os.path.join(output_dir, "rng_state.pth"))
        else:
            torch.save(rng_states, os.path.join(output_dir, f"rng_state_{self.args.process_index}.pth"))

    def _save_optimizer_and_scheduler(self, output_dir):
        if is_torch_xla_available():
            xm.rendezvous("saving_optimizer_states")
            if self.is_fsdp_xla_v1_enabled:
                optm = {
                    "optimizer": self.optimizer.state_dict(),
                    "shard_metadata": self.model.get_shard_metadata(),
                }
                xm.save(
                    optm,
                    os.path.join(
                        output_dir, f"rank{self.args.process_index}-of-{self.args.world_size}-{OPTIMIZER_NAME}"
                    ),
                    master_only=False,
                )
            else:
                xm.save(self.optimizer.state_dict(), os.path.join(output_dir, OPTIMIZER_NAME))
            with warnings.catch_warnings(record=True) as caught_warnings:
                xm.save(self.lr_scheduler.state_dict(), os.path.join(output_dir, SCHEDULER_NAME))
                reissue_pt_warnings(caught_warnings)
        elif is_sagemaker_mp_enabled():
            opt_state_dict = self.optimizer.local_state_dict(gather_if_shard=False)
            smp.barrier()
            if smp.rdp_rank() == 0 or smp.state.cfg.shard_optimizer_state:
                smp.save(
                    opt_state_dict,
                    os.path.join(output_dir, OPTIMIZER_NAME),
                    partial=True,
                    v3=smp.state.cfg.shard_optimizer_state,
                )
        elif self.is_deepspeed_enabled:
            # under zero3 model file itself doesn't get saved since it's bogus! Unless deepspeed
            # config `stage3_gather_16bit_weights_on_model_save` is True
            accept_exclude_frozen_parameters = "exclude_frozen_parameters" in set(
                inspect.signature(self.model_wrapped.save_checkpoint).parameters.keys()
            )
            if accept_exclude_frozen_parameters and _is_peft_model(self.model):
                self.model_wrapped.save_checkpoint(output_dir, exclude_frozen_parameters=True)
            else:
                self.model_wrapped.save_checkpoint(output_dir)
        elif self.is_fsdp_enabled:
            # save fsdp specific ckpt for resuming from ckpt
            save_fsdp_model(
                self.accelerator.state.fsdp_plugin, self.accelerator, self.model, output_dir, **_get_fsdp_ckpt_kwargs()
            )
            save_fsdp_optimizer(
                self.accelerator.state.fsdp_plugin, self.accelerator, self.optimizer, self.model, output_dir
            )
        elif self.args.should_save:
            # deepspeed.save_checkpoint above saves model/optim/sched
            torch.save(self.optimizer.state_dict(), os.path.join(output_dir, OPTIMIZER_NAME))

        # Save SCHEDULER & SCALER
        is_deepspeed_custom_scheduler = self.is_deepspeed_enabled and not isinstance(
            self.lr_scheduler, DeepSpeedSchedulerWrapper
        )
        if (
            self.args.should_save
            and (not self.is_deepspeed_enabled or is_deepspeed_custom_scheduler)
            and not is_torch_xla_available()
        ):
            with warnings.catch_warnings(record=True) as caught_warnings:
                torch.save(self.lr_scheduler.state_dict(), os.path.join(output_dir, SCHEDULER_NAME))
            reissue_pt_warnings(caught_warnings)

    def _load_optimizer_and_scheduler(self, checkpoint):
        """If optimizer and scheduler states exist, load them."""
        if checkpoint is None:
            return

        if self.is_deepspeed_enabled:
            # deepspeed loads optimizer/lr_scheduler together with the model in deepspeed_init
            if not isinstance(self.lr_scheduler, DeepSpeedSchedulerWrapper):
                with warnings.catch_warnings(record=True) as caught_warnings:
                    self.lr_scheduler.load_state_dict(torch.load(os.path.join(checkpoint, SCHEDULER_NAME)))
                reissue_pt_warnings(caught_warnings)
            return

        checkpoint_file_exists = (
            glob.glob(os.path.join(checkpoint, OPTIMIZER_NAME) + "_*")
            if is_sagemaker_mp_enabled()
            else (
                os.path.isfile(os.path.join(checkpoint, OPTIMIZER_NAME))
                or os.path.isfile(os.path.join(checkpoint, OPTIMIZER_NAME_BIN))
                or (
                    os.path.isdir(checkpoint)
                    and any(
                        OPTIMIZER_NAME_BIN.split(".")[0] in folder_name
                        for folder_name in os.listdir(checkpoint)
                        if os.path.isdir(os.path.join(checkpoint, folder_name))
                    )
                )
            )
        )
        checkpoint_file_exists = (
            glob.glob(os.path.join(checkpoint, f"rank*-of-{self.args.world_size}-{OPTIMIZER_NAME}"))
            if self.is_fsdp_xla_v1_enabled
            else checkpoint_file_exists
        )
        if checkpoint_file_exists and os.path.isfile(os.path.join(checkpoint, SCHEDULER_NAME)):
            # Load in optimizer and scheduler states
            if is_torch_xla_available():
                # On TPU we have to take some extra precautions to properly load the states on the right device.
                if self.is_fsdp_xla_v1_enabled:
                    optimizer_state = torch.load(
                        os.path.join(
                            checkpoint, f"rank{self.args.process_index}-of-{self.args.world_size}-{OPTIMIZER_NAME}"
                        ),
                        map_location="cpu",
                    )
                    # We only need `optimizer` when resuming from checkpoint
                    optimizer_state = optimizer_state["optimizer"]
                else:
                    optimizer_state = torch.load(os.path.join(checkpoint, OPTIMIZER_NAME), map_location="cpu")
                with warnings.catch_warnings(record=True) as caught_warnings:
                    lr_scheduler_state = torch.load(os.path.join(checkpoint, SCHEDULER_NAME), map_location="cpu")
                reissue_pt_warnings(caught_warnings)

                xm.send_cpu_data_to_device(optimizer_state, self.args.device)
                xm.send_cpu_data_to_device(lr_scheduler_state, self.args.device)

                self.optimizer.load_state_dict(optimizer_state)
                self.lr_scheduler.load_state_dict(lr_scheduler_state)
            else:
                if is_sagemaker_mp_enabled():
                    if os.path.isfile(os.path.join(checkpoint, "user_content.pt")):
                        # Optimizer checkpoint was saved with smp >= 1.10
                        def opt_load_hook(mod, opt):
                            opt.load_state_dict(smp.load(os.path.join(checkpoint, OPTIMIZER_NAME), partial=True))

                    else:
                        # Optimizer checkpoint was saved with smp < 1.10
                        def opt_load_hook(mod, opt):
                            if IS_SAGEMAKER_MP_POST_1_10:
                                opt.load_state_dict(
                                    smp.load(os.path.join(checkpoint, OPTIMIZER_NAME), partial=True, back_compat=True)
                                )
                            else:
                                opt.load_state_dict(smp.load(os.path.join(checkpoint, OPTIMIZER_NAME), partial=True))

                    self.model_wrapped.register_post_step_hook(opt_load_hook)
                else:
                    # We use the CPU when training on one GPU to avoid OOM for GPU RAM when training big models.
                    # In distributed training however, we load directly on each GPU and risk the GPU OOM as it's more
                    # likely to get OOM on CPU (since we load num_gpu times the optimizer state
                    map_location = self.args.device if self.args.world_size > 1 else "cpu"
                    if self.is_fsdp_enabled:
                        load_fsdp_optimizer(
                            self.accelerator.state.fsdp_plugin,
                            self.accelerator,
                            self.optimizer,
                            self.model,
                            checkpoint,
                            **_get_fsdp_ckpt_kwargs(),
                        )
                    else:
                        self.optimizer.load_state_dict(
                            torch.load(os.path.join(checkpoint, OPTIMIZER_NAME), map_location=map_location)
                        )
                with warnings.catch_warnings(record=True) as caught_warnings:
                    self.lr_scheduler.load_state_dict(torch.load(os.path.join(checkpoint, SCHEDULER_NAME)))
                reissue_pt_warnings(caught_warnings)

    def _load_callback_state(self):
        """If callback states exist and were passed in, restore their states if enabled"""
        if not self.args.restore_callback_states_from_checkpoint:
            return
        # Callback states are stored in stateful_callbacks
        not_found = []
        new_callbacks = []
        original_callbacks = self.callback_handler.callbacks + [self.control]
        for stored_callback, data in self.state.stateful_callbacks.items():
            if not isinstance(data, list):
                data = [data]
            if any(callback.__class__.__name__ == stored_callback for callback in original_callbacks):
                # We can load/restore from multiple callbacks of the same type.
                duplicates = [
                    callback for callback in original_callbacks if callback.__class__.__name__ == stored_callback
                ]
                for callback, callback_data in zip(duplicates, data):
                    args = callback_data.get("args", {})
                    attributes = callback_data.get("attributes", {})
                    new_callback = type(callback)(**args)
                    for attribute, value in attributes.items():
                        setattr(new_callback, attribute, value)
                    if isinstance(callback, TrainerControl):
                        # Specifically for restoring the `control` state
                        self.control = new_callback
                    else:
                        new_callbacks.append(new_callback)
                    # We remove the existing callback and add it to the list of new callbacks
                    self.callback_handler.remove_callback(type(new_callback))
                logger.info("Continuing training from checkpoint, restoring any callbacks that were passed in")
            else:
                not_found.append(stored_callback)
        if len(not_found) > 0:
            logger.warning(
                f"Checkpoint included callbacks not included in current configuration. Ignoring. ({', '.join(not_found)})"
            )
        for callback in new_callbacks:
            self.callback_handler.add_callback(callback)

    def hyperparameter_search(
        self,
        hp_space: Optional[Callable[["optuna.Trial"], Dict[str, float]]] = None,
        compute_objective: Optional[Callable[[Dict[str, float]], float]] = None,
        n_trials: int = 20,
        direction: Union[str, List[str]] = "minimize",
        backend: Optional[Union["str", HPSearchBackend]] = None,
        hp_name: Optional[Callable[["optuna.Trial"], str]] = None,
        **kwargs,
    ) -> Union[BestRun, List[BestRun]]:
        """
        Launch an hyperparameter search using `optuna` or `Ray Tune` or `SigOpt`. The optimized quantity is determined
        by `compute_objective`, which defaults to a function returning the evaluation loss when no metric is provided,
        the sum of all metrics otherwise.

        <Tip warning={true}>

        To use this method, you need to have provided a `model_init` when initializing your [`Trainer`]: we need to
        reinitialize the model at each new run. This is incompatible with the `optimizers` argument, so you need to
        subclass [`Trainer`] and override the method [`~Trainer.create_optimizer_and_scheduler`] for custom
        optimizer/scheduler.

        </Tip>

        Args:
            hp_space (`Callable[["optuna.Trial"], Dict[str, float]]`, *optional*):
                A function that defines the hyperparameter search space. Will default to
                [`~trainer_utils.default_hp_space_optuna`] or [`~trainer_utils.default_hp_space_ray`] or
                [`~trainer_utils.default_hp_space_sigopt`] depending on your backend.
            compute_objective (`Callable[[Dict[str, float]], float]`, *optional*):
                A function computing the objective to minimize or maximize from the metrics returned by the `evaluate`
                method. Will default to [`~trainer_utils.default_compute_objective`].
            n_trials (`int`, *optional*, defaults to 100):
                The number of trial runs to test.
            direction (`str` or `List[str]`, *optional*, defaults to `"minimize"`):
                If it's single objective optimization, direction is `str`, can be `"minimize"` or `"maximize"`, you
                should pick `"minimize"` when optimizing the validation loss, `"maximize"` when optimizing one or
                several metrics. If it's multi objectives optimization, direction is `List[str]`, can be List of
                `"minimize"` and `"maximize"`, you should pick `"minimize"` when optimizing the validation loss,
                `"maximize"` when optimizing one or several metrics.
            backend (`str` or [`~training_utils.HPSearchBackend`], *optional*):
                The backend to use for hyperparameter search. Will default to optuna or Ray Tune or SigOpt, depending
                on which one is installed. If all are installed, will default to optuna.
            hp_name (`Callable[["optuna.Trial"], str]]`, *optional*):
                A function that defines the trial/run name. Will default to None.
            kwargs (`Dict[str, Any]`, *optional*):
                Additional keyword arguments passed along to `optuna.create_study` or `ray.tune.run`. For more
                information see:

                - the documentation of
                  [optuna.create_study](https://optuna.readthedocs.io/en/stable/reference/generated/optuna.study.create_study.html)
                - the documentation of [tune.run](https://docs.ray.io/en/latest/tune/api_docs/execution.html#tune-run)
                - the documentation of [sigopt](https://app.sigopt.com/docs/endpoints/experiments/create)

        Returns:
            [`trainer_utils.BestRun` or `List[trainer_utils.BestRun]`]: All the information about the best run or best
            runs for multi-objective optimization. Experiment summary can be found in `run_summary` attribute for Ray
            backend.
        """
        if backend is None:
            backend = default_hp_search_backend()
        backend = HPSearchBackend(backend)
        backend_obj = ALL_HYPERPARAMETER_SEARCH_BACKENDS[backend]()
        backend_obj.ensure_available()
        self.hp_search_backend = backend
        if self.model_init is None:
            raise RuntimeError(
                "To use hyperparameter search, you need to pass your model through a model_init function."
            )

        self.hp_space = backend_obj.default_hp_space if hp_space is None else hp_space
        self.hp_name = hp_name
        self.compute_objective = default_compute_objective if compute_objective is None else compute_objective

        best_run = backend_obj.run(self, n_trials, direction, **kwargs)

        self.hp_search_backend = None
        return best_run

    def log(self, logs: Dict[str, float]) -> None:
        """
        Log `logs` on the various objects watching training.

        Subclass and override this method to inject custom behavior.

        Args:
            logs (`Dict[str, float]`):
                The values to log.
        """
        if self.state.epoch is not None:
            logs["epoch"] = self.state.epoch
        if self.args.include_num_input_tokens_seen:
            logs["num_input_tokens_seen"] = self.state.num_input_tokens_seen

        output = {**logs, **{"step": self.state.global_step}}
        self.state.log_history.append(output)
        self.control = self.callback_handler.on_log(self.args, self.state, self.control, logs)

    def _prepare_input(self, data: Union[torch.Tensor, Any]) -> Union[torch.Tensor, Any]:
        """
        Prepares one `data` before feeding it to the model, be it a tensor or a nested list/dictionary of tensors.
        """
        if isinstance(data, Mapping):
            return type(data)({k: self._prepare_input(v) for k, v in data.items()})
        elif isinstance(data, (tuple, list)):
            return type(data)(self._prepare_input(v) for v in data)
        elif isinstance(data, torch.Tensor):
            kwargs = {"device": self.args.device}
            if self.is_deepspeed_enabled and (torch.is_floating_point(data) or torch.is_complex(data)):
                # NLP models inputs are int/uint and those get adjusted to the right dtype of the
                # embedding. Other models such as wav2vec2's inputs are already float and thus
                # may need special handling to match the dtypes of the model
                kwargs.update({"dtype": self.accelerator.state.deepspeed_plugin.hf_ds_config.dtype()})
            return data.to(**kwargs)
        return data

    def _prepare_inputs(self, inputs: Dict[str, Union[torch.Tensor, Any]]) -> Dict[str, Union[torch.Tensor, Any]]:
        """
        Prepare `inputs` before feeding them to the model, converting them to tensors if they are not already and
        handling potential state.
        """
        inputs = self._prepare_input(inputs)
        if len(inputs) == 0:
            raise ValueError(
                "The batch received was empty, your model won't be able to train on it. Double-check that your "
                f"training dataset contains keys expected by the model: {','.join(self._signature_columns)}."
            )
        if self.args.past_index >= 0 and self._past is not None:
            inputs["mems"] = self._past

        return inputs

    def compute_loss_context_manager(self):
        """
        A helper wrapper to group together context managers.
        """
        return self.autocast_smart_context_manager()

    def autocast_smart_context_manager(self, cache_enabled: Optional[bool] = True):
        """
        A helper wrapper that creates an appropriate context manager for `autocast` while feeding it the desired
        arguments, depending on the situation.
        """
        if self.use_cpu_amp:
            ctx_manager = torch.cpu.amp.autocast(cache_enabled=cache_enabled, dtype=self.amp_dtype)
        else:
            ctx_manager = contextlib.nullcontext()

        return ctx_manager

    def training_step(self, model: nn.Module, inputs: Dict[str, Union[torch.Tensor, Any]]) -> torch.Tensor:
        """
        Perform a training step on a batch of inputs.

        Subclass and override to inject custom behavior.

        Args:
            model (`nn.Module`):
                The model to train.
            inputs (`Dict[str, Union[torch.Tensor, Any]]`):
                The inputs and targets of the model.

                The dictionary will be unpacked before being fed to the model. Most models expect the targets under the
                argument `labels`. Check your model's documentation for all accepted arguments.

        Return:
            `torch.Tensor`: The tensor with training loss on this batch.
        """
        model.train()
        inputs = self._prepare_inputs(inputs)
        if is_sagemaker_mp_enabled():
            loss_mb = smp_forward_backward(model, inputs, self.args.gradient_accumulation_steps)
            return loss_mb.reduce_mean().detach().to(self.args.device)

        with self.compute_loss_context_manager():
            loss = self.compute_loss(model, inputs)

        del inputs
        if (
            self.args.torch_empty_cache_steps is not None
            and self.state.global_step % self.args.torch_empty_cache_steps == 0
        ):
            if is_torch_xpu_available():
                torch.xpu.empty_cache()
            elif is_torch_mlu_available():
                torch.mlu.empty_cache()
            elif is_torch_musa_available():
                torch.musa.empty_cache()
            elif is_torch_npu_available():
                torch.npu.empty_cache()
            elif is_torch_mps_available(min_version="2.0"):
                torch.mps.empty_cache()
            else:
                torch.cuda.empty_cache()

        kwargs = {}

        # For LOMO optimizers you need to explicitly use the learnign rate
        if self.args.optim in [OptimizerNames.LOMO, OptimizerNames.ADALOMO]:
            kwargs["learning_rate"] = self._get_learning_rate()

        if self.args.n_gpu > 1:
            loss = loss.mean()  # mean() to average on multi-gpu parallel training

        if self.use_apex:
            with amp.scale_loss(loss, self.optimizer) as scaled_loss:
                scaled_loss.backward()
        else:
            self.accelerator.backward(loss, **kwargs)

        return loss.detach() / self.args.gradient_accumulation_steps

    def compute_loss(self, model, inputs, return_outputs=False):
        """
        How the loss is computed by Trainer. By default, all models return the loss in the first element.

        Subclass and override for custom behavior.
        """
        if self.label_smoother is not None and "labels" in inputs:
            labels = inputs.pop("labels")
        else:
            labels = None
        outputs = model(**inputs)
        # Save past state if it exists
        # TODO: this needs to be fixed and made cleaner later.
        if self.args.past_index >= 0:
            self._past = outputs[self.args.past_index]

        if labels is not None:
            unwrapped_model = self.accelerator.unwrap_model(model)
            if _is_peft_model(unwrapped_model):
                model_name = unwrapped_model.base_model.model._get_name()
            else:
                model_name = unwrapped_model._get_name()
            if model_name in MODEL_FOR_CAUSAL_LM_MAPPING_NAMES.values():
                loss = self.label_smoother(outputs, labels, shift_labels=True)
            else:
                loss = self.label_smoother(outputs, labels)
        else:
            if isinstance(outputs, dict) and "loss" not in outputs:
                raise ValueError(
                    "The model did not return a loss from the inputs, only the following keys: "
                    f"{','.join(outputs.keys())}. For reference, the inputs it received are {','.join(inputs.keys())}."
                )
            # We don't use .loss here since the model may return tuples instead of ModelOutput.
            loss = outputs["loss"] if isinstance(outputs, dict) else outputs[0]

        return (loss, outputs) if return_outputs else loss

    def is_local_process_zero(self) -> bool:
        """
        Whether or not this process is the local (e.g., on one machine if training in a distributed fashion on several
        machines) main process.
        """
        return self.args.local_process_index == 0

    def is_world_process_zero(self) -> bool:
        """
        Whether or not this process is the global main process (when training in a distributed fashion on several
        machines, this is only going to be `True` for one process).
        """
        # Special case for SageMaker ModelParallel since there process_index is dp_process_index, not the global
        # process index.
        if is_sagemaker_mp_enabled():
            return smp.rank() == 0
        else:
            return self.args.process_index == 0

    def save_model(self, output_dir: Optional[str] = None, _internal_call: bool = False):
        """
        Will save the model, so you can reload it using `from_pretrained()`.

        Will only save from the main process.
        """

        if output_dir is None:
            output_dir = self.args.output_dir

        if is_torch_xla_available():
            self._save_tpu(output_dir)
        elif is_sagemaker_mp_enabled():
            # Calling the state_dict needs to be done on the wrapped model and on all processes.
            os.makedirs(output_dir, exist_ok=True)
            state_dict = self.model_wrapped.state_dict()
            if self.args.should_save:
                self._save(output_dir, state_dict=state_dict)
            if IS_SAGEMAKER_MP_POST_1_10:
                # 'user_content.pt' indicates model state_dict saved with smp >= 1.10
                Path(os.path.join(output_dir, "user_content.pt")).touch()
        elif self.is_fsdp_enabled:
            if ("FULL_STATE_DICT" in str(self.accelerator.state.fsdp_plugin.state_dict_type)) and (
                version.parse(accelerate_version) > version.parse("0.24.1")
            ):
                state_dict = self.accelerator.get_state_dict(self.model)
                if self.args.should_save:
                    self._save(output_dir, state_dict=state_dict)
        elif self.is_deepspeed_enabled:
            try:
                state_dict = self.accelerator.get_state_dict(self.deepspeed)
                if self.args.should_save:
                    self._save(output_dir, state_dict=state_dict)
            except ValueError:
                logger.warning(
                    " stage3_gather_16bit_weights_on_model_save=false. Saving the full checkpoint instead, use"
                    " zero_to_fp32.py to recover weights"
                )
                if self.args.should_save:
                    self._save(output_dir, state_dict={})
                # remove the dummy state_dict
                remove_dummy_checkpoint(self.args.should_save, output_dir, [WEIGHTS_NAME, SAFE_WEIGHTS_NAME])
                self.model_wrapped.save_checkpoint(output_dir)

        elif self.args.should_save:
            self._save(output_dir)

        # Push to the Hub when `save_model` is called by the user.
        if self.args.push_to_hub and not _internal_call:
            self.push_to_hub(commit_message="Model save")

    def _save_tpu(self, output_dir: Optional[str] = None):
        output_dir = output_dir if output_dir is not None else self.args.output_dir

        logger.info(f"Saving model checkpoint to {output_dir}")
        model = self.model
        xm.mark_step()

        if xm.is_master_ordinal(local=False):
            os.makedirs(output_dir, exist_ok=True)
            torch.save(self.args, os.path.join(output_dir, TRAINING_ARGS_NAME))

        # Save a trained model and configuration using `save_pretrained()`.
        # They can then be reloaded using `from_pretrained()`
        supported_classes = (PushToHubMixin,)
        xm.rendezvous("saving_checkpoint")
        if self.is_fsdp_xla_v1_enabled:
            ckpt = {
                "model": model.state_dict(),
                "shard_metadata": model.get_shard_metadata(),
            }
            ckpt_path = os.path.join(
                output_dir, f"rank{self.args.process_index}-of-{self.args.world_size}-{WEIGHTS_NAME}"
            )
            # All ranks save sharded checkpoint
            xm.save(ckpt, ckpt_path, master_only=False)
            # Make sure all ranks have saved checkpoints
            xm.rendezvous("save_full_checkpoints")
            # Master save full checkpoint
            if self.args.should_save:
                from torch_xla.distributed.fsdp import consolidate_sharded_model_checkpoints

                full_state_dict, _ = consolidate_sharded_model_checkpoints(
                    ckpt_prefix=os.path.join(output_dir, ""),
                    ckpt_suffix=f"rank*-of-*-{WEIGHTS_NAME}",
                    save_model=False,
                )
                model = model.module.module
                unwrapped_model = self.accelerator.unwrap_model(model)
                if isinstance(unwrapped_model, supported_classes):
                    unwrapped_model.save_pretrained(
                        output_dir,
                        state_dict=full_state_dict,
                        save_function=xm.save,
                        safe_serialization=self.args.save_safetensors,
                    )
                else:
                    logger.info("Trainer.model is not a `PreTrainedModel`, only saving its state dict.")
                    xm.save(full_state_dict, os.path.join(output_dir, WEIGHTS_NAME))
        elif not isinstance(model, supported_classes):
            if isinstance(self.accelerator.unwrap_model(model), supported_classes):
                self.accelerator.unwrap_model(model).save_pretrained(
                    output_dir,
                    is_main_process=self.args.should_save,
                    state_dict=xm._maybe_convert_to_cpu(model.state_dict()),
                    save_function=xm.save,
                    safe_serialization=self.args.save_safetensors,
                )
            else:
                logger.info("Trainer.model is not a `PreTrainedModel`, only saving its state dict.")
                state_dict = xm._maybe_convert_to_cpu(model.state_dict())
                xm.save(state_dict, os.path.join(output_dir, WEIGHTS_NAME))
        else:
            model.save_pretrained(
                output_dir,
                is_main_process=self.args.should_save,
                save_function=xm.save,
                safe_serialization=self.args.save_safetensors,
                state_dict=xm._maybe_convert_to_cpu(model.state_dict()),
            )
        if self.tokenizer is not None and self.args.should_save:
            self.tokenizer.save_pretrained(output_dir)

    def _save(self, output_dir: Optional[str] = None, state_dict=None):
        # If we are executing this function, we are the process zero, so we don't check for that.
        output_dir = output_dir if output_dir is not None else self.args.output_dir
        os.makedirs(output_dir, exist_ok=True)
        logger.info(f"Saving model checkpoint to {output_dir}")

        supported_classes = (PreTrainedModel,) if not is_peft_available() else (PreTrainedModel, PeftModel)
        # Save a trained model and configuration using `save_pretrained()`.
        # They can then be reloaded using `from_pretrained()`
        if not isinstance(self.model, supported_classes):
            if state_dict is None:
                state_dict = self.model.state_dict()

            if isinstance(self.accelerator.unwrap_model(self.model), supported_classes):
                self.accelerator.unwrap_model(self.model).save_pretrained(
                    output_dir, state_dict=state_dict, safe_serialization=self.args.save_safetensors
                )
            else:
                logger.info("Trainer.model is not a `PreTrainedModel`, only saving its state dict.")
                if self.args.save_safetensors:
                    safetensors.torch.save_file(
                        state_dict, os.path.join(output_dir, SAFE_WEIGHTS_NAME), metadata={"format": "pt"}
                    )
                else:
                    torch.save(state_dict, os.path.join(output_dir, WEIGHTS_NAME))
        else:
            self.model.save_pretrained(
                output_dir, state_dict=state_dict, safe_serialization=self.args.save_safetensors
            )

        if self.tokenizer is not None:
            self.tokenizer.save_pretrained(output_dir)

        # Good practice: save your training arguments together with the trained model
        torch.save(self.args, os.path.join(output_dir, TRAINING_ARGS_NAME))

    def store_flos(self):
        # Storing the number of floating-point operations that went into the model
        if self.args.parallel_mode == ParallelMode.DISTRIBUTED:
            self.state.total_flos += (
                distributed_broadcast_scalars([self.current_flos], device=self.args.device).sum().item()
            )
            self.current_flos = 0
        else:
            self.state.total_flos += self.current_flos
            self.current_flos = 0

    def _sorted_checkpoints(
        self, output_dir=None, checkpoint_prefix=PREFIX_CHECKPOINT_DIR, use_mtime=False
    ) -> List[str]:
        ordering_and_checkpoint_path = []

        glob_checkpoints = [str(x) for x in Path(output_dir).glob(f"{checkpoint_prefix}-*") if os.path.isdir(x)]

        for path in glob_checkpoints:
            if use_mtime:
                ordering_and_checkpoint_path.append((os.path.getmtime(path), path))
            else:
                regex_match = re.match(f".*{checkpoint_prefix}-([0-9]+)", path)
                if regex_match is not None and regex_match.groups() is not None:
                    ordering_and_checkpoint_path.append((int(regex_match.groups()[0]), path))

        checkpoints_sorted = sorted(ordering_and_checkpoint_path)
        checkpoints_sorted = [checkpoint[1] for checkpoint in checkpoints_sorted]
        # Make sure we don't delete the best model.
        if (
            self.state.best_model_checkpoint is not None
            and str(Path(self.state.best_model_checkpoint)) in checkpoints_sorted
        ):
            best_model_index = checkpoints_sorted.index(str(Path(self.state.best_model_checkpoint)))
            for i in range(best_model_index, len(checkpoints_sorted) - 2):
                checkpoints_sorted[i], checkpoints_sorted[i + 1] = checkpoints_sorted[i + 1], checkpoints_sorted[i]
        return checkpoints_sorted

    def _rotate_checkpoints(self, use_mtime=False, output_dir=None) -> None:
        if self.args.save_total_limit is None or self.args.save_total_limit <= 0:
            return

        # Check if we should delete older checkpoint(s)
        checkpoints_sorted = self._sorted_checkpoints(use_mtime=use_mtime, output_dir=output_dir)
        if len(checkpoints_sorted) <= self.args.save_total_limit:
            return

        # If save_total_limit=1 with load_best_model_at_end=True, we could end up deleting the last checkpoint, which
        # we don't do to allow resuming.
        save_total_limit = self.args.save_total_limit
        if (
            self.state.best_model_checkpoint is not None
            and self.args.save_total_limit == 1
            and checkpoints_sorted[-1] != self.state.best_model_checkpoint
        ):
            save_total_limit = 2

        number_of_checkpoints_to_delete = max(0, len(checkpoints_sorted) - save_total_limit)
        checkpoints_to_be_deleted = checkpoints_sorted[:number_of_checkpoints_to_delete]
        for checkpoint in checkpoints_to_be_deleted:
            logger.info(f"Deleting older checkpoint [{checkpoint}] due to args.save_total_limit")
            shutil.rmtree(checkpoint, ignore_errors=True)

    def evaluate(
        self,
        eval_dataset: Optional[Union[Dataset, Dict[str, Dataset]]] = None,
        ignore_keys: Optional[List[str]] = None,
        metric_key_prefix: str = "eval",
    ) -> Dict[str, float]:
        """
        Run evaluation and returns metrics.

        The calling script will be responsible for providing a method to compute metrics, as they are task-dependent
        (pass it to the init `compute_metrics` argument).

        You can also subclass and override this method to inject custom behavior.

        Args:
            eval_dataset (Union[`Dataset`, Dict[str, `Dataset`]), *optional*):
                Pass a dataset if you wish to override `self.eval_dataset`. If it is a [`~datasets.Dataset`], columns
                not accepted by the `model.forward()` method are automatically removed. If it is a dictionary, it will
                evaluate on each dataset, prepending the dictionary key to the metric name. Datasets must implement the
                `__len__` method.

                <Tip>

                If you pass a dictionary with names of datasets as keys and datasets as values, evaluate will run
                separate evaluations on each dataset. This can be useful to monitor how training affects other
                datasets or simply to get a more fine-grained evaluation.
                When used with `load_best_model_at_end`, make sure `metric_for_best_model` references exactly one
                of the datasets. If you, for example, pass in `{"data1": data1, "data2": data2}` for two datasets
                `data1` and `data2`, you could specify `metric_for_best_model="eval_data1_loss"` for using the
                loss on `data1` and `metric_for_best_model="eval_data2_loss"` for the loss on `data2`.

                </Tip>

            ignore_keys (`List[str]`, *optional*):
                A list of keys in the output of your model (if it is a dictionary) that should be ignored when
                gathering predictions.
            metric_key_prefix (`str`, *optional*, defaults to `"eval"`):
                An optional prefix to be used as the metrics key prefix. For example the metrics "bleu" will be named
                "eval_bleu" if the prefix is "eval" (default)

        Returns:
            A dictionary containing the evaluation loss and the potential metrics computed from the predictions. The
            dictionary also contains the epoch number which comes from the training state.
        """
        # handle multipe eval datasets
        override = eval_dataset is not None
        eval_dataset = eval_dataset if override else self.eval_dataset
        if isinstance(eval_dataset, dict):
            metrics = {}
            for eval_dataset_name, _eval_dataset in eval_dataset.items():
                dataset_metrics = self.evaluate(
                    eval_dataset=_eval_dataset if override else eval_dataset_name,
                    ignore_keys=ignore_keys,
                    metric_key_prefix=f"{metric_key_prefix}_{eval_dataset_name}",
                )
                metrics.update(dataset_metrics)
            return metrics

        # memory metrics - must set up as early as possible
        self._memory_tracker.start()

        eval_dataloader = self.get_eval_dataloader(eval_dataset)
        if self.is_fsdp_xla_v2_enabled:
            eval_dataloader = tpu_spmd_dataloader(eval_dataloader)

        start_time = time.time()

        eval_loop = self.prediction_loop if self.args.use_legacy_prediction_loop else self.evaluation_loop
        output = eval_loop(
            eval_dataloader,
            description="Evaluation",
            # No point gathering the predictions if there are no metrics, otherwise we defer to
            # self.args.prediction_loss_only
            prediction_loss_only=True if self.compute_metrics is None else None,
            ignore_keys=ignore_keys,
            metric_key_prefix=metric_key_prefix,
        )

        total_batch_size = self.args.eval_batch_size * self.args.world_size
        if f"{metric_key_prefix}_jit_compilation_time" in output.metrics:
            start_time += output.metrics[f"{metric_key_prefix}_jit_compilation_time"]
        if f"{metric_key_prefix}_model_preparation_time" in output.metrics:
            start_time += output.metrics[f"{metric_key_prefix}_model_preparation_time"]
        output.metrics.update(
            speed_metrics(
                metric_key_prefix,
                start_time,
                num_samples=output.num_samples,
                num_steps=math.ceil(output.num_samples / total_batch_size),
            )
        )

        self.log(output.metrics)

        if DebugOption.TPU_METRICS_DEBUG in self.args.debug:
            # tpu-comment: Logging debug metrics for PyTorch/XLA (compile, execute times, ops, etc.)
            xm.master_print(met.metrics_report())

        self.control = self.callback_handler.on_evaluate(self.args, self.state, self.control, output.metrics)

        self._memory_tracker.stop_and_update_metrics(output.metrics)

        return output.metrics

    def predict(
        self, test_dataset: Dataset, ignore_keys: Optional[List[str]] = None, metric_key_prefix: str = "test"
    ) -> PredictionOutput:
        """
        Run prediction and returns predictions and potential metrics.

        Depending on the dataset and your use case, your test dataset may contain labels. In that case, this method
        will also return metrics, like in `evaluate()`.

        Args:
            test_dataset (`Dataset`):
                Dataset to run the predictions on. If it is an `datasets.Dataset`, columns not accepted by the
                `model.forward()` method are automatically removed. Has to implement the method `__len__`
            ignore_keys (`List[str]`, *optional*):
                A list of keys in the output of your model (if it is a dictionary) that should be ignored when
                gathering predictions.
            metric_key_prefix (`str`, *optional*, defaults to `"test"`):
                An optional prefix to be used as the metrics key prefix. For example the metrics "bleu" will be named
                "test_bleu" if the prefix is "test" (default)

        <Tip>

        If your predictions or labels have different sequence length (for instance because you're doing dynamic padding
        in a token classification task) the predictions will be padded (on the right) to allow for concatenation into
        one array. The padding index is -100.

        </Tip>

        Returns: *NamedTuple* A namedtuple with the following keys:

            - predictions (`np.ndarray`): The predictions on `test_dataset`.
            - label_ids (`np.ndarray`, *optional*): The labels (if the dataset contained some).
            - metrics (`Dict[str, float]`, *optional*): The potential dictionary of metrics (if the dataset contained
              labels).
        """
        # memory metrics - must set up as early as possible
        self._memory_tracker.start()

        test_dataloader = self.get_test_dataloader(test_dataset)
        start_time = time.time()

        eval_loop = self.prediction_loop if self.args.use_legacy_prediction_loop else self.evaluation_loop
        output = eval_loop(
            test_dataloader, description="Prediction", ignore_keys=ignore_keys, metric_key_prefix=metric_key_prefix
        )
        total_batch_size = self.args.eval_batch_size * self.args.world_size
        if f"{metric_key_prefix}_jit_compilation_time" in output.metrics:
            start_time += output.metrics[f"{metric_key_prefix}_jit_compilation_time"]
        if f"{metric_key_prefix}_model_preparation_time" in output.metrics:
            start_time += output.metrics[f"{metric_key_prefix}_model_preparation_time"]
        output.metrics.update(
            speed_metrics(
                metric_key_prefix,
                start_time,
                num_samples=output.num_samples,
                num_steps=math.ceil(output.num_samples / total_batch_size),
            )
        )

        self.control = self.callback_handler.on_predict(self.args, self.state, self.control, output.metrics)
        self._memory_tracker.stop_and_update_metrics(output.metrics)

        return PredictionOutput(predictions=output.predictions, label_ids=output.label_ids, metrics=output.metrics)

    def evaluation_loop(
        self,
        dataloader: DataLoader,
        description: str,
        prediction_loss_only: Optional[bool] = None,
        ignore_keys: Optional[List[str]] = None,
        metric_key_prefix: str = "eval",
    ) -> EvalLoopOutput:
        """
        Prediction/evaluation loop, shared by `Trainer.evaluate()` and `Trainer.predict()`.

        Works both with or without labels.
        """
        args = self.args

        prediction_loss_only = prediction_loss_only if prediction_loss_only is not None else args.prediction_loss_only

        # if eval is called w/o train, handle model prep here
        if self.is_deepspeed_enabled and self.deepspeed is None:
            _, _ = deepspeed_init(self, num_training_steps=0, inference=True)

        model = self._wrap_model(self.model, training=False, dataloader=dataloader)

        if len(self.accelerator._models) == 0 and model is self.model:
            start_time = time.time()
            model = (
                self.accelerator.prepare(model)
                if self.is_deepspeed_enabled
                else self.accelerator.prepare_model(model, evaluation_mode=True)
            )
            self.model_preparation_time = round(time.time() - start_time, 4)

            if self.is_fsdp_enabled:
                self.model = model

            # for the rest of this function `model` is the outside model, whether it was wrapped or not
            if model is not self.model:
                self.model_wrapped = model

            # backward compatibility
            if self.is_deepspeed_enabled:
                self.deepspeed = self.model_wrapped

        # if full fp16 or bf16 eval is wanted and this ``evaluation`` or ``predict`` isn't called
        # while ``train`` is running, cast it to the right dtype first and then put on device
        if not self.is_in_train:
            if args.fp16_full_eval:
                model = model.to(dtype=torch.float16, device=args.device)
            elif args.bf16_full_eval:
                model = model.to(dtype=torch.bfloat16, device=args.device)

        batch_size = self.args.eval_batch_size

        logger.info(f"\n***** Running {description} *****")
        if has_length(dataloader):
            logger.info(f"  Num examples = {self.num_examples(dataloader)}")
        else:
            logger.info("  Num examples: Unknown")
        logger.info(f"  Batch size = {batch_size}")

        model.eval()

        self.callback_handler.eval_dataloader = dataloader
        # Do this before wrapping.
        eval_dataset = getattr(dataloader, "dataset", None)

        if args.past_index >= 0:
            self._past = None

        # Initialize containers
        all_losses = EvalLoopContainer(self.args.eval_do_concat_batches, padding_index=-100)
        all_preds = EvalLoopContainer(self.args.eval_do_concat_batches, padding_index=-100)
        all_labels = EvalLoopContainer(self.args.eval_do_concat_batches, padding_index=-100)
        all_inputs = EvalLoopContainer(self.args.eval_do_concat_batches, padding_index=-100)

        metrics = None

        # Will be useful when we have an iterable dataset so don't know its length.
        observed_num_examples = 0

        # Main evaluation loop
        for step, inputs in enumerate(dataloader):
            # Update the observed num examples
            observed_batch_size = find_batch_size(inputs)
            if observed_batch_size is not None:
                observed_num_examples += observed_batch_size
                # For batch samplers, batch_size is not known by the dataloader in advance.
                if batch_size is None:
                    batch_size = observed_batch_size

            # Prediction step
            losses, logits, labels = self.prediction_step(model, inputs, prediction_loss_only, ignore_keys=ignore_keys)
            main_input_name = getattr(self.model, "main_input_name", "input_ids")
            inputs_decode = self._prepare_input(inputs[main_input_name]) if args.include_inputs_for_metrics else None

            if is_torch_xla_available():
                xm.mark_step()

            # Update containers
            if losses is not None:
                losses = self.gather_function((losses.repeat(batch_size)))
                all_losses.add(losses)
            if inputs_decode is not None:
                inputs_decode = self.accelerator.pad_across_processes(inputs_decode, dim=1, pad_index=-100)
                inputs_decode = self.gather_function((inputs_decode))
                if not self.args.batch_eval_metrics or description == "Prediction":
                    all_inputs.add(inputs_decode)
            if labels is not None:
                # Pad labels here, preparing for preprocess_logits_for_metrics in next logits block.
                labels = self.accelerator.pad_across_processes(labels, dim=1, pad_index=-100)
            if logits is not None:
                logits = self.accelerator.pad_across_processes(logits, dim=1, pad_index=-100)
                if self.preprocess_logits_for_metrics is not None:
                    logits = self.preprocess_logits_for_metrics(logits, labels)
                logits = self.gather_function((logits))
                if not self.args.batch_eval_metrics or description == "Prediction":
                    all_preds.add(logits)
            if labels is not None:
                labels = self.gather_function((labels))
                if not self.args.batch_eval_metrics or description == "Prediction":
                    all_labels.add(labels)

            self.control = self.callback_handler.on_prediction_step(args, self.state, self.control)

            if self.args.batch_eval_metrics:
                if self.compute_metrics is not None and logits is not None and labels is not None:
                    is_last_step = self.accelerator.gradient_state.end_of_dataloader
                    if args.include_inputs_for_metrics:
                        metrics = self.compute_metrics(
                            EvalPrediction(predictions=logits, label_ids=labels, inputs=inputs),
                            compute_result=is_last_step,
                        )
                    else:
                        metrics = self.compute_metrics(
                            EvalPrediction(predictions=logits, label_ids=labels),
                            compute_result=is_last_step,
                        )

                del losses, logits, labels, inputs
                torch.cuda.empty_cache()

            # Gather all tensors and put them back on the CPU if we have done enough accumulation steps.
            elif args.eval_accumulation_steps is not None and (step + 1) % args.eval_accumulation_steps == 0:
                all_losses.to_cpu_and_numpy()
                all_preds.to_cpu_and_numpy()
                all_labels.to_cpu_and_numpy()
                all_inputs.to_cpu_and_numpy()

                del losses, logits, labels, inputs
                torch.cuda.empty_cache()

        # After all calls to `.gather_function`, reset to `gather_for_metrics`:
        self.gather_function = self.accelerator.gather_for_metrics
        if args.past_index and hasattr(self, "_past"):
            # Clean the state at the end of the evaluation loop
            delattr(self, "_past")

        # Gather all remaining tensors and put them back on the CPU
        all_losses = all_losses.get_arrays()
        all_preds = all_preds.get_arrays()
        all_labels = all_labels.get_arrays()
        all_inputs = all_inputs.get_arrays()

        # Number of samples
        if has_length(eval_dataset):
            num_samples = len(eval_dataset)
        # The instance check is weird and does not actually check for the type, but whether the dataset has the right
        # methods. Therefore we need to make sure it also has the attribute.
        elif isinstance(eval_dataset, IterableDatasetShard) and getattr(eval_dataset, "num_examples", 0) > 0:
            num_samples = eval_dataset.num_examples
        else:
            if has_length(dataloader):
                num_samples = self.num_examples(dataloader)
            else:  # both len(dataloader.dataset) and len(dataloader) fail
                num_samples = observed_num_examples
        if num_samples == 0 and observed_num_examples > 0:
            num_samples = observed_num_examples

        # Metrics!
        if (
            self.compute_metrics is not None
            and all_preds is not None
            and all_labels is not None
            and not self.args.batch_eval_metrics
        ):
            if args.include_inputs_for_metrics:
                metrics = self.compute_metrics(
                    EvalPrediction(predictions=all_preds, label_ids=all_labels, inputs=all_inputs)
                )
            else:
                metrics = self.compute_metrics(EvalPrediction(predictions=all_preds, label_ids=all_labels))
        elif metrics is None:
            metrics = {}

        # To be JSON-serializable, we need to remove numpy types or zero-d tensors
        metrics = denumpify_detensorize(metrics)

        if isinstance(all_losses, list) and all_losses:
            metrics[f"{metric_key_prefix}_loss"] = np.concatenate(all_losses).mean().item()
        elif isinstance(all_losses, np.ndarray):
            metrics[f"{metric_key_prefix}_loss"] = all_losses.mean().item()
        if hasattr(self, "jit_compilation_time"):
            metrics[f"{metric_key_prefix}_jit_compilation_time"] = self.jit_compilation_time
        if hasattr(self, "model_preparation_time"):
            metrics[f"{metric_key_prefix}_model_preparation_time"] = self.model_preparation_time

        # Prefix all keys with metric_key_prefix + '_'
        for key in list(metrics.keys()):
            if not key.startswith(f"{metric_key_prefix}_"):
                metrics[f"{metric_key_prefix}_{key}"] = metrics.pop(key)

        return EvalLoopOutput(predictions=all_preds, label_ids=all_labels, metrics=metrics, num_samples=num_samples)

    def _nested_gather(self, tensors, name=None):
        """
        Gather value of `tensors` (tensor or list/tuple of nested tensors) and convert them to numpy before
        concatenating them to `gathered`
        """
        if tensors is None:
            return
        if is_torch_xla_available():
            if name is None:
                name = "nested_gather"
            tensors = nested_xla_mesh_reduce(tensors, name)
        elif is_sagemaker_mp_enabled():
            tensors = smp_gather(tensors)
        elif (self.args.distributed_state is not None and self.args.distributed_state.distributed_type != "NO") or (
            self.args.distributed_state is None and self.args.local_rank != -1
        ):
            tensors = distributed_concat(tensors)
        return tensors

    def prediction_step(
        self,
        model: nn.Module,
        inputs: Dict[str, Union[torch.Tensor, Any]],
        prediction_loss_only: bool,
        ignore_keys: Optional[List[str]] = None,
    ) -> Tuple[Optional[torch.Tensor], Optional[torch.Tensor], Optional[torch.Tensor]]:
        """
        Perform an evaluation step on `model` using `inputs`.

        Subclass and override to inject custom behavior.

        Args:
            model (`nn.Module`):
                The model to evaluate.
            inputs (`Dict[str, Union[torch.Tensor, Any]]`):
                The inputs and targets of the model.

                The dictionary will be unpacked before being fed to the model. Most models expect the targets under the
                argument `labels`. Check your model's documentation for all accepted arguments.
            prediction_loss_only (`bool`):
                Whether or not to return the loss only.
            ignore_keys (`List[str]`, *optional*):
                A list of keys in the output of your model (if it is a dictionary) that should be ignored when
                gathering predictions.

        Return:
            Tuple[Optional[torch.Tensor], Optional[torch.Tensor], Optional[torch.Tensor]]: A tuple with the loss,
            logits and labels (each being optional).
        """
        has_labels = False if len(self.label_names) == 0 else all(inputs.get(k) is not None for k in self.label_names)
        # For CLIP-like models capable of returning loss values.
        # If `return_loss` is not specified or being `None` in `inputs`, we check if the default value of `return_loss`
        # is `True` in `model.forward`.
        return_loss = inputs.get("return_loss", None)
        if return_loss is None:
            return_loss = self.can_return_loss
        loss_without_labels = True if len(self.label_names) == 0 and return_loss else False

        inputs = self._prepare_inputs(inputs)
        if ignore_keys is None:
            if hasattr(self.model, "config"):
                ignore_keys = getattr(self.model.config, "keys_to_ignore_at_inference", [])
            else:
                ignore_keys = []

        # labels may be popped when computing the loss (label smoothing for instance) so we grab them first.
        if has_labels or loss_without_labels:
            labels = nested_detach(tuple(inputs.get(name) for name in self.label_names))
            if len(labels) == 1:
                labels = labels[0]
        else:
            labels = None

        with torch.no_grad():
            if is_sagemaker_mp_enabled():
                raw_outputs = smp_forward_only(model, inputs)
                if has_labels or loss_without_labels:
                    if isinstance(raw_outputs, dict):
                        loss_mb = raw_outputs["loss"]
                        logits_mb = tuple(v for k, v in raw_outputs.items() if k not in ignore_keys + ["loss"])
                    else:
                        loss_mb = raw_outputs[0]
                        logits_mb = raw_outputs[1:]

                    loss = loss_mb.reduce_mean().detach().cpu()
                    logits = smp_nested_concat(logits_mb)
                else:
                    loss = None
                    if isinstance(raw_outputs, dict):
                        logits_mb = tuple(v for k, v in raw_outputs.items() if k not in ignore_keys)
                    else:
                        logits_mb = raw_outputs
                    logits = smp_nested_concat(logits_mb)
            else:
                if has_labels or loss_without_labels:
                    with self.compute_loss_context_manager():
                        loss, outputs = self.compute_loss(model, inputs, return_outputs=True)
                    loss = loss.mean().detach()

                    if isinstance(outputs, dict):
                        logits = tuple(v for k, v in outputs.items() if k not in ignore_keys + ["loss"])
                    else:
                        logits = outputs[1:]
                else:
                    loss = None
                    with self.compute_loss_context_manager():
                        outputs = model(**inputs)
                    if isinstance(outputs, dict):
                        logits = tuple(v for k, v in outputs.items() if k not in ignore_keys)
                    else:
                        logits = outputs
                    # TODO: this needs to be fixed and made cleaner later.
                    if self.args.past_index >= 0:
                        self._past = outputs[self.args.past_index - 1]

        if prediction_loss_only:
            return (loss, None, None)

        logits = nested_detach(logits)
        if len(logits) == 1:
            logits = logits[0]

        return (loss, logits, labels)

    def floating_point_ops(self, inputs: Dict[str, Union[torch.Tensor, Any]]):
        """
        For models that inherit from [`PreTrainedModel`], uses that method to compute the number of floating point
        operations for every backward + forward pass. If using another model, either implement such a method in the
        model or subclass and override this method.

        Args:
            inputs (`Dict[str, Union[torch.Tensor, Any]]`):
                The inputs and targets of the model.

        Returns:
            `int`: The number of floating-point operations.
        """
        if hasattr(self.model, "floating_point_ops"):
            return self.model.floating_point_ops(inputs)
        else:
            return 0

    def init_hf_repo(self, token: Optional[str] = None):
        """
        Initializes a git repo in `self.args.hub_model_id`.
        """
        # Only on process zero
        if not self.is_world_process_zero():
            return

        if self.args.hub_model_id is None:
            repo_name = Path(self.args.output_dir).absolute().name
        else:
            repo_name = self.args.hub_model_id

        token = token if token is not None else self.args.hub_token
        repo_url = create_repo(repo_name, token=token, private=self.args.hub_private_repo, exist_ok=True)
        self.hub_model_id = repo_url.repo_id
        self.push_in_progress = None

    def create_model_card(
        self,
        language: Optional[str] = None,
        license: Optional[str] = None,
        tags: Union[str, List[str], None] = None,
        model_name: Optional[str] = None,
        finetuned_from: Optional[str] = None,
        tasks: Union[str, List[str], None] = None,
        dataset_tags: Union[str, List[str], None] = None,
        dataset: Union[str, List[str], None] = None,
        dataset_args: Union[str, List[str], None] = None,
    ):
        """
        Creates a draft of a model card using the information available to the `Trainer`.

        Args:
            language (`str`, *optional*):
                The language of the model (if applicable)
            license (`str`, *optional*):
                The license of the model. Will default to the license of the pretrained model used, if the original
                model given to the `Trainer` comes from a repo on the Hub.
            tags (`str` or `List[str]`, *optional*):
                Some tags to be included in the metadata of the model card.
            model_name (`str`, *optional*):
                The name of the model.
            finetuned_from (`str`, *optional*):
                The name of the model used to fine-tune this one (if applicable). Will default to the name of the repo
                of the original model given to the `Trainer` (if it comes from the Hub).
            tasks (`str` or `List[str]`, *optional*):
                One or several task identifiers, to be included in the metadata of the model card.
            dataset_tags (`str` or `List[str]`, *optional*):
                One or several dataset tags, to be included in the metadata of the model card.
            dataset (`str` or `List[str]`, *optional*):
                One or several dataset identifiers, to be included in the metadata of the model card.
            dataset_args (`str` or `List[str]`, *optional*):
               One or several dataset arguments, to be included in the metadata of the model card.
        """
        if not self.is_world_process_zero():
            return

        model_card_filepath = os.path.join(self.args.output_dir, "README.md")
        is_peft_library = False
        if os.path.exists(model_card_filepath):
            library_name = ModelCard.load(model_card_filepath).data.get("library_name")
            is_peft_library = library_name == "peft"

            # Append existing tags in `tags`
            existing_tags = ModelCard.load(model_card_filepath).data.tags
            if tags is not None and existing_tags is not None:
                if isinstance(tags, str):
                    tags = [tags]
                for tag in existing_tags:
                    if tag not in tags:
                        tags.append(tag)

        training_summary = TrainingSummary.from_trainer(
            self,
            language=language,
            license=license,
            tags=tags,
            model_name=model_name,
            finetuned_from=finetuned_from,
            tasks=tasks,
            dataset_tags=dataset_tags,
            dataset=dataset,
            dataset_args=dataset_args,
        )
        model_card = training_summary.to_model_card()
        with open(model_card_filepath, "w") as f:
            f.write(model_card)

        if is_peft_library:
            self.accelerator.unwrap_model(self.model).create_or_update_model_card(self.args.output_dir)

    def _push_from_checkpoint(self, checkpoint_folder):
        # Only push from one node.
        if not self.is_world_process_zero() or self.args.hub_strategy == HubStrategy.END:
            return
        # If we haven't finished the last push, we don't do this one unless args.hub_always_push=True.
        if not self.args.hub_always_push and self.push_in_progress is not None and not self.push_in_progress.is_done():
            return

        output_dir = self.args.output_dir
        # To avoid a new synchronization of all model weights, we just copy the file from the checkpoint folder
        modeling_files = [CONFIG_NAME, WEIGHTS_NAME, SAFE_WEIGHTS_NAME]
        #  Add sharded checkpoints if we have an index
        for index_file in [WEIGHTS_INDEX_NAME, SAFE_WEIGHTS_INDEX_NAME]:
            index_path = os.path.join(checkpoint_folder, index_file)
            if os.path.isfile(index_path):
                modeling_files.append(index_file)
                with open(index_path) as f:
                    index = json.loads(f.read())
                shard_files = list(set(index["weight_map"].values()))
                modeling_files.extend(shard_files)
        if is_peft_available():
            modeling_files.extend([ADAPTER_CONFIG_NAME, ADAPTER_WEIGHTS_NAME, ADAPTER_SAFE_WEIGHTS_NAME])
        for modeling_file in modeling_files:
            if os.path.isfile(os.path.join(checkpoint_folder, modeling_file)):
                shutil.copy(os.path.join(checkpoint_folder, modeling_file), os.path.join(output_dir, modeling_file))
        # Saving the tokenizer is fast and we don't know how many files it may have spawned, so we resave it to be sure.
        if self.tokenizer is not None:
            self.tokenizer.save_pretrained(output_dir)
        # Same for the training arguments
        torch.save(self.args, os.path.join(output_dir, TRAINING_ARGS_NAME))

        if self.args.save_strategy == IntervalStrategy.STEPS:
            commit_message = f"Training in progress, step {self.state.global_step}"
        else:
            commit_message = f"Training in progress, epoch {int(self.state.epoch)}"

        model_push_job = upload_folder(
            repo_id=self.hub_model_id,
            folder_path=output_dir,
            commit_message=commit_message,
            token=self.args.hub_token,
            run_as_future=True,
            ignore_patterns=["_*", f"{PREFIX_CHECKPOINT_DIR}-*"],
        )

        push_jobs = [model_push_job]

        if self.args.hub_strategy in [HubStrategy.CHECKPOINT, HubStrategy.ALL_CHECKPOINTS]:
            path_in_repo = (
                "last-checkpoint" if self.args.hub_strategy == HubStrategy.CHECKPOINT else Path(checkpoint_folder).name
            )
            checkpoint_push = upload_folder(
                repo_id=self.hub_model_id,
                folder_path=checkpoint_folder,
                path_in_repo=path_in_repo,
                commit_message=commit_message + ", checkpoint",
                token=self.args.hub_token,
                run_as_future=True,
            )
            push_jobs.append(checkpoint_push)

        if self.push_in_progress is None or self.push_in_progress.is_done():
            self.push_in_progress = PushInProgress(push_jobs)
        else:
            self.push_in_progress.jobs.extend(push_jobs)

    def _finish_current_push(self):
        if not hasattr(self, "push_in_progress"):
            return
        if self.push_in_progress is not None and not self.push_in_progress.is_done():
            logger.info("Waiting for the current checkpoint push to be finished, this might take a couple of minutes.")
            self.push_in_progress.wait_until_done()

    def push_to_hub(
        self,
        commit_message: Optional[str] = "End of training",
        blocking: bool = True,
        token: Optional[str] = None,
        **kwargs,
    ) -> str:
        """
        Upload `self.model` and `self.tokenizer` to the 🤗 model hub on the repo `self.args.hub_model_id`.

        Parameters:
            commit_message (`str`, *optional*, defaults to `"End of training"`):
                Message to commit while pushing.
            blocking (`bool`, *optional*, defaults to `True`):
                Whether the function should return only when the `git push` has finished.
            token (`str`, *optional*, defaults to `None`):
                Token with write permission to overwrite Trainer's original args.
            kwargs (`Dict[str, Any]`, *optional*):
                Additional keyword arguments passed along to [`~Trainer.create_model_card`].

        Returns:
            The URL of the repository where the model was pushed if `blocking=False`, or a `Future` object tracking the
            progress of the commit if `blocking=True`.
        """
        model_name = kwargs.pop("model_name", None)
        if model_name is None and self.args.should_save:
            if self.args.hub_model_id is None:
                model_name = Path(self.args.output_dir).name
            else:
                model_name = self.args.hub_model_id.split("/")[-1]
        token = token if token is not None else self.args.hub_token

        # In case the user calls this method with args.push_to_hub = False
        if self.hub_model_id is None:
            self.init_hf_repo(token=token)

        # Needs to be executed on all processes for TPU training, but will only save on the processed determined by
        # self.args.should_save.
        self.save_model(_internal_call=True)

        # Only push from one node.
        if not self.is_world_process_zero():
            return

        # Add additional tags in the case the model has already some tags and users pass
        # "tags" argument to `push_to_hub` so that trainer automatically handles internal tags
        # from all models since Trainer does not call `model.push_to_hub`.
        if getattr(self.model, "model_tags", None) is not None:
            if "tags" not in kwargs:
                kwargs["tags"] = []

            # If it is a string, convert it to a list
            if isinstance(kwargs["tags"], str):
                kwargs["tags"] = [kwargs["tags"]]

            for model_tag in self.model.model_tags:
                if model_tag not in kwargs["tags"]:
                    kwargs["tags"].append(model_tag)

        self.create_model_card(model_name=model_name, **kwargs)

        # Wait for the current upload to be finished.
        self._finish_current_push()
        return upload_folder(
            repo_id=self.hub_model_id,
            folder_path=self.args.output_dir,
            commit_message=commit_message,
            token=token,
            run_as_future=not blocking,
            ignore_patterns=["_*", f"{PREFIX_CHECKPOINT_DIR}-*"],
        )

    #
    # Deprecated code
    #

    def prediction_loop(
        self,
        dataloader: DataLoader,
        description: str,
        prediction_loss_only: Optional[bool] = None,
        ignore_keys: Optional[List[str]] = None,
        metric_key_prefix: str = "eval",
    ) -> EvalLoopOutput:
        """
        Prediction/evaluation loop, shared by `Trainer.evaluate()` and `Trainer.predict()`.

        Works both with or without labels.
        """
        args = self.args

        if not has_length(dataloader):
            raise ValueError("dataloader must implement a working __len__")

        prediction_loss_only = prediction_loss_only if prediction_loss_only is not None else args.prediction_loss_only

        # if eval is called w/o train, handle model prep here
        if self.is_deepspeed_enabled and self.deepspeed is None:
            _, _ = deepspeed_init(self, num_training_steps=0, inference=True)

        model = self._wrap_model(self.model, training=False, dataloader=dataloader)

        if len(self.accelerator._models) == 0 and model is self.model:
            model = (
                self.accelerator.prepare(model)
                if self.is_deepspeed_enabled
                else self.accelerator.prepare_model(model, evaluation_mode=True)
            )

            if self.is_fsdp_enabled:
                self.model = model

            # for the rest of this function `model` is the outside model, whether it was wrapped or not
            if model is not self.model:
                self.model_wrapped = model

            # backward compatibility
            if self.is_deepspeed_enabled:
                self.deepspeed = self.model_wrapped

        # if full fp16 or bf16 eval is wanted and this ``evaluation`` or ``predict`` isn't called
        # while ``train`` is running, cast it to the right dtype first and then put on device
        if not self.is_in_train:
            if args.fp16_full_eval:
                model = model.to(dtype=torch.float16, device=args.device)
            elif args.bf16_full_eval:
                model = model.to(dtype=torch.bfloat16, device=args.device)

        batch_size = dataloader.batch_size
        num_examples = self.num_examples(dataloader)
        logger.info(f"\n***** Running {description} *****")
        logger.info(f"  Num examples = {num_examples}")
        logger.info(f"  Batch size = {batch_size}")

        losses_host: torch.Tensor = None
        preds_host: Union[torch.Tensor, List[torch.Tensor]] = None
        labels_host: Union[torch.Tensor, List[torch.Tensor]] = None
        inputs_host: Union[torch.Tensor, List[torch.Tensor]] = None
        metrics: Optional[dict] = None

        world_size = max(1, args.world_size)

        eval_losses_gatherer = DistributedTensorGatherer(world_size, num_examples, make_multiple_of=batch_size)
        if not prediction_loss_only:
            # The actual number of eval_sample can be greater than num_examples in distributed settings (when we pass
            # a batch size to the sampler)
            make_multiple_of = None
            if hasattr(dataloader, "sampler") and isinstance(dataloader.sampler, SequentialDistributedSampler):
                make_multiple_of = dataloader.sampler.batch_size
            preds_gatherer = DistributedTensorGatherer(world_size, num_examples, make_multiple_of=make_multiple_of)
            labels_gatherer = DistributedTensorGatherer(world_size, num_examples, make_multiple_of=make_multiple_of)
            inputs_gatherer = DistributedTensorGatherer(world_size, num_examples, make_multiple_of=make_multiple_of)

        model.eval()

        if args.past_index >= 0:
            self._past = None

        self.callback_handler.eval_dataloader = dataloader

        for step, inputs in enumerate(dataloader):
            loss, logits, labels = self.prediction_step(model, inputs, prediction_loss_only, ignore_keys=ignore_keys)
            main_input_name = getattr(self.model, "main_input_name", "input_ids")
            inputs_decode = self._prepare_input(inputs[main_input_name]) if args.include_inputs_for_metrics else None

            if loss is not None:
                losses = loss.repeat(batch_size)
                losses_host = losses if losses_host is None else torch.cat((losses_host, losses), dim=0)
            if logits is not None:
                preds_host = logits if preds_host is None else nested_concat(preds_host, logits, padding_index=-100)
            if labels is not None:
                labels_host = labels if labels_host is None else nested_concat(labels_host, labels, padding_index=-100)
            if inputs_decode is not None:
                inputs_host = (
                    inputs_decode
                    if inputs_host is None
                    else nested_concat(inputs_host, inputs_decode, padding_index=-100)
                )
            self.control = self.callback_handler.on_prediction_step(args, self.state, self.control)

            if self.args.batch_eval_metrics:
                if self.compute_metrics is not None and preds_host is not None and labels_host is not None:
                    is_last_step = self.accelerator.gradient_state.end_of_dataloader
                    if args.include_inputs_for_metrics:
                        metrics = self.compute_metrics(
                            EvalPrediction(predictions=preds_host, label_ids=labels_host, inputs=inputs_host),
                            compute_result=is_last_step,
                        )
                    else:
                        metrics = self.compute_metrics(
                            EvalPrediction(predictions=preds_host, label_ids=labels_host),
                            compute_result=is_last_step,
                        )

            if self.args.batch_eval_metrics or (
                args.eval_accumulation_steps is not None and (step + 1) % args.eval_accumulation_steps == 0
            ):
                # Gather all tensors and put them back on the CPU if we have done enough accumulation steps.
                eval_losses_gatherer.add_arrays(self._gather_and_numpify(losses_host, "eval_losses"))
                if not prediction_loss_only:
                    preds_gatherer.add_arrays(self._gather_and_numpify(preds_host, "eval_preds"))
                    labels_gatherer.add_arrays(self._gather_and_numpify(labels_host, "eval_label_ids"))
                    inputs_gatherer.add_arrays(self._gather_and_numpify(inputs_host, "eval_inputs_ids"))

                # Set back to None to begin a new accumulation
                del losses_host, preds_host, labels_host, inputs_host
                torch.cuda.empty_cache()
                losses_host, preds_host, labels_host, inputs_host = None, None, None, None

        if args.past_index and hasattr(self, "_past"):
            # Clean the state at the end of the evaluation loop
            delattr(self, "_past")

        # Gather all remaining tensors and put them back on the CPU
        eval_losses_gatherer.add_arrays(self._gather_and_numpify(losses_host, "eval_losses"))
        if not prediction_loss_only:
            preds_gatherer.add_arrays(self._gather_and_numpify(preds_host, "eval_preds"))
            labels_gatherer.add_arrays(self._gather_and_numpify(labels_host, "eval_label_ids"))
            inputs_gatherer.add_arrays(self._gather_and_numpify(inputs_host, "eval_inputs_ids"))

        eval_loss = eval_losses_gatherer.finalize()
        preds = preds_gatherer.finalize() if not prediction_loss_only else None
        label_ids = labels_gatherer.finalize() if not prediction_loss_only else None
        inputs_ids = inputs_gatherer.finalize() if not prediction_loss_only else None

        if (
            self.compute_metrics is not None
            and preds is not None
            and label_ids is not None
            and not self.args.batch_eval_metrics
        ):
            if args.include_inputs_for_metrics:
                metrics = self.compute_metrics(
                    EvalPrediction(predictions=preds, label_ids=label_ids, inputs=inputs_ids)
                )
            else:
                metrics = self.compute_metrics(EvalPrediction(predictions=preds, label_ids=label_ids))
        elif metrics is None:
            metrics = {}

        # To be JSON-serializable, we need to remove numpy types or zero-d tensors
        metrics = denumpify_detensorize(metrics)

        if eval_loss is not None:
            metrics[f"{metric_key_prefix}_loss"] = eval_loss.mean().item()

        # Prefix all keys with metric_key_prefix + '_'
        for key in list(metrics.keys()):
            if not key.startswith(f"{metric_key_prefix}_"):
                metrics[f"{metric_key_prefix}_{key}"] = metrics.pop(key)

        return EvalLoopOutput(predictions=preds, label_ids=label_ids, metrics=metrics, num_samples=num_examples)

    def _gather_and_numpify(self, tensors, name):
        """
        Gather value of `tensors` (tensor or list/tuple of nested tensors) and convert them to numpy before
        concatenating them to `gathered`
        """
        if tensors is None:
            return
        if is_torch_xla_available():
            tensors = nested_xla_mesh_reduce(tensors, name)
        elif is_sagemaker_mp_enabled():
            tensors = smp_gather(tensors)
        elif self.args.parallel_mode == ParallelMode.DISTRIBUTED:
            tensors = distributed_concat(tensors)

        return nested_numpify(tensors)

    def _add_sm_patterns_to_gitignore(self) -> None:
        """Add SageMaker Checkpointing patterns to .gitignore file."""
        # Make sure we only do this on the main process
        if not self.is_world_process_zero():
            return

        patterns = ["*.sagemaker-uploading", "*.sagemaker-uploaded"]

        # Get current .gitignore content
        if os.path.exists(os.path.join(self.repo.local_dir, ".gitignore")):
            with open(os.path.join(self.repo.local_dir, ".gitignore"), "r") as f:
                current_content = f.read()
        else:
            current_content = ""

        # Add the patterns to .gitignore
        content = current_content
        for pattern in patterns:
            if pattern not in content:
                if content.endswith("\n"):
                    content += pattern
                else:
                    content += f"\n{pattern}"

        # Write the .gitignore file if it has changed
        if content != current_content:
            with open(os.path.join(self.repo.local_dir, ".gitignore"), "w") as f:
                logger.debug(f"Writing .gitignore file. Content: {content}")
                f.write(content)

        self.repo.git_add(".gitignore")

        # avoid race condition with git status
        time.sleep(0.5)

        if not self.repo.is_repo_clean():
            self.repo.git_commit("Add *.sagemaker patterns to .gitignore.")
            self.repo.git_push()

    def create_accelerator_and_postprocess(self):
        grad_acc_kwargs = {}
        if is_accelerate_available("0.28.0") and self.args.accelerator_config.gradient_accumulation_kwargs is not None:
            grad_acc_kwargs = self.args.accelerator_config.gradient_accumulation_kwargs

        # check if num_steps is attempted to be passed in gradient_accumulation_kwargs
        if "num_steps" in grad_acc_kwargs and self.args.gradient_accumulation_steps > 1:
            # raise because we do not know which setting is intended.
            raise ValueError(
                "The `AcceleratorConfig`'s `num_steps` is set but `gradient_accumulation_steps` is greater than 1 in the passed `TrainingArguments`"
                "If using the passed `AcceleratorConfig` is desired, do not set the `TrainingArguments` `gradient_accumulation_steps`."
            )
        elif "num_steps" not in grad_acc_kwargs:
            # take the gradient_accumulation_steps setting from TrainingArguments.
            grad_acc_kwargs["num_steps"] = self.args.gradient_accumulation_steps

        grad_acc_kwargs["sync_with_dataloader"] = False

        gradient_accumulation_plugin = GradientAccumulationPlugin(**grad_acc_kwargs)

        accelerator_config = self.args.accelerator_config.to_dict()

        if is_accelerate_available("0.28.0"):
            dataloader_config = DataLoaderConfiguration(
                split_batches=accelerator_config.pop("split_batches"),
                dispatch_batches=accelerator_config.pop("dispatch_batches"),
                even_batches=accelerator_config.pop("even_batches"),
                use_seedable_sampler=accelerator_config.pop("use_seedable_sampler"),
            )
        non_blocking = accelerator_config.pop("non_blocking")
        if not is_accelerate_available("0.30.0"):
            if non_blocking:
                raise ImportError(
                    "`non_blocking` is only supported in accelerate v0.30.0 and above. Please upgrade accelerate to use this feature."
                )
        else:
            if non_blocking and not self.args.dataloader_pin_memory:
                logger.warning(
                    "`non_blocking` is enabled but `dataloader_pin_memory` is not. For the best performance, it's recommended to enable both."
                )
            dataloader_config.non_blocking = non_blocking
        # this would have been updated above, no need for it anymore
        accelerator_config.pop("gradient_accumulation_kwargs")

        args = {
            "deepspeed_plugin": self.args.deepspeed_plugin,
            "gradient_accumulation_plugin": gradient_accumulation_plugin,
        }
        if is_accelerate_available("0.28.0"):
            args["dataloader_config"] = dataloader_config
        else:
            args.update(accelerator_config)

        # create accelerator object
        self.accelerator = Accelerator(**args)
        # some Trainer classes need to use `gather` instead of `gather_for_metrics`, thus we store a flag
        self.gather_function = self.accelerator.gather_for_metrics

        if "use_gather_object" in inspect.signature(self.gather_function).parameters.keys():
            self.gather_function = functools.partial(
                self.gather_function, use_gather_object=self.args.eval_use_gather_object
            )

        # deepspeed and accelerate flags covering both trainer args and accelerate launcher
        self.is_deepspeed_enabled = getattr(self.accelerator.state, "deepspeed_plugin", None) is not None
        self.is_fsdp_enabled = getattr(self.accelerator.state, "fsdp_plugin", None) is not None

        # post accelerator creation setup
        if self.is_fsdp_enabled:
            fsdp_plugin = self.accelerator.state.fsdp_plugin
            fsdp_plugin.limit_all_gathers = self.args.fsdp_config.get(
                "limit_all_gathers", fsdp_plugin.limit_all_gathers
            )
            if is_accelerate_available("0.23.0"):
                fsdp_plugin.activation_checkpointing = self.args.fsdp_config.get(
                    "activation_checkpointing", fsdp_plugin.activation_checkpointing
                )
                if fsdp_plugin.activation_checkpointing and self.args.gradient_checkpointing:
                    raise ValueError(
                        "The activation_checkpointing in FSDP config and the gradient_checkpointing in training arg "
                        "can't be set to True simultaneously. Please use FSDP's activation_checkpointing logic "
                        "when using FSDP."
                    )

        if self.is_deepspeed_enabled and getattr(self.args, "hf_deepspeed_config", None) is None:
            self.propagate_args_to_deepspeed()

        # `save_only_model` can't be used with DeepSpeed/FSDP along with `load_best_model_at_end`
        if (
            self.args.save_only_model
            and (self.is_deepspeed_enabled or self.is_fsdp_enabled)
            and self.args.load_best_model_at_end
        ):
            wrapper = "DeepSpeed" if self.is_deepspeed_enabled else "FSDP"
            raise ValueError(f"{wrapper} can't be used with `save_only_model` along with `load_best_model_at_end`.")

        # `auto_find_batch_size` isn't yet supported with DeepSpeed/FSDP
        if (self.is_deepspeed_enabled or self.is_fsdp_enabled) and self.args.auto_find_batch_size:
            wrapper = "DeepSpeed" if self.is_deepspeed_enabled else "FSDP"
            raise NotImplementedError(f"`{wrapper}` doesn't support `auto_find_batch_size`.")

    def propagate_args_to_deepspeed(self, auto_find_batch_size=False):
        """
        Sets values in the deepspeed plugin based on the Trainer args
        """
        from transformers.integrations.deepspeed import HfTrainerDeepSpeedConfig

        ds_plugin = self.accelerator.state.deepspeed_plugin

        ds_plugin.hf_ds_config = HfTrainerDeepSpeedConfig(ds_plugin.hf_ds_config.config)
        ds_plugin.deepspeed_config = ds_plugin.hf_ds_config.config
        ds_plugin.hf_ds_config.trainer_config_process(self.args, auto_find_batch_size)

    def _fsdp_qlora_plugin_updates(self):
        if self.is_fsdp_enabled and _is_peft_model(self.model):
            from peft import LoraConfig
            from peft.utils.other import fsdp_auto_wrap_policy

            if isinstance(self.model.active_peft_config, LoraConfig):
                fsdp_plugin = self.accelerator.state.fsdp_plugin
                fsdp_plugin.auto_wrap_policy = fsdp_auto_wrap_policy(self.model)
            if (
                getattr(self.model, "quantization_method", None) == QuantizationMethod.BITS_AND_BYTES
                and self.model.hf_quantizer.quantization_config.bnb_4bit_quant_storage.is_floating_point
                and version.parse(accelerate_version) > version.parse("0.27.0")
            ):
                fsdp_plugin.set_mixed_precision(
                    self.model.hf_quantizer.quantization_config.bnb_4bit_quant_storage, override=True
                )<|MERGE_RESOLUTION|>--- conflicted
+++ resolved
@@ -167,11 +167,8 @@
     is_torch_neuroncore_available,
     is_torch_npu_available,
     is_torch_xla_available,
-<<<<<<< HEAD
     is_torchao_available,
-=======
     is_torch_xpu_available,
->>>>>>> 61d89c19
     logging,
     strtobool,
 )
@@ -1439,25 +1436,6 @@
                 optimizer_cls = Lomo
 
             optimizer_kwargs.update({"model": model})
-<<<<<<< HEAD
-        elif args.optim == OptimizerNames.ADAMW_TORCH_4BIT:
-            if not is_torchao_available() or version.parse(importlib.metadata.version("torchao")) <= version.parse(
-                "0.3.1"
-            ):
-                raise ImportError(
-                    "You need to have `torchao>0.3.1` in order to use torch 4-bit optimizers. "
-                    "Install it with `pip install torchao` or follow the instructions here: https://github.com/pytorch/ao"
-                )
-            if version.parse(importlib.metadata.version("torch")) < version.parse("2.3"):
-                raise ImportError(
-                    "You need to have `torch>=2.3` in order to use torch 4-bit optimizers. "
-                    "Install it with `pip install --upgrade torch`"
-                )
-            from torchao.prototype.low_bit_optim import AdamW4bit
-
-            optimizer_cls = AdamW4bit
-            optimizer_kwargs.update(adam_kwargs)
-=======
         elif args.optim == OptimizerNames.GROKADAMW:
             if not is_grokadamw_available():
                 raise ValueError("Please install grokadamw with `pip install grokadamw`")
@@ -1474,8 +1452,23 @@
                     "gradient_clipping": float(optim_args.get("gradient_clipping", 1.0)),
                 }
             )
-
->>>>>>> 61d89c19
+        elif args.optim == OptimizerNames.ADAMW_TORCH_4BIT:
+            if not is_torchao_available() or version.parse(importlib.metadata.version("torchao")) <= version.parse(
+                "0.3.1"
+            ):
+                raise ImportError(
+                    "You need to have `torchao>0.3.1` in order to use torch 4-bit optimizers. "
+                    "Install it with `pip install torchao` or follow the instructions here: https://github.com/pytorch/ao"
+                )
+            if version.parse(importlib.metadata.version("torch")) < version.parse("2.3"):
+                raise ImportError(
+                    "You need to have `torch>=2.3` in order to use torch 4-bit optimizers. "
+                    "Install it with `pip install --upgrade torch`"
+                )
+            from torchao.prototype.low_bit_optim import AdamW4bit
+
+            optimizer_cls = AdamW4bit
+            optimizer_kwargs.update(adam_kwargs)
         else:
             raise ValueError(f"Trainer cannot instantiate unsupported optimizer: {args.optim}")
         return optimizer_cls, optimizer_kwargs
