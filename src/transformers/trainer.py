# coding=utf-8
# Copyright 2020-present the HuggingFace Inc. team.
#
# Licensed under the Apache License, Version 2.0 (the "License");
# you may not use this file except in compliance with the License.
# You may obtain a copy of the License at
#
#     http://www.apache.org/licenses/LICENSE-2.0
#
# Unless required by applicable law or agreed to in writing, software
# distributed under the License is distributed on an "AS IS" BASIS,
# WITHOUT WARRANTIES OR CONDITIONS OF ANY KIND, either express or implied.
# See the License for the specific language governing permissions and
# limitations under the License.
"""
The Trainer class, to easily train a 🤗 Transformers from scratch or finetune it on a new task.
"""

import contextlib
import copy
import functools
import glob
import importlib.metadata
import inspect
import json
import math
import os
import random
import re
import shutil
import sys
import tempfile
import time
import warnings
from collections.abc import Mapping
from pathlib import Path
from typing import TYPE_CHECKING, Any, Callable, Dict, List, Optional, Tuple, Type, Union


# Integrations must be imported before ML frameworks:
# isort: off
from .integrations import (
    get_reporting_integration_callbacks,
    hp_params,
)

# isort: on

import huggingface_hub.utils as hf_hub_utils
import numpy as np
import torch
import torch.distributed as dist
from huggingface_hub import ModelCard, create_repo, upload_folder
from packaging import version
from torch import nn
from torch.utils.data import DataLoader, Dataset, DistributedSampler, IterableDataset, RandomSampler, SequentialSampler

from . import __version__
from .configuration_utils import PretrainedConfig
from .data.data_collator import DataCollator, DataCollatorWithPadding, default_data_collator
from .debug_utils import DebugOption, DebugUnderflowOverflow
from .feature_extraction_sequence_utils import SequenceFeatureExtractor
from .feature_extraction_utils import FeatureExtractionMixin
from .hyperparameter_search import ALL_HYPERPARAMETER_SEARCH_BACKENDS, default_hp_search_backend
from .image_processing_utils import BaseImageProcessor
from .integrations.deepspeed import deepspeed_init, deepspeed_load_checkpoint, is_deepspeed_available
from .integrations.tpu import tpu_spmd_dataloader
from .modelcard import TrainingSummary
from .modeling_utils import PreTrainedModel, load_sharded_checkpoint, unwrap_model
from .models.auto.modeling_auto import (
    MODEL_FOR_CAUSAL_LM_MAPPING_NAMES,
    MODEL_MAPPING_NAMES,
)
from .optimization import Adafactor, get_scheduler
from .processing_utils import ProcessorMixin
from .pytorch_utils import (
    ALL_LAYERNORM_LAYERS,
    is_torch_greater_or_equal_than_1_13,
    is_torch_greater_or_equal_than_2_3,
)
from .tokenization_utils_base import PreTrainedTokenizerBase
from .trainer_callback import (
    CallbackHandler,
    DefaultFlowCallback,
    ExportableState,
    PrinterCallback,
    ProgressCallback,
    TrainerCallback,
    TrainerControl,
    TrainerState,
)
from .trainer_pt_utils import (
    DistributedTensorGatherer,
    EvalLoopContainer,
    IterableDatasetShard,
    LabelSmoother,
    LayerWiseDummyOptimizer,
    LengthGroupedSampler,
    SequentialDistributedSampler,
    distributed_broadcast_scalars,
    distributed_concat,
    find_batch_size,
    get_model_param_count,
    get_module_class_from_name,
    get_parameter_names,
    nested_concat,
    nested_detach,
    nested_numpify,
    nested_xla_mesh_reduce,
    reissue_pt_warnings,
    remove_dummy_checkpoint,
)
from .trainer_utils import (
    PREFIX_CHECKPOINT_DIR,
    BestRun,
    EvalLoopOutput,
    EvalPrediction,
    HPSearchBackend,
    HubStrategy,
    PredictionOutput,
    RemoveColumnsCollator,
    SaveStrategy,
    TrainerMemoryTracker,
    TrainOutput,
    check_target_module_exists,
    default_compute_objective,
    denumpify_detensorize,
    enable_full_determinism,
    find_executable_batch_size,
    get_last_checkpoint,
    has_length,
    neftune_post_forward_hook,
    number_of_arguments,
    seed_worker,
    set_seed,
    speed_metrics,
)
from .training_args import OptimizerNames, ParallelMode, TrainingArguments
from .utils import (
    ADAPTER_CONFIG_NAME,
    ADAPTER_SAFE_WEIGHTS_NAME,
    ADAPTER_WEIGHTS_NAME,
    CONFIG_NAME,
    SAFE_WEIGHTS_INDEX_NAME,
    SAFE_WEIGHTS_NAME,
    WEIGHTS_INDEX_NAME,
    WEIGHTS_NAME,
    XLA_FSDPV2_MIN_VERSION,
    PushInProgress,
    PushToHubMixin,
    can_return_loss,
    find_labels,
    is_accelerate_available,
    is_apex_available,
    is_bitsandbytes_available,
    is_datasets_available,
    is_galore_torch_available,
    is_grokadamw_available,
    is_in_notebook,
    is_ipex_available,
    is_liger_kernel_available,
    is_lomo_available,
    is_peft_available,
    is_safetensors_available,
    is_sagemaker_dp_enabled,
    is_sagemaker_mp_enabled,
    is_schedulefree_available,
    is_torch_compile_available,
    is_torch_mlu_available,
    is_torch_mps_available,
    is_torch_musa_available,
    is_torch_neuroncore_available,
    is_torch_npu_available,
    is_torch_xla_available,
    is_torch_xpu_available,
    is_torchao_available,
    logging,
    strtobool,
)
from .utils.deprecation import deprecate_kwarg
from .utils.quantization_config import QuantizationMethod


DEFAULT_CALLBACKS = [DefaultFlowCallback]
DEFAULT_PROGRESS_CALLBACK = ProgressCallback

if is_in_notebook():
    from .utils.notebook import NotebookProgressCallback

    DEFAULT_PROGRESS_CALLBACK = NotebookProgressCallback

if is_apex_available():
    from apex import amp

if is_datasets_available():
    import datasets

if is_torch_xla_available():
    import torch_xla.core.xla_model as xm
    import torch_xla.debug.metrics as met
    from torch_xla import __version__ as XLA_VERSION

    IS_XLA_FSDPV2_POST_2_2 = version.parse(XLA_VERSION) >= version.parse(XLA_FSDPV2_MIN_VERSION)
    if IS_XLA_FSDPV2_POST_2_2:
        import torch_xla.distributed.spmd as xs
        import torch_xla.runtime as xr
else:
    IS_XLA_FSDPV2_POST_2_2 = False


if is_sagemaker_mp_enabled():
    import smdistributed.modelparallel.torch as smp
    from smdistributed.modelparallel import __version__ as SMP_VERSION

    IS_SAGEMAKER_MP_POST_1_10 = version.parse(SMP_VERSION) >= version.parse("1.10")

    from .trainer_pt_utils import smp_forward_backward, smp_forward_only, smp_gather, smp_nested_concat
else:
    IS_SAGEMAKER_MP_POST_1_10 = False


if is_safetensors_available():
    import safetensors.torch

if is_peft_available():
    from peft import PeftModel


if is_accelerate_available():
    from accelerate import Accelerator, skip_first_batches
    from accelerate import __version__ as accelerate_version
    from accelerate.state import AcceleratorState
    from accelerate.utils import (
        DistributedDataParallelKwargs,
        DistributedType,
        load_fsdp_model,
        load_fsdp_optimizer,
        save_fsdp_model,
        save_fsdp_optimizer,
    )

    DATA_SAMPLERS = [RandomSampler]
    if version.parse(accelerate_version) > version.parse("0.23.0"):
        from accelerate.data_loader import SeedableRandomSampler

        DATA_SAMPLERS += [SeedableRandomSampler]

    if is_deepspeed_available():
        from accelerate.utils import DeepSpeedSchedulerWrapper

    from accelerate.utils import parallel_state as mpu

if is_accelerate_available("0.28.0"):
    from accelerate.utils import DataLoaderConfiguration


def _is_peft_model(model):
    if is_peft_available():
        classes_to_check = (PeftModel,) if is_peft_available() else ()
        # Here we also check if the model is an instance of `PeftMixedModel` introduced in peft>=0.7.0: https://github.com/huggingface/transformers/pull/28321
        if version.parse(importlib.metadata.version("peft")) >= version.parse("0.7.0"):
            from peft import PeftMixedModel

            classes_to_check = (*classes_to_check, PeftMixedModel)
        return isinstance(model, classes_to_check)
    return False


def _get_fsdp_ckpt_kwargs():
    # TODO: @AjayP13, @younesbelkada replace this check with version check at the next `accelerate` release
    if is_accelerate_available() and "adapter_only" in list(inspect.signature(save_fsdp_model).parameters):
        return {"adapter_only": True}
    else:
        return {}


def safe_globals():
    # Starting from version 2.4 PyTorch introduces a check for the objects loaded
    # with torch.load(weights_only=True). Starting from 2.6 weights_only=True becomes
    # a default and requires allowlisting of objects being loaded.
    # See: https://github.com/pytorch/pytorch/pull/137602
    # See: https://pytorch.org/docs/stable/notes/serialization.html#torch.serialization.add_safe_globals
    # See: https://github.com/huggingface/accelerate/pull/3036
    if version.parse(torch.__version__).release < version.parse("2.6").release:
        return contextlib.nullcontext()

    np_core = np._core if version.parse(np.__version__) >= version.parse("2.0.0") else np.core
    allowlist = [np_core.multiarray._reconstruct, np.ndarray, np.dtype]
    # numpy >1.25 defines numpy.dtypes.UInt32DType, but below works for
    # all versions of numpy
    allowlist += [type(np.dtype(np.uint32))]

    return torch.serialization.safe_globals(allowlist)


if TYPE_CHECKING:
    import optuna

    if is_datasets_available():
        import datasets

logger = logging.get_logger(__name__)


# Name of the files used for checkpointing
TRAINING_ARGS_NAME = "training_args.bin"
TRAINER_STATE_NAME = "trainer_state.json"
OPTIMIZER_NAME = "optimizer.pt"
OPTIMIZER_NAME_BIN = "optimizer.bin"
SCHEDULER_NAME = "scheduler.pt"
SCALER_NAME = "scaler.pt"
FSDP_MODEL_NAME = "pytorch_model_fsdp"


class Trainer:
    """
    Trainer is a simple but feature-complete training and eval loop for PyTorch, optimized for 🤗 Transformers.

    Args:
        model ([`PreTrainedModel`] or `torch.nn.Module`, *optional*):
            The model to train, evaluate or use for predictions. If not provided, a `model_init` must be passed.

            <Tip>

            [`Trainer`] is optimized to work with the [`PreTrainedModel`] provided by the library. You can still use
            your own models defined as `torch.nn.Module` as long as they work the same way as the 🤗 Transformers
            models.

            </Tip>

        args ([`TrainingArguments`], *optional*):
            The arguments to tweak for training. Will default to a basic instance of [`TrainingArguments`] with the
            `output_dir` set to a directory named *tmp_trainer* in the current directory if not provided.
        data_collator (`DataCollator`, *optional*):
            The function to use to form a batch from a list of elements of `train_dataset` or `eval_dataset`. Will
            default to [`default_data_collator`] if no `processing_class` is provided, an instance of
            [`DataCollatorWithPadding`] otherwise if the processing_class is a feature extractor or tokenizer.
        train_dataset (Union[`torch.utils.data.Dataset`, `torch.utils.data.IterableDataset`, `datasets.Dataset`], *optional*):
            The dataset to use for training. If it is a [`~datasets.Dataset`], columns not accepted by the
            `model.forward()` method are automatically removed.

            Note that if it's a `torch.utils.data.IterableDataset` with some randomization and you are training in a
            distributed fashion, your iterable dataset should either use a internal attribute `generator` that is a
            `torch.Generator` for the randomization that must be identical on all processes (and the Trainer will
            manually set the seed of this `generator` at each epoch) or have a `set_epoch()` method that internally
            sets the seed of the RNGs used.
        eval_dataset (Union[`torch.utils.data.Dataset`, Dict[str, `torch.utils.data.Dataset`, `datasets.Dataset`]), *optional*):
             The dataset to use for evaluation. If it is a [`~datasets.Dataset`], columns not accepted by the
             `model.forward()` method are automatically removed. If it is a dictionary, it will evaluate on each
             dataset prepending the dictionary key to the metric name.
        processing_class (`PreTrainedTokenizerBase` or `BaseImageProcessor` or `FeatureExtractionMixin` or `ProcessorMixin`, *optional*):
            Processing class used to process the data. If provided, will be used to automatically process the inputs
            for the model, and it will be saved along the model to make it easier to rerun an interrupted training or
            reuse the fine-tuned model.
            This supercedes the `tokenizer` argument, which is now deprecated.
        model_init (`Callable[[], PreTrainedModel]`, *optional*):
            A function that instantiates the model to be used. If provided, each call to [`~Trainer.train`] will start
            from a new instance of the model as given by this function.

            The function may have zero argument, or a single one containing the optuna/Ray Tune/SigOpt trial object, to
            be able to choose different architectures according to hyper parameters (such as layer count, sizes of
            inner layers, dropout probabilities etc).
        compute_loss_func (`Callable`, *optional*):
            A function that accepts the raw model outputs, labels, and the number of items in the entire accumulated
            batch (batch_size * gradient_accumulation_steps) and returns the loss. For example, here is one using
            the loss function from `transformers`
        compute_metrics (`Callable[[EvalPrediction], Dict]`, *optional*):
            The function that will be used to compute metrics at evaluation. Must take a [`EvalPrediction`] and return
            a dictionary string to metric values. *Note* When passing TrainingArgs with `batch_eval_metrics` set to
            `True`, your compute_metrics function must take a boolean `compute_result` argument. This will be triggered
            after the last eval batch to signal that the function needs to calculate and return the global summary
            statistics rather than accumulating the batch-level statistics
        callbacks (List of [`TrainerCallback`], *optional*):
            A list of callbacks to customize the training loop. Will add those to the list of default callbacks
            detailed in [here](callback).

            If you want to remove one of the default callbacks used, use the [`Trainer.remove_callback`] method.
        optimizers (`Tuple[torch.optim.Optimizer, torch.optim.lr_scheduler.LambdaLR]`, *optional*, defaults to `(None, None)`):
            A tuple containing the optimizer and the scheduler to use. Will default to an instance of [`AdamW`] on your
            model and a scheduler given by [`get_linear_schedule_with_warmup`] controlled by `args`.
        optimizer_cls_and_kwargs (`Tuple[Type[torch.optim.Optimizer], Dict[str, Any]]`, *optional*):
            A tuple containing the optimizer class and keyword arguments to use.
            Overrides `optim` and `optim_args` in `args`. Incompatible with the `optimizers` argument.

            Unlike `optimizers`, this argument avoids the need to place model parameters on the correct devices before initializing the Trainer.
        preprocess_logits_for_metrics (`Callable[[torch.Tensor, torch.Tensor], torch.Tensor]`, *optional*):
            A function that preprocess the logits right before caching them at each evaluation step. Must take two
            tensors, the logits and the labels, and return the logits once processed as desired. The modifications made
            by this function will be reflected in the predictions received by `compute_metrics`.

            Note that the labels (second parameter) will be `None` if the dataset does not have them.

    Important attributes:

        - **model** -- Always points to the core model. If using a transformers model, it will be a [`PreTrainedModel`]
          subclass.
        - **model_wrapped** -- Always points to the most external model in case one or more other modules wrap the
          original model. This is the model that should be used for the forward pass. For example, under `DeepSpeed`,
          the inner model is wrapped in `DeepSpeed` and then again in `torch.nn.DistributedDataParallel`. If the inner
          model hasn't been wrapped, then `self.model_wrapped` is the same as `self.model`.
        - **is_model_parallel** -- Whether or not a model has been switched to a model parallel mode (different from
          data parallelism, this means some of the model layers are split on different GPUs).
        - **place_model_on_device** -- Whether or not to automatically place the model on the device - it will be set
          to `False` if model parallel or deepspeed is used, or if the default
          `TrainingArguments.place_model_on_device` is overridden to return `False` .
        - **is_in_train** -- Whether or not a model is currently running `train` (e.g. when `evaluate` is called while
          in `train`)

    """

    # Those are used as methods of the Trainer in examples.
    from .trainer_pt_utils import _get_learning_rate, log_metrics, metrics_format, save_metrics, save_state

    @deprecate_kwarg("tokenizer", new_name="processing_class", version="5.0.0", raise_if_both_names=True)
    def __init__(
        self,
        model: Union[PreTrainedModel, nn.Module] = None,
        args: TrainingArguments = None,
        data_collator: Optional[DataCollator] = None,
        train_dataset: Optional[Union[Dataset, IterableDataset, "datasets.Dataset"]] = None,
        eval_dataset: Optional[Union[Dataset, Dict[str, Dataset], "datasets.Dataset"]] = None,
        processing_class: Optional[
            Union[PreTrainedTokenizerBase, BaseImageProcessor, FeatureExtractionMixin, ProcessorMixin]
        ] = None,
        model_init: Optional[Callable[[], PreTrainedModel]] = None,
        compute_loss_func: Optional[Callable] = None,
        compute_metrics: Optional[Callable[[EvalPrediction], Dict]] = None,
        callbacks: Optional[List[TrainerCallback]] = None,
        optimizers: Tuple[Optional[torch.optim.Optimizer], Optional[torch.optim.lr_scheduler.LambdaLR]] = (None, None),
        optimizer_cls_and_kwargs: Optional[Tuple[Type[torch.optim.Optimizer], Dict[str, Any]]] = None,
        preprocess_logits_for_metrics: Optional[Callable[[torch.Tensor, torch.Tensor], torch.Tensor]] = None,
    ):
        if args is None:
            output_dir = "tmp_trainer"
            logger.info(f"No `TrainingArguments` passed, using `output_dir={output_dir}`.")
            args = TrainingArguments(output_dir=output_dir)
        if args.batch_eval_metrics and compute_metrics is not None:
            if "compute_result" not in inspect.signature(compute_metrics).parameters.keys():
                raise ValueError(
                    "When using `batch_eval_metrics`, your `compute_metrics` function must take a `compute_result`"
                    " boolean argument which will be triggered after the last batch of the eval set to signal that the"
                    " summary statistics should be returned by the function."
                )
        if args.eval_strategy is not None and args.eval_strategy != "no" and eval_dataset is None:
            raise ValueError(
                f"You have set `args.eval_strategy` to {args.eval_strategy} but you didn't pass an `eval_dataset` to `Trainer`. Either set `args.eval_strategy` to `no` or pass an `eval_dataset`. "
            )
        if args.save_strategy == SaveStrategy.BEST or args.load_best_model_at_end:
            if args.metric_for_best_model is None:
                raise ValueError(
                    "`args.metric_for_best_model` must be provided when using 'best' save_strategy or if `args.load_best_model_at_end` is set to `True`."
                )

        self.args = args
        self.compute_loss_func = compute_loss_func
        # Seed must be set before instantiating the model when using model
        enable_full_determinism(self.args.seed) if self.args.full_determinism else set_seed(self.args.seed)

        self.hp_name = None
        self.deepspeed = None
        self.is_in_train = False

        self.create_accelerator_and_postprocess()

        # memory metrics - must set up as early as possible
        self._memory_tracker = TrainerMemoryTracker(self.args.skip_memory_metrics)
        self._memory_tracker.start()

        # set the correct log level depending on the node
        log_level = args.get_process_log_level()
        logging.set_verbosity(log_level)

        # force device and distributed setup init explicitly
        args._setup_devices

        if model is None:
            if model_init is not None:
                self.model_init = model_init
                model = self.call_model_init()
            else:
                raise RuntimeError("`Trainer` requires either a `model` or `model_init` argument")
        else:
            if model_init is not None:
                warnings.warn(
                    "`Trainer` requires either a `model` or `model_init` argument, but not both. `model_init` will"
                    " overwrite your model when calling the `train` method. This will become a fatal error in the next"
                    " release.",
                    FutureWarning,
                )
            self.model_init = model_init

        if model.__class__.__name__ in MODEL_MAPPING_NAMES:
            raise ValueError(
                f"The model you have picked ({model.__class__.__name__}) cannot be used as is for training: it only "
                "computes hidden states and does not accept any labels. You should choose a model with a head "
                "suitable for your task like any of the `AutoModelForXxx` listed at "
                "https://huggingface.co/docs/transformers/model_doc/auto"
            )

        if getattr(model, "is_parallelizable", False) and getattr(model, "model_parallel", False):
            self.is_model_parallel = True
        else:
            self.is_model_parallel = False

        if getattr(model, "hf_device_map", None) is not None:
            devices = [device for device in set(model.hf_device_map.values()) if device not in ["cpu", "disk"]]
            if len(devices) > 1:
                self.is_model_parallel = True
            elif len(devices) == 1:
                self.is_model_parallel = self.args.device != torch.device(devices[0])
            else:
                self.is_model_parallel = False

            # warn users
            if self.is_model_parallel:
                logger.info(
                    "You have loaded a model on multiple GPUs. `is_model_parallel` attribute will be force-set"
                    " to `True` to avoid any unexpected behavior such as device placement mismatching."
                )

        if self.args.use_liger_kernel:
            if is_liger_kernel_available():
                from liger_kernel.transformers import _apply_liger_kernel_to_instance

                if isinstance(model, PreTrainedModel):
                    # Patch the model with liger kernels. Use the default kernel configurations.
                    _apply_liger_kernel_to_instance(model=model)
                else:
                    logger.warning(
                        "The model is not an instance of PreTrainedModel. No liger kernels will be applied."
                    )
            else:
                raise ImportError(
                    "You have set `use_liger_kernel` to `True` but liger-kernel >= 0.3.0 is not available. "
                    "Please install it with `pip install liger-kernel`"
                )

        _is_quantized_and_base_model = getattr(model, "is_quantized", False) and not getattr(
            model, "_hf_peft_config_loaded", False
        )
        _quantization_method_supports_training = (
            getattr(model, "hf_quantizer", None) is not None and model.hf_quantizer.is_trainable
        )

        # Filter out quantized + compiled models
        if _is_quantized_and_base_model and hasattr(model, "_orig_mod"):
            raise ValueError(
                "You cannot fine-tune quantized model with `torch.compile()` make sure to pass a non-compiled model when fine-tuning a quantized model with PEFT"
            )

        # At this stage the model is already loaded
        if _is_quantized_and_base_model and not _is_peft_model(model):
            raise ValueError(
                "You cannot perform fine-tuning on purely quantized models. Please attach trainable adapters on top of"
                " the quantized model to correctly perform fine-tuning. Please see: https://huggingface.co/docs/transformers/peft"
                " for more details"
            )
        elif _is_quantized_and_base_model and not _quantization_method_supports_training:
            raise ValueError(
                f"The model you are trying to fine-tune is quantized with {model.hf_quantizer.quantization_config.quant_method}"
                " but that quantization method do not support training. Please open an issue on GitHub: https://github.com/huggingface/transformers"
                f" to request the support for training support for {model.hf_quantizer.quantization_config.quant_method}"
            )

        self.is_fsdp_xla_enabled = args.fsdp_config["xla"]
        if len(args.fsdp) > 0:
            if self.is_deepspeed_enabled:
                raise ValueError(
                    "Using --fsdp xxx together with --deepspeed is not possible, deactivate one of those flags."
                )
            if not args.fsdp_config["xla"] and args.parallel_mode != ParallelMode.DISTRIBUTED:
                raise ValueError("Using fsdp only works in distributed training.")

        # one place to sort out whether to place the model on device or not
        # postpone switching model to cuda when:
        # 1. MP - since we are trying to fit a much bigger than 1 gpu model
        # 2. fp16-enabled DeepSpeed loads the model in half the size and it doesn't need .to() anyway,
        #    and we only use deepspeed for training at the moment
        # 3. full bf16 or fp16 eval - since the model needs to be cast to the right dtype first
        # 4. FSDP - same as MP
        self.place_model_on_device = args.place_model_on_device
        if (
            self.is_model_parallel
            or self.is_deepspeed_enabled
            or ((args.fp16_full_eval or args.bf16_full_eval) and not args.do_train)
            or self.is_fsdp_xla_enabled
            or self.is_fsdp_enabled
        ):
            self.place_model_on_device = False

        default_collator = (
            DataCollatorWithPadding(processing_class)
            if processing_class is not None
            and isinstance(processing_class, (PreTrainedTokenizerBase, SequenceFeatureExtractor))
            else default_data_collator
        )
        self.data_collator = data_collator if data_collator is not None else default_collator
        self.train_dataset = train_dataset
        self.eval_dataset = eval_dataset
        self.processing_class = processing_class

        # Bnb Quantized models doesn't support `.to` operation.
        if (
            self.place_model_on_device
            and not getattr(model, "quantization_method", None) == QuantizationMethod.BITS_AND_BYTES
        ):
            self._move_model_to_device(model, args.device)

        # Force n_gpu to 1 to avoid DataParallel as MP will manage the GPUs
        if self.is_model_parallel:
            self.args._n_gpu = 1

        # later use `self.model is self.model_wrapped` to check if it's wrapped or not
        self.model_wrapped = model
        self.model = model

        # Just in case the model was wrapped outside of the `Trainer`
        unwrapped_model = self.accelerator.unwrap_model(model)
        model_forward = (
            unwrapped_model.forward
            if not _is_peft_model(unwrapped_model)
            else unwrapped_model.get_base_model().forward
        )
        forward_params = inspect.signature(model_forward).parameters
        self.model_accepts_loss_kwargs = (
            "loss_kwargs" in forward_params and forward_params["loss_kwargs"].kind == inspect.Parameter.VAR_KEYWORD
        )

        self.neftune_noise_alpha = args.neftune_noise_alpha

        self.compute_metrics = compute_metrics
        self.preprocess_logits_for_metrics = preprocess_logits_for_metrics
        self.optimizer, self.lr_scheduler = optimizers
        self.optimizer_cls_and_kwargs = optimizer_cls_and_kwargs
        if self.optimizer_cls_and_kwargs is not None and self.optimizer is not None:
            raise RuntimeError("Passing both `optimizers` and `optimizer_cls_and_kwargs` arguments is incompatible.")
        if model_init is not None and (self.optimizer is not None or self.lr_scheduler is not None):
            raise RuntimeError(
                "Passing a `model_init` is incompatible with providing the `optimizers` argument. "
                "You should subclass `Trainer` and override the `create_optimizer_and_scheduler` method."
            )
        if is_torch_xla_available() and self.optimizer is not None:
            for param in self.model.parameters():
                model_device = param.device
                break
            for param_group in self.optimizer.param_groups:
                if len(param_group["params"]) > 0:
                    optimizer_device = param_group["params"][0].device
                    break
            if model_device != optimizer_device:
                raise ValueError(
                    "The model and the optimizer parameters are not on the same device, which probably means you"
                    " created an optimizer around your model **before** putting on the device and passing it to the"
                    " `Trainer`. Make sure the lines `import torch_xla.core.xla_model as xm` and"
                    " `model.to(xm.xla_device())` is performed before the optimizer creation in your script."
                )
        if (self.is_fsdp_xla_enabled or self.is_fsdp_enabled) and (
            self.optimizer is not None or self.lr_scheduler is not None
        ):
            raise RuntimeError(
                "Passing `optimizers` is not allowed if PyTorch FSDP is enabled. "
                "You should subclass `Trainer` and override the `create_optimizer_and_scheduler` method."
            )
        default_callbacks = DEFAULT_CALLBACKS + get_reporting_integration_callbacks(self.args.report_to)
        callbacks = default_callbacks if callbacks is None else default_callbacks + callbacks
        self.callback_handler = CallbackHandler(
            callbacks, self.model, self.processing_class, self.optimizer, self.lr_scheduler
        )
        self.add_callback(PrinterCallback if self.args.disable_tqdm else DEFAULT_PROGRESS_CALLBACK)

        # Will be set to True by `self._setup_loggers()` on first call to `self.log()`.
        self._loggers_initialized = False

        # Create distant repo and output directory if needed
        self.hub_model_id = None
        if self.args.push_to_hub:
            self.init_hf_repo()
        if self.args.should_save:
            os.makedirs(self.args.output_dir, exist_ok=True)

        if not callable(self.data_collator) and callable(getattr(self.data_collator, "collate_batch", None)):
            raise ValueError("The `data_collator` should be a simple callable (function, class with `__call__`).")

        if args.max_steps > 0 and args.num_train_epochs > 0:
            logger.info("max_steps is given, it will override any value given in num_train_epochs")

        if train_dataset is not None and not has_length(train_dataset) and args.max_steps <= 0:
            raise ValueError(
                "The train_dataset does not implement __len__, max_steps has to be specified. "
                "The number of steps needs to be known in advance for the learning rate scheduler."
            )

        if (
            train_dataset is not None
            and isinstance(train_dataset, torch.utils.data.IterableDataset)
            and args.group_by_length
        ):
            raise ValueError("the `--group_by_length` option is only available for `Dataset`, not `IterableDataset")

        self._signature_columns = None

        # Mixed precision setup
        self.use_apex = False
        self.use_cpu_amp = False

        # Mixed precision setup for SageMaker Model Parallel
        if is_sagemaker_mp_enabled():
            # BF16 + model parallelism in SageMaker: currently not supported, raise an error
            if args.bf16:
                raise ValueError("SageMaker Model Parallelism does not support BF16 yet. Please use FP16 instead ")

            if IS_SAGEMAKER_MP_POST_1_10:
                # When there's mismatch between SMP config and trainer argument, use SMP config as truth
                if args.fp16 != smp.state.cfg.fp16:
                    logger.warning(
                        f"FP16 provided in SM_HP_MP_PARAMETERS is {smp.state.cfg.fp16}, "
                        f"but FP16 provided in trainer argument is {args.fp16}, "
                        f"setting to {smp.state.cfg.fp16}"
                    )
                    args.fp16 = smp.state.cfg.fp16
            else:
                # smp < 1.10 does not support fp16 in trainer.
                if hasattr(smp.state.cfg, "fp16"):
                    logger.warning(
                        f"FP16 provided in SM_HP_MP_PARAMETERS is {smp.state.cfg.fp16}, "
                        "but SageMaker Model Parallelism < 1.10 does not support FP16 in trainer."
                    )
        if (args.fp16 or args.bf16) and args.half_precision_backend == "auto":
            if args.device == torch.device("cpu"):
                if args.fp16:
                    if not is_torch_greater_or_equal_than_2_3:
                        raise ValueError("Tried to use `fp16` but it is not supported on cpu")
                else:
                    args.half_precision_backend = "cpu_amp"
            logger.info(f"Using {args.half_precision_backend} half precision backend")

        if (args.fp16 or args.bf16) and not (self.is_deepspeed_enabled or is_sagemaker_mp_enabled()):
            # deepspeed and SageMaker Model Parallel manage their own half precision
            if args.half_precision_backend == "cpu_amp":
                self.use_cpu_amp = True
                self.amp_dtype = torch.bfloat16
            elif args.half_precision_backend == "apex":
                if not is_apex_available():
                    raise ImportError(
                        "Using FP16 with APEX but APEX is not installed, please refer to"
                        " https://www.github.com/nvidia/apex."
                    )
                self.use_apex = True

        # Label smoothing
        if self.args.label_smoothing_factor != 0:
            self.label_smoother = LabelSmoother(epsilon=self.args.label_smoothing_factor)
        else:
            self.label_smoother = None

        self.control = TrainerControl()

        self.state = TrainerState(
            is_local_process_zero=self.is_local_process_zero(),
            is_world_process_zero=self.is_world_process_zero(),
            stateful_callbacks=[
                cb for cb in self.callback_handler.callbacks + [self.control] if isinstance(cb, ExportableState)
            ],
        )
        # Internal variable to count flos in each process, will be accumulated in `self.state.total_flos` then
        # returned to 0 every time flos need to be logged
        self.current_flos = 0
        self.hp_search_backend = None
        default_label_names = find_labels(self.model.__class__)
        self.label_names = default_label_names if self.args.label_names is None else self.args.label_names
        self.can_return_loss = can_return_loss(self.model.__class__)
        self.control = self.callback_handler.on_init_end(self.args, self.state, self.control)

        # Internal variables to help with automatic batch size reduction
        self._train_batch_size = args.train_batch_size
        self._created_lr_scheduler = False

        # very last
        self._memory_tracker.stop_and_update_metrics()

        # torch.compile
        if args.torch_compile and not is_torch_compile_available():
            raise RuntimeError("Using torch.compile requires PyTorch 2.0 or higher.")

        self.is_fsdp_xla_v2_enabled = args.fsdp_config.get("xla_fsdp_v2", False)
        if self.is_fsdp_xla_v2_enabled:
            if not IS_XLA_FSDPV2_POST_2_2:
                raise ValueError("FSDPv2 requires `torch_xla` 2.2 or higher.")
            # Prepare the SPMD mesh that is going to be used by the data loader and the FSDPv2 wrapper.
            # Tensor axis is just a placeholder where it will not be used in FSDPv2.
            num_devices = xr.global_runtime_device_count()
            xs.set_global_mesh(xs.Mesh(np.array(range(num_devices)), (num_devices, 1), axis_names=("fsdp", "tensor")))
        self.is_fsdp_xla_v1_enabled = self.is_fsdp_xla_enabled and not self.is_fsdp_xla_v2_enabled

    @property
    def tokenizer(self) -> Optional[PreTrainedTokenizerBase]:
        logger.warning("Trainer.tokenizer is now deprecated. You should use Trainer.processing_class instead.")
        return self.processing_class

    @tokenizer.setter
    def tokenizer(self, processing_class) -> None:
        logger.warning(
            "Trainer.tokenizer is now deprecated. You should use `Trainer.processing_class = processing_class` instead."
        )
        self.processing_class = processing_class

    def _activate_neftune(self, model):
        r"""
        Activates the neftune as presented in this code: https://github.com/neelsjain/NEFTune and paper:
        https://arxiv.org/abs/2310.05914
        """
        unwrapped_model = self.accelerator.unwrap_model(model)

        if _is_peft_model(unwrapped_model):
            embeddings = unwrapped_model.base_model.model.get_input_embeddings()
        else:
            embeddings = unwrapped_model.get_input_embeddings()

        del unwrapped_model

        embeddings.neftune_noise_alpha = self.neftune_noise_alpha
        hook_handle = embeddings.register_forward_hook(neftune_post_forward_hook)
        self.neftune_hook_handle = hook_handle
        return model

    def _deactivate_neftune(self, model):
        """
        Deactivates the neftune method. Make sure to call `_activate_neftune` first.
        """
        if not hasattr(self, "neftune_hook_handle"):
            raise ValueError("Neftune is not activated make sure to call `trainer._activate_neftune()` first")

        unwrapped_model = self.accelerator.unwrap_model(model)

        if _is_peft_model(unwrapped_model):
            embeddings = unwrapped_model.base_model.model.get_input_embeddings()
        else:
            embeddings = unwrapped_model.get_input_embeddings()

        self.neftune_hook_handle.remove()
        del embeddings.neftune_noise_alpha, unwrapped_model

    def add_callback(self, callback):
        """
        Add a callback to the current list of [`~transformers.TrainerCallback`].

        Args:
           callback (`type` or [`~transformers.TrainerCallback]`):
               A [`~transformers.TrainerCallback`] class or an instance of a [`~transformers.TrainerCallback`]. In the
               first case, will instantiate a member of that class.
        """
        self.callback_handler.add_callback(callback)

    def pop_callback(self, callback):
        """
        Remove a callback from the current list of [`~transformers.TrainerCallback`] and returns it.

        If the callback is not found, returns `None` (and no error is raised).

        Args:
           callback (`type` or [`~transformers.TrainerCallback]`):
               A [`~transformers.TrainerCallback`] class or an instance of a [`~transformers.TrainerCallback`]. In the
               first case, will pop the first member of that class found in the list of callbacks.

        Returns:
            [`~transformers.TrainerCallback`]: The callback removed, if found.
        """
        return self.callback_handler.pop_callback(callback)

    def remove_callback(self, callback):
        """
        Remove a callback from the current list of [`~transformers.TrainerCallback`].

        Args:
           callback (`type` or [`~transformers.TrainerCallback]`):
               A [`~transformers.TrainerCallback`] class or an instance of a [`~transformers.TrainerCallback`]. In the
               first case, will remove the first member of that class found in the list of callbacks.
        """
        self.callback_handler.remove_callback(callback)

    def _move_model_to_device(self, model, device):
        model = model.to(device)
        # Moving a model to an XLA device disconnects the tied weights, so we have to retie them.
        if self.args.parallel_mode == ParallelMode.TPU and hasattr(model, "tie_weights"):
            model.tie_weights()

    def _set_signature_columns_if_needed(self):
        if self._signature_columns is None:
            # Inspect model forward signature to keep only the arguments it accepts.
            model_to_inspect = self.model
            if _is_peft_model(self.model):
                if hasattr(self.model, "get_base_model"):
                    model_to_inspect = self.model.get_base_model()
                else:
                    # PeftMixedModel do not provide a `get_base_model` method
                    model_to_inspect = self.model.base_model.model
            signature = inspect.signature(model_to_inspect.forward)
            self._signature_columns = list(signature.parameters.keys())
            # Labels may be named label or label_ids, the default data collator handles that.
            self._signature_columns += list(set(["label", "label_ids"] + self.label_names))

    def _remove_unused_columns(self, dataset: "datasets.Dataset", description: Optional[str] = None):
        if not self.args.remove_unused_columns:
            return dataset
        self._set_signature_columns_if_needed()
        signature_columns = self._signature_columns

        ignored_columns = list(set(dataset.column_names) - set(signature_columns))
        if len(ignored_columns) > 0:
            dset_description = "" if description is None else f"in the {description} set"
            logger.info(
                f"The following columns {dset_description} don't have a corresponding argument in "
                f"`{self.model.__class__.__name__}.forward` and have been ignored: {', '.join(ignored_columns)}."
                f" If {', '.join(ignored_columns)} are not expected by `{self.model.__class__.__name__}.forward`, "
                " you can safely ignore this message."
            )

        columns = [k for k in signature_columns if k in dataset.column_names]
        if len(columns) == 0:
            raise ValueError(
                "No columns in the dataset match the model's forward method signature. "
                f"The following columns have been ignored: [{', '.join(ignored_columns)}]. "
                "Please check the dataset and model. You may need to set `remove_unused_columns=False` in `TrainingArguments`."
            )

        if version.parse(datasets.__version__) < version.parse("1.4.0"):
            dataset.set_format(
                type=dataset.format["type"], columns=columns, format_kwargs=dataset.format["format_kwargs"]
            )
            return dataset
        else:
            return dataset.remove_columns(ignored_columns)

    def _get_collator_with_removed_columns(
        self, data_collator: Callable, description: Optional[str] = None
    ) -> Callable:
        """Wrap the data collator in a callable removing unused columns."""
        if not self.args.remove_unused_columns:
            return data_collator
        self._set_signature_columns_if_needed()
        signature_columns = self._signature_columns

        remove_columns_collator = RemoveColumnsCollator(
            data_collator=data_collator,
            signature_columns=signature_columns,
            logger=logger,
            description=description,
            model_name=self.model.__class__.__name__,
        )
        return remove_columns_collator

    def _get_train_sampler(self) -> Optional[torch.utils.data.Sampler]:
        if self.train_dataset is None or not has_length(self.train_dataset):
            return None

        # Build the sampler.
        if is_accelerate_available() and mpu.sequence_parallel_is_enabled():
            assert self.args.group_by_length is False, "Group by length is not supported with sequence parallelism."
            return DistributedSampler(
                dataset=self.train_dataset,
                num_replicas=mpu.get_data_parallel_world_size(),
                rank=mpu.get_data_parallel_rank(),
                shuffle=True,
            )
        elif self.args.group_by_length:
            if is_datasets_available() and isinstance(self.train_dataset, datasets.Dataset):
                lengths = (
                    self.train_dataset[self.args.length_column_name]
                    if self.args.length_column_name in self.train_dataset.column_names
                    else None
                )
            else:
                lengths = None
            model_input_name = (
                self.processing_class.model_input_names[0] if self.processing_class is not None else None
            )
            return LengthGroupedSampler(
                self.args.train_batch_size * self.args.gradient_accumulation_steps,
                dataset=self.train_dataset,
                lengths=lengths,
                model_input_name=model_input_name,
            )

        else:
            return RandomSampler(self.train_dataset)

    def get_train_dataloader(self) -> DataLoader:
        """
        Returns the training [`~torch.utils.data.DataLoader`].

        Will use no sampler if `train_dataset` does not implement `__len__`, a random sampler (adapted to distributed
        training if necessary) otherwise.

        Subclass and override this method if you want to inject some custom behavior.
        """
        if self.train_dataset is None:
            raise ValueError("Trainer: training requires a train_dataset.")

        train_dataset = self.train_dataset
        data_collator = self.data_collator
        if is_datasets_available() and isinstance(train_dataset, datasets.Dataset):
            train_dataset = self._remove_unused_columns(train_dataset, description="training")
        else:
            data_collator = self._get_collator_with_removed_columns(data_collator, description="training")

        dataloader_params = {
            "batch_size": self._train_batch_size,
            "collate_fn": data_collator,
            "num_workers": self.args.dataloader_num_workers,
            "pin_memory": self.args.dataloader_pin_memory,
            "persistent_workers": self.args.dataloader_persistent_workers,
        }

        if not isinstance(train_dataset, torch.utils.data.IterableDataset):
            dataloader_params["sampler"] = self._get_train_sampler()
            dataloader_params["drop_last"] = self.args.dataloader_drop_last
            dataloader_params["worker_init_fn"] = seed_worker
            dataloader_params["prefetch_factor"] = self.args.dataloader_prefetch_factor

        return self.accelerator.prepare(DataLoader(train_dataset, **dataloader_params))

    def _get_eval_sampler(self, eval_dataset: Dataset) -> Optional[torch.utils.data.Sampler]:
<<<<<<< HEAD
        if eval_dataset is None or not has_length(eval_dataset):
            return None
        # Build the sampler.
=======
        if is_accelerate_available() and mpu.sequence_parallel_is_enabled():
            return DistributedSampler(
                dataset=self.eval_dataset,
                num_replicas=mpu.get_data_parallel_world_size(),
                rank=mpu.get_data_parallel_rank(),
                shuffle=False,
            )
>>>>>>> 278873c5

        # Deprecated code
        if self.args.use_legacy_prediction_loop:
            if is_torch_xla_available():
                return SequentialDistributedSampler(
                    eval_dataset, num_replicas=xm.xrt_world_size(), rank=xm.get_ordinal()
                )
            elif is_sagemaker_mp_enabled():
                return SequentialDistributedSampler(
                    eval_dataset,
                    num_replicas=smp.dp_size(),
                    rank=smp.dp_rank(),
                    batch_size=self.args.per_device_eval_batch_size,
                )
            else:
                return SequentialSampler(eval_dataset)

        if self.args.group_by_length:
            if is_datasets_available() and isinstance(eval_dataset, datasets.Dataset):
                lengths = (
                    eval_dataset[self.args.length_column_name]
                    if self.args.length_column_name in eval_dataset.column_names
                    else None
                )
            else:
                lengths = None
            model_input_name = self.tokenizer.model_input_names[0] if self.tokenizer is not None else None
            return LengthGroupedSampler(
                self.args.eval_batch_size,
                dataset=eval_dataset,
                lengths=lengths,
                model_input_name=model_input_name,
            )

        if self.args.world_size <= 1:
            return SequentialSampler(eval_dataset)
        else:
            return None

    def get_eval_dataloader(self, eval_dataset: Optional[Union[str, Dataset]] = None) -> DataLoader:
        """
        Returns the evaluation [`~torch.utils.data.DataLoader`].

        Subclass and override this method if you want to inject some custom behavior.

        Args:
            eval_dataset (`str` or `torch.utils.data.Dataset`, *optional*):
                If a `str`, will use `self.eval_dataset[eval_dataset]` as the evaluation dataset. If a `Dataset`, will override `self.eval_dataset` and must implement `__len__`. If it is a [`~datasets.Dataset`], columns not accepted by the `model.forward()` method are automatically removed.
        """
        if eval_dataset is None and self.eval_dataset is None:
            raise ValueError("Trainer: evaluation requires an eval_dataset.")

        # If we have persistent workers, don't do a fork bomb especially as eval datasets
        # don't change during training
        dataloader_key = eval_dataset if isinstance(eval_dataset, str) else "eval"
        if (
            hasattr(self, "_eval_dataloaders")
            and dataloader_key in self._eval_dataloaders
            and self.args.dataloader_persistent_workers
        ):
            return self.accelerator.prepare(self._eval_dataloaders[dataloader_key])

        eval_dataset = (
            self.eval_dataset[eval_dataset]
            if isinstance(eval_dataset, str)
            else eval_dataset
            if eval_dataset is not None
            else self.eval_dataset
        )
        data_collator = self.data_collator

        if is_datasets_available() and isinstance(eval_dataset, datasets.Dataset):
            eval_dataset = self._remove_unused_columns(eval_dataset, description="evaluation")
        else:
            data_collator = self._get_collator_with_removed_columns(data_collator, description="evaluation")

        dataloader_params = {
            "batch_size": self.args.eval_batch_size,
            "collate_fn": data_collator,
            "num_workers": self.args.dataloader_num_workers,
            "pin_memory": self.args.dataloader_pin_memory,
            "persistent_workers": self.args.dataloader_persistent_workers,
        }

        if not isinstance(eval_dataset, torch.utils.data.IterableDataset):
            dataloader_params["sampler"] = self._get_eval_sampler(eval_dataset)
            dataloader_params["drop_last"] = self.args.dataloader_drop_last
            dataloader_params["prefetch_factor"] = self.args.dataloader_prefetch_factor

        # accelerator.free_memory() will destroy the references, so
        # we need to store the non-prepared version
        eval_dataloader = DataLoader(eval_dataset, **dataloader_params)
        if self.args.dataloader_persistent_workers:
            if hasattr(self, "_eval_dataloaders"):
                self._eval_dataloaders[dataloader_key] = eval_dataloader
            else:
                self._eval_dataloaders = {dataloader_key: eval_dataloader}

        return self.accelerator.prepare(eval_dataloader)

    def get_test_dataloader(self, test_dataset: Dataset) -> DataLoader:
        """
        Returns the test [`~torch.utils.data.DataLoader`].

        Subclass and override this method if you want to inject some custom behavior.

        Args:
            test_dataset (`torch.utils.data.Dataset`, *optional*):
                The test dataset to use. If it is a [`~datasets.Dataset`], columns not accepted by the
                `model.forward()` method are automatically removed. It must implement `__len__`.
        """
        data_collator = self.data_collator

        if is_datasets_available() and isinstance(test_dataset, datasets.Dataset):
            test_dataset = self._remove_unused_columns(test_dataset, description="test")
        else:
            data_collator = self._get_collator_with_removed_columns(data_collator, description="test")

        dataloader_params = {
            "batch_size": self.args.eval_batch_size,
            "collate_fn": data_collator,
            "num_workers": self.args.dataloader_num_workers,
            "pin_memory": self.args.dataloader_pin_memory,
            "persistent_workers": self.args.dataloader_persistent_workers,
        }

        if not isinstance(test_dataset, torch.utils.data.IterableDataset):
            dataloader_params["sampler"] = self._get_eval_sampler(test_dataset)
            dataloader_params["drop_last"] = self.args.dataloader_drop_last
            dataloader_params["prefetch_factor"] = self.args.dataloader_prefetch_factor

        # We use the same batch_size as for eval.
        return self.accelerator.prepare(DataLoader(test_dataset, **dataloader_params))

    def create_optimizer_and_scheduler(self, num_training_steps: int):
        """
        Setup the optimizer and the learning rate scheduler.

        We provide a reasonable default that works well. If you want to use something else, you can pass a tuple in the
        Trainer's init through `optimizers`, or subclass and override this method (or `create_optimizer` and/or
        `create_scheduler`) in a subclass.
        """
        self.create_optimizer()
        if IS_SAGEMAKER_MP_POST_1_10 and smp.state.cfg.fp16:
            # If smp >= 1.10 and fp16 is enabled, we unwrap the optimizer
            optimizer = self.optimizer.optimizer
        else:
            optimizer = self.optimizer
        self.create_scheduler(num_training_steps=num_training_steps, optimizer=optimizer)

    def get_decay_parameter_names(self, model) -> List[str]:
        """
        Get all parameter names that weight decay will be applied to

        Note that some models implement their own layernorm instead of calling nn.LayerNorm, weight decay could still
        apply to those modules since this function only filter out instance of nn.LayerNorm
        """
        decay_parameters = get_parameter_names(model, ALL_LAYERNORM_LAYERS)
        decay_parameters = [name for name in decay_parameters if "bias" not in name]
        return decay_parameters

    def create_optimizer(self):
        """
        Setup the optimizer.

        We provide a reasonable default that works well. If you want to use something else, you can pass a tuple in the
        Trainer's init through `optimizers`, or subclass and override this method in a subclass.
        """
        opt_model = self.model_wrapped if is_sagemaker_mp_enabled() else self.model

        if self.optimizer is None:
            decay_parameters = self.get_decay_parameter_names(opt_model)
            optimizer_grouped_parameters = [
                {
                    "params": [
                        p for n, p in opt_model.named_parameters() if (n in decay_parameters and p.requires_grad)
                    ],
                    "weight_decay": self.args.weight_decay,
                },
                {
                    "params": [
                        p for n, p in opt_model.named_parameters() if (n not in decay_parameters and p.requires_grad)
                    ],
                    "weight_decay": 0.0,
                },
            ]

            if self.optimizer_cls_and_kwargs is not None:
                optimizer_cls, optimizer_kwargs = self.optimizer_cls_and_kwargs
            else:
                optimizer_cls, optimizer_kwargs = self.get_optimizer_cls_and_kwargs(self.args, opt_model)

            # Overwrite `params` in case it's created by `get_optimizer_cls_and_kwargs`
            # e.g. for GaLore optimizer.
            if "params" in optimizer_kwargs:
                optimizer_grouped_parameters = optimizer_kwargs.pop("params")

            # Overwrite `model` in case it's created by `get_optimizer_cls_and_kwargs`
            # e.g. for LOMO optimizer.
            if "model" in optimizer_kwargs:
                optimizer_grouped_parameters = optimizer_kwargs.pop("model")

            # For layer-wise dummy optimizers we overwrite optimizer_grouped_parameters with `optimizer_dict`
            # to avoid arguments conflicts.
            if "optimizer_dict" in optimizer_kwargs:
                optimizer_grouped_parameters = optimizer_kwargs.pop("optimizer_dict")

            self.optimizer = optimizer_cls(optimizer_grouped_parameters, **optimizer_kwargs)

            if optimizer_cls.__name__ == "Adam8bit":
                import bitsandbytes

                manager = bitsandbytes.optim.GlobalOptimManager.get_instance()

                skipped = 0
                for module in opt_model.modules():
                    if isinstance(module, nn.Embedding):
                        skipped += sum({p.data_ptr(): p.numel() for p in module.parameters()}.values())
                        logger.info(f"skipped {module}: {skipped/2**20}M params")
                        manager.register_module_override(module, "weight", {"optim_bits": 32})
                        logger.debug(f"bitsandbytes: will optimize {module} in fp32")
                logger.info(f"skipped: {skipped/2**20}M params")

        if is_sagemaker_mp_enabled():
            self.optimizer = smp.DistributedOptimizer(self.optimizer)

        return self.optimizer

    def get_num_trainable_parameters(self):
        """
        Get the number of trainable parameters.
        """
        return sum(p.numel() for p in self.model.parameters() if p.requires_grad)

    def get_learning_rates(self):
        """
        Returns the learning rate of each parameter from self.optimizer.
        """
        if self.optimizer is None:
            raise ValueError("Trainer optimizer is None, please make sure you have setup the optimizer before.")
        return [group["lr"] for group in self.optimizer.param_groups]

    def get_optimizer_group(self, param: Optional[Union[str, torch.nn.parameter.Parameter]] = None):
        """
        Returns optimizer group for a parameter if given, else returns all optimizer groups for params.

        Args:
            param (`str` or `torch.nn.parameter.Parameter`, *optional*):
                The parameter for which optimizer group needs to be returned.
        """
        if self.optimizer is None:
            raise ValueError("Trainer optimizer is None, please make sure you have setup the optimizer before.")
        if param is not None:
            for group in self.optimizer.param_groups:
                if param in group["params"]:
                    return group
        return [group["params"] for group in self.optimizer.param_groups]

    @staticmethod
    def get_optimizer_cls_and_kwargs(
        args: TrainingArguments, model: Optional[PreTrainedModel] = None
    ) -> Tuple[Any, Any]:
        """
        Returns the optimizer class and optimizer parameters based on the training arguments.

        Args:
            args (`transformers.training_args.TrainingArguments`):
                The training arguments for the training session.

        """

        # parse args.optim_args
        optim_args = {}
        if args.optim_args:
            for mapping in args.optim_args.replace(" ", "").split(","):
                key, value = mapping.split("=")
                optim_args[key] = value

        optimizer_kwargs = {"lr": args.learning_rate}

        adam_kwargs = {
            "betas": (args.adam_beta1, args.adam_beta2),
            "eps": args.adam_epsilon,
        }
        if args.optim == OptimizerNames.ADAFACTOR:
            optimizer_cls = Adafactor
            optimizer_kwargs.update({"scale_parameter": False, "relative_step": False})
        elif args.optim == OptimizerNames.ADAMW_HF:
            from .optimization import AdamW

            optimizer_cls = AdamW
            optimizer_kwargs.update(adam_kwargs)
        elif args.optim in [OptimizerNames.ADAMW_TORCH, OptimizerNames.ADAMW_TORCH_FUSED]:
            from torch.optim import AdamW

            optimizer_cls = AdamW
            optimizer_kwargs.update(adam_kwargs)
            if args.optim == OptimizerNames.ADAMW_TORCH_FUSED:
                optimizer_kwargs.update({"fused": True})
        elif args.optim == OptimizerNames.ADAMW_TORCH_XLA:
            try:
                from torch_xla.amp.syncfree import AdamW

                optimizer_cls = AdamW
                optimizer_kwargs.update(adam_kwargs)
            except ImportError:
                raise ValueError("Trainer failed to import syncfree AdamW from torch_xla.")
        elif args.optim == OptimizerNames.ADAMW_TORCH_NPU_FUSED:
            try:
                from torch_npu.optim import NpuFusedAdamW

                optimizer_cls = NpuFusedAdamW
                optimizer_kwargs.update(adam_kwargs)
            except ImportError:
                raise ValueError("Trainer failed to import FusedAdamW from torch_npu.")
        elif args.optim == OptimizerNames.ADAMW_APEX_FUSED:
            try:
                from apex.optimizers import FusedAdam

                optimizer_cls = FusedAdam
                optimizer_kwargs.update(adam_kwargs)
            except ImportError:
                raise ValueError("Trainer tried to instantiate apex FusedAdam but apex is not installed!")
        elif args.optim in [
            OptimizerNames.ADAMW_BNB,
            OptimizerNames.ADAMW_8BIT,
            OptimizerNames.PAGED_ADAMW,
            OptimizerNames.PAGED_ADAMW_8BIT,
            OptimizerNames.ADEMAMIX,
            OptimizerNames.ADEMAMIX_8BIT,
            OptimizerNames.PAGED_ADEMAMIX,
            OptimizerNames.PAGED_ADEMAMIX_8BIT,
            OptimizerNames.LION,
            OptimizerNames.LION_8BIT,
            OptimizerNames.PAGED_LION,
            OptimizerNames.PAGED_LION_8BIT,
            OptimizerNames.RMSPROP_BNB,
            OptimizerNames.RMSPROP_8BIT,
            OptimizerNames.RMSPROP_32BIT,
        ]:
            try:
                from bitsandbytes.optim import AdamW, Lion, RMSprop

                is_paged = False
                optim_bits = 32
                optimizer_cls = None
                additional_optim_kwargs = adam_kwargs
                if "paged" in args.optim:
                    is_paged = True
                if "8bit" in args.optim:
                    optim_bits = 8
                if "adam" in args.optim:
                    optimizer_cls = AdamW
                elif "lion" in args.optim:
                    optimizer_cls = Lion
                    additional_optim_kwargs = {"betas": (args.adam_beta1, args.adam_beta2)}
                elif "rmsprop" in args.optim:
                    optimizer_cls = RMSprop
                    # Above we pass all `adam_kwargs` to the optimizer, here
                    # we only pass `optim_args` which can be passed by the user.
                    additional_optim_kwargs = optim_args
                elif "ademamix" in args.optim:
                    if is_bitsandbytes_available() and version.parse(
                        importlib.metadata.version("bitsandbytes")
                    ) < version.parse("0.44.0"):
                        raise ValueError(
                            "The AdEMAMix optimizer is not supported by your current version of `bitsandbytes`. "
                            "Please install `bitsandbytes` >= 0.44.0."
                        )

                    from bitsandbytes.optim import AdEMAMix

                    optimizer_cls = AdEMAMix
                    additional_optim_kwargs = {
                        "betas": (
                            float(optim_args.get("beta1", args.adam_beta1)),
                            float(optim_args.get("beta2", args.adam_beta2)),
                            float(optim_args.get("beta3", 0.9999)),
                        ),
                        "alpha": float(optim_args.get("alpha", 5.0)),
                        "eps": float(optim_args.get("eps", args.adam_epsilon)),
                    }

                    if "t_alpha" in optim_args:
                        additional_optim_kwargs["t_alpha"] = int(optim_args["t_alpha"])

                    if "t_beta3" in optim_args:
                        additional_optim_kwargs["t_beta3"] = int(optim_args["t_beta3"])

                bnb_kwargs = {"optim_bits": optim_bits}
                if "rmsprop" not in args.optim:
                    bnb_kwargs["is_paged"] = is_paged

                optimizer_kwargs.update(additional_optim_kwargs)
                optimizer_kwargs.update(bnb_kwargs)
            except ImportError:
                raise ValueError("Trainer tried to instantiate bnb optimizer but `bitsandbytes` is not installed!")
            if is_bitsandbytes_available() and version.parse(
                importlib.metadata.version("bitsandbytes")
            ) < version.parse("0.41.1"):
                logger.warning(
                    "You are using 8-bit optimizers with a version of `bitsandbytes` < 0.41.1. "
                    "It is recommended to update your version as a major bug has been fixed in 8-bit optimizers."
                )
        elif args.optim == OptimizerNames.ADAMW_ANYPRECISION:
            try:
                from torchdistx.optimizers import AnyPrecisionAdamW

                optimizer_cls = AnyPrecisionAdamW
                optimizer_kwargs.update(adam_kwargs)

                # TODO Change dtypes back to M=FP32, Var = BF16, Kahan = False once they can be cast together in torchdistx.
                optimizer_kwargs.update(
                    {
                        "use_kahan_summation": strtobool(optim_args.get("use_kahan_summation", "False")),
                        "momentum_dtype": getattr(torch, optim_args.get("momentum_dtype", "float32")),
                        "variance_dtype": getattr(torch, optim_args.get("variance_dtype", "float32")),
                        "compensation_buffer_dtype": getattr(
                            torch, optim_args.get("compensation_buffer_dtype", "bfloat16")
                        ),
                    }
                )
            except ImportError:
                raise ValueError("Please install https://github.com/pytorch/torchdistx")
        elif args.optim == OptimizerNames.SGD:
            optimizer_cls = torch.optim.SGD
        elif args.optim == OptimizerNames.ADAGRAD:
            optimizer_cls = torch.optim.Adagrad
        elif args.optim == OptimizerNames.RMSPROP:
            optimizer_cls = torch.optim.RMSprop
        elif args.optim in [
            OptimizerNames.GALORE_ADAMW,
            OptimizerNames.GALORE_ADAMW_8BIT,
            OptimizerNames.GALORE_ADAFACTOR,
            OptimizerNames.GALORE_ADAMW_LAYERWISE,
            OptimizerNames.GALORE_ADAMW_8BIT_LAYERWISE,
            OptimizerNames.GALORE_ADAFACTOR_LAYERWISE,
        ]:
            if not is_galore_torch_available():
                raise ImportError(
                    "You need to install `galore_torch` in order to use GaLore optimizers"
                    " install it with `pip install git+https://github.com/jiaweizzhao/GaLore`"
                )
            from galore_torch import GaLoreAdafactor, GaLoreAdamW, GaLoreAdamW8bit

            is_layerwise = args.optim.lower().endswith("layerwise")
            if is_layerwise and args.parallel_mode == ParallelMode.DISTRIBUTED:
                raise NotImplementedError("Layer-wise GaLore does not support DDP at this time")

            optimizer_mapping = {
                OptimizerNames.GALORE_ADAMW: GaLoreAdamW,
                OptimizerNames.GALORE_ADAMW_8BIT: GaLoreAdamW8bit,
                OptimizerNames.GALORE_ADAFACTOR: GaLoreAdafactor,
                OptimizerNames.GALORE_ADAMW_LAYERWISE: GaLoreAdamW,
                OptimizerNames.GALORE_ADAMW_8BIT_LAYERWISE: GaLoreAdamW8bit,
                OptimizerNames.GALORE_ADAFACTOR_LAYERWISE: GaLoreAdafactor,
            }

            optimizer_cls = optimizer_mapping[args.optim]

            if args.optim_target_modules is None:
                raise ValueError(
                    "You need to define a `optim_target_modules` in order to properly use GaLore optimizers"
                )

            if not isinstance(args.optim_target_modules, (list, str)):
                raise ValueError(
                    f"`optim_target_modules` has to be a list of strings, a string corresponding to a regex, or a specific module or 'all-linear', you passed {args.optim_target_modules}"
                )

            if model is None:
                raise ValueError("You need to pass a model in order to correctly initialize a GaLore optimizer.")

            logger.warning(
                "Activated GaLoRE fine-tuning, depending on your model size and hardware, the training might take a while before starting. Please be patient !"
            )

            all_linear = (
                isinstance(args.optim_target_modules, str)
                and args.optim_target_modules.replace("_", "-") == "all-linear"
            )

            galore_params = []
            galore_params_names = []
            for module_name, module in model.named_modules():
                target_module_exists, is_regex = check_target_module_exists(
                    args.optim_target_modules, module_name, return_is_regex=True
                )

                if not isinstance(module, nn.Linear):
                    # Warn in case we match but it's not a linear layer
                    if target_module_exists and not is_regex:
                        logger.warning(
                            f"{module_name} has been matched but ignored as GaLore only supports linear layers. Please double check your `optim_target_modules`!"
                        )

                    continue

                if not target_module_exists and not all_linear:
                    continue

                galore_params.append(module.weight)
                galore_params_names.append(module_name + ".weight")

            if len(galore_params) == 0:
                raise ValueError(
                    f"None of the target modules were found! ({args.optim_target_modules}). Please make sure to pass a valid `target_modules`."
                )

            non_galore_params = [p for n, p in model.named_parameters() if n not in galore_params_names]

            galore_optim_kwargs = {
                "rank": int(optim_args.pop("rank", 128)),
                "update_proj_gap": int(optim_args.pop("update_proj_gap", 200)),
                "scale": float(optim_args.pop("scale", 0.25)),
                "proj_type": optim_args.pop("proj_type", "std"),
            }

            # The default args are from the official repository: https://github.com/jiaweizzhao/GaLore
            param_groups = [
                {"params": non_galore_params},
                {"params": galore_params, **galore_optim_kwargs},
            ]

            if is_layerwise:
                # For layer-wise optimizers, the optimization step is done through post accumulation
                # gradient hooks. The trick is to first attach these hooks to the model parameters then
                # create a dummy optimizer that will perform no-ops in the Trainer.
                # See the original implementation or the nice implementation from @hiyouga
                # here: https://github.com/hiyouga/LLaMA-Factory/commit/8664262cde3919e10eaecbd66e8c5d356856362e#diff-ebe08ab14496dfb9e06075f0fdd36799ef6d1535cc4dd4715b74c4e3e06fe3ba
                if args.gradient_accumulation_steps != 1:
                    raise ValueError("Layerwise GaLoRE optimizer do not support gradient accumulation !")

                optimizer_dict = {}
                for param in non_galore_params:
                    param_groups = [{"params": [param]}]
                    optimizer_dict[param] = optimizer_cls(param_groups, **optimizer_kwargs)
                for param in galore_params:
                    param_groups = [{"params": [param], **galore_optim_kwargs}]
                    optimizer_dict[param] = optimizer_cls(param_groups, **optimizer_kwargs)

                def optimizer_hook(param):
                    if param.grad is not None:
                        optimizer_dict[param].step()
                        optimizer_dict[param].zero_grad()

                for param in model.parameters():
                    if param.requires_grad:
                        param.register_post_accumulate_grad_hook(optimizer_hook)

                optimizer_cls = LayerWiseDummyOptimizer
                optimizer_kwargs.update({"optimizer_dict": optimizer_dict})

            optimizer_kwargs.update({"params": param_groups})

            if args.optim == OptimizerNames.GALORE_ADAFACTOR:
                optimizer_kwargs.update({"scale_parameter": False, "relative_step": False})
        elif args.optim in [OptimizerNames.LOMO, OptimizerNames.ADALOMO]:
            if not is_lomo_available():
                raise ImportError(
                    "You need to install `lomo_optim` in order to use LOMO optimizers"
                    " install it with `pip install lomo-optim`"
                )
            if not is_accelerate_available("0.30.0"):
                raise ImportError("You need to have `accelerate>=0.30.0` to be able to use LOMO optimizers")

            if model is None:
                raise ValueError("You need to pass a `model` in order to correctly initialize a LOMO optimizer.")

            from lomo_optim import AdaLomo, Lomo

            if "ada" in args.optim:
                optimizer_cls = AdaLomo
            else:
                optimizer_cls = Lomo

            optimizer_kwargs.update({"model": model})
        elif args.optim == OptimizerNames.GROKADAMW:
            if not is_grokadamw_available():
                raise ValueError("Please install grokadamw with `pip install grokadamw`")

            from grokadamw import GrokAdamW

            optimizer_cls = GrokAdamW
            optimizer_kwargs.update(
                {
                    "alpha_init": float(optim_args.get("alpha_init", 0.98)),
                    "lamb": float(optim_args.get("lamb", 2.0)),
                    "gamma": float(optim_args.get("gamma", 0.1)),
                    "grokking_signal_decay_rate": float(optim_args.get("grokking_signal_decay_rate", 0.1)),
                    "gradient_clipping": float(optim_args.get("gradient_clipping", 1.0)),
                }
            )
        elif args.optim == OptimizerNames.ADAMW_TORCH_4BIT:
            if not is_torchao_available() or version.parse(importlib.metadata.version("torchao")) < version.parse(
                "0.4.0"
            ):
                raise ImportError(
                    "You need to have `torchao>=0.4.0` in order to use torch 4-bit optimizers."
                    "Install it with `pip install torchao` or follow the instructions here: https://github.com/pytorch/ao"
                )
            if version.parse(importlib.metadata.version("torch")) <= version.parse("2.4"):
                raise ImportError(
                    "You need to have `torch>2.4` in order to use torch 4-bit optimizers. "
                    "Install it with `pip install --upgrade torch` it is available on pipy. Otherwise, you need to install torch nightly."
                )
            from torchao.prototype.low_bit_optim import AdamW4bit

            optimizer_cls = AdamW4bit
            optimizer_kwargs.update(adam_kwargs)
        elif args.optim in [
            OptimizerNames.SCHEDULE_FREE_ADAMW,
            OptimizerNames.SCHEDULE_FREE_SGD,
        ]:
            if not is_schedulefree_available():
                raise ImportError(
                    "You need to install `schedulefree` in order to use schedulefree optimizers"
                    " install it with `pip install schedulefree`"
                )
            if not is_accelerate_available("0.30.0"):
                raise ImportError("You need to have `accelerate>=0.30.0` to be able to use schedulefree optimizers")
            from schedulefree import AdamWScheduleFree, SGDScheduleFree

            additional_optim_kwargs = {}
            if args.optim == OptimizerNames.SCHEDULE_FREE_ADAMW:
                optimizer_cls = AdamWScheduleFree
                additional_optim_kwargs = adam_kwargs
            elif args.optim == OptimizerNames.SCHEDULE_FREE_SGD:
                optimizer_cls = SGDScheduleFree
            else:
                raise ValueError("Invalid schedulefree optimizer")
            additional_optim_kwargs["weight_decay"] = args.weight_decay
            additional_optim_kwargs["warmup_steps"] = args.warmup_steps
            additional_optim_kwargs.update(
                {
                    "weight_lr_power": float(optim_args.get("weight_lr_power", 2.0)),
                    "r": float(optim_args.get("r", 0.0)),
                }
            )
            optimizer_kwargs.update(additional_optim_kwargs)
        else:
            raise ValueError(f"Trainer cannot instantiate unsupported optimizer: {args.optim}")
        return optimizer_cls, optimizer_kwargs

    def create_scheduler(self, num_training_steps: int, optimizer: torch.optim.Optimizer = None):
        """
        Setup the scheduler. The optimizer of the trainer must have been set up either before this method is called or
        passed as an argument.

        Args:
            num_training_steps (int): The number of training steps to do.
        """
        if self.lr_scheduler is None:
            self.lr_scheduler = get_scheduler(
                self.args.lr_scheduler_type,
                optimizer=self.optimizer if optimizer is None else optimizer,
                num_warmup_steps=self.args.get_warmup_steps(num_training_steps),
                num_training_steps=num_training_steps,
                scheduler_specific_kwargs=self.args.lr_scheduler_kwargs,
            )
            self._created_lr_scheduler = True
        return self.lr_scheduler

    def num_examples(self, dataloader: DataLoader) -> int:
        """
        Helper to get number of samples in a [`~torch.utils.data.DataLoader`] by accessing its dataset. When
        dataloader.dataset does not exist or has no length, estimates as best it can
        """
        try:
            dataset = dataloader.dataset
            # Special case for IterableDatasetShard, we need to dig deeper
            if isinstance(dataset, IterableDatasetShard):
                return len(dataloader.dataset.dataset)
            return len(dataloader.dataset)
        except (NameError, AttributeError, TypeError):  # no dataset or length, estimate by length of dataloader
            return len(dataloader) * self.args.per_device_train_batch_size

    @staticmethod
    def num_tokens(train_dl: DataLoader, max_steps: Optional[int] = None) -> int:
        """
        Helper to get number of tokens in a [`~torch.utils.data.DataLoader`] by enumerating dataloader.
        """
        train_tokens = 0
        try:
            for batch in train_dl:
                tokens = batch["input_ids"].numel()
                if max_steps is not None:
                    return tokens * max_steps
                train_tokens += tokens
        except KeyError:
            logger.warning("Cannot get num_tokens from dataloader")
        return train_tokens

    def _hp_search_setup(self, trial: Union["optuna.Trial", Dict[str, Any]]):
        """HP search setup code"""
        self._trial = trial

        if self.hp_search_backend is None or trial is None:
            return
        if self.hp_search_backend == HPSearchBackend.OPTUNA:
            params = self.hp_space(trial)
        elif self.hp_search_backend == HPSearchBackend.RAY:
            params = trial
            params.pop("wandb", None)
        elif self.hp_search_backend == HPSearchBackend.SIGOPT:
            params = {k: int(v) if isinstance(v, str) else v for k, v in trial.assignments.items()}
        elif self.hp_search_backend == HPSearchBackend.WANDB:
            params = trial

        for key, value in params.items():
            if not hasattr(self.args, key):
                logger.warning(
                    f"Trying to set {key} in the hyperparameter search but there is no corresponding field in"
                    " `TrainingArguments`."
                )
                continue
            old_attr = getattr(self.args, key, None)
            # Casting value to the proper type
            if old_attr is not None:
                value = type(old_attr)(value)

            setattr(self.args, key, value)
        if self.hp_search_backend == HPSearchBackend.OPTUNA:
            logger.info(f"Trial: {trial.params}")
        if self.hp_search_backend == HPSearchBackend.SIGOPT:
            logger.info(f"SigOpt Assignments: {trial.assignments}")
        if self.hp_search_backend == HPSearchBackend.WANDB:
            logger.info(f"W&B Sweep parameters: {trial}")
        if self.is_deepspeed_enabled:
            if self.args.deepspeed is None:
                raise ValueError("For sweeps with deepspeed, `args.deepspeed` must be set")

            self.accelerator.free_memory()

            # Rebuild the deepspeed config to reflect the updated training parameters
            from accelerate.utils import DeepSpeedPlugin

            from transformers.integrations.deepspeed import HfTrainerDeepSpeedConfig

            self.args.hf_deepspeed_config = HfTrainerDeepSpeedConfig(self.args.deepspeed)
            self.args.hf_deepspeed_config.trainer_config_process(self.args)
            self.args.deepspeed_plugin = DeepSpeedPlugin(hf_ds_config=self.args.hf_deepspeed_config)

            # From 1.0 on, we need to fully wipe the DS plugin when doing sweeps.
            # Simply calling `_reset_state` is enough and doesn't need a version pin.
            AcceleratorState()._reset_state()

        self.create_accelerator_and_postprocess()

    def _report_to_hp_search(self, trial: Union["optuna.Trial", Dict[str, Any]], step: int, metrics: Dict[str, float]):
        if self.hp_search_backend is None or trial is None:
            return
        metrics = metrics.copy()
        self.objective = self.compute_objective(metrics)
        if self.hp_search_backend == HPSearchBackend.OPTUNA:
            import optuna

            if hasattr(trial, "study") and not trial.study._is_multi_objective():
                trial.report(self.objective, step)
                if trial.should_prune():
                    self.callback_handler.on_train_end(self.args, self.state, self.control)
                    raise optuna.TrialPruned()
        elif self.hp_search_backend == HPSearchBackend.RAY:
            import ray.train

            with tempfile.TemporaryDirectory() as temp_checkpoint_dir:
                checkpoint = None
                if self.control.should_save:
                    self._tune_save_checkpoint(checkpoint_dir=temp_checkpoint_dir)
                    checkpoint = ray.train.Checkpoint.from_directory(temp_checkpoint_dir)
                metrics["objective"] = self.objective
                ray.train.report(metrics, checkpoint=checkpoint)

    def _tune_save_checkpoint(self, checkpoint_dir: str):
        output_dir = os.path.join(checkpoint_dir, f"{PREFIX_CHECKPOINT_DIR}-{self.state.global_step}")
        self.save_model(output_dir, _internal_call=True)
        if self.args.should_save:
            # Update the `TrainerControl` state to where we are currently
            self.state.stateful_callbacks["TrainerControl"] = self.control.state()
            self.state.save_to_json(os.path.join(output_dir, TRAINER_STATE_NAME))
            torch.save(self.optimizer.state_dict(), os.path.join(output_dir, OPTIMIZER_NAME))
            torch.save(self.lr_scheduler.state_dict(), os.path.join(output_dir, SCHEDULER_NAME))

    def call_model_init(self, trial=None):
        model_init_argcount = number_of_arguments(self.model_init)
        if model_init_argcount == 0:
            model = self.model_init()
        elif model_init_argcount == 1:
            model = self.model_init(trial)
        else:
            raise RuntimeError("model_init should have 0 or 1 argument.")

        if model is None:
            raise RuntimeError("model_init should not return None.")

        return model

    def torch_jit_model_eval(self, model, dataloader, training=False):
        if not training:
            if dataloader is None:
                logger.warning("failed to use PyTorch jit mode due to current dataloader is none.")
                return model
            example_batch = next(iter(dataloader))
            example_batch = self._prepare_inputs(example_batch)
            try:
                jit_model = copy.copy(model)
                jit_model.eval()
                original_forward = jit_model.__dict__.pop("_original_forward", None)
                # remove mixed precision hooks from the model
                if original_forward:
                    jit_model.forward = original_forward
                with self.accelerator.autocast(cache_enabled=False), torch.no_grad():
                    if version.parse(version.parse(torch.__version__).base_version) >= version.parse("2.0.0"):
                        if isinstance(example_batch, dict):
                            jit_model = torch.jit.trace(jit_model, example_kwarg_inputs=example_batch, strict=False)
                        else:
                            jit_model = torch.jit.trace(
                                jit_model,
                                example_kwarg_inputs={key: example_batch[key] for key in example_batch},
                                strict=False,
                            )
                    else:
                        jit_inputs = []
                        for key in example_batch:
                            example_tensor = torch.ones_like(example_batch[key])
                            jit_inputs.append(example_tensor)
                        jit_inputs = tuple(jit_inputs)
                        jit_model = torch.jit.trace(jit_model, jit_inputs, strict=False)
                jit_model = torch.jit.freeze(jit_model)
                with torch.no_grad():
                    jit_model(**example_batch)
                    jit_model(**example_batch)
                model = jit_model
                self.use_cpu_amp = False
            except (RuntimeError, TypeError, ValueError, NameError, IndexError) as e:
                logger.warning(f"failed to use PyTorch jit mode due to: {e}.")

        return model

    def ipex_optimize_model(self, model, training=False, dtype=torch.float32):
        if not is_ipex_available():
            raise ImportError(
                "Using IPEX but IPEX is not installed or IPEX's version does not match current PyTorch, please refer"
                " to https://github.com/intel/intel-extension-for-pytorch."
            )

        import intel_extension_for_pytorch as ipex

        if not training:
            model.eval()
            dtype = torch.bfloat16 if not self.is_in_train and self.args.bf16_full_eval else dtype
            # conv_bn_folding is disabled as it fails in symbolic tracing, resulting in ipex warnings
            model = ipex.optimize(model, dtype=dtype, level="O1", conv_bn_folding=False, inplace=not self.is_in_train)
        else:
            if not model.training:
                model.train()
            model, self.optimizer = ipex.optimize(
                model, dtype=dtype, optimizer=self.optimizer, inplace=True, level="O1"
            )

        return model

    def compare_trainer_and_checkpoint_args(self, training_args, trainer_state):
        attributes_map = {
            "logging_steps": "logging_steps",
            "eval_steps": "eval_steps",
            "save_steps": "save_steps",
        }

        has_warning = False
        warning_str = "Warning: The following arguments do not match the ones in the `trainer_state.json` within the checkpoint directory: "
        for arg_attr, state_attr in attributes_map.items():
            arg_value = getattr(training_args, arg_attr, None)
            state_value = getattr(trainer_state, state_attr, None)

            if arg_value is not None and state_value is not None and arg_value != state_value:
                warning_str += f"\n\t{arg_attr}: {arg_value} (from args) != {state_value} (from trainer_state.json)"
                has_warning = True

        # train bs is special as we need to account for multi-GPU
        train_bs_args = training_args.per_device_train_batch_size
        train_bs_state = trainer_state.train_batch_size // max(1, training_args.n_gpu)

        if train_bs_args != train_bs_state:
            warning_str += f"\n\tper_device_train_batch_size: {train_bs_args} (from args) != {train_bs_state} (from trainer_state.json)"
            has_warning = True

        if has_warning:
            logger.warning_once(warning_str)

    def _wrap_model(self, model, training=True, dataloader=None):
        if self.args.use_ipex:
            dtype = torch.bfloat16 if self.use_cpu_amp else torch.float32
            model = self.ipex_optimize_model(model, training, dtype=dtype)

        if is_sagemaker_mp_enabled():
            # Wrapping the base model twice in a DistributedModel will raise an error.
            if isinstance(self.model_wrapped, smp.model.DistributedModel):
                return self.model_wrapped
            return smp.DistributedModel(model, backward_passes_per_step=self.args.gradient_accumulation_steps)

        # train/eval could be run multiple-times - if already wrapped, don't re-wrap it again
        if self.accelerator.unwrap_model(model) is not model:
            return model

        # Mixed precision training with apex (torch < 1.6)
        if self.use_apex and training:
            model, self.optimizer = amp.initialize(model, self.optimizer, opt_level=self.args.fp16_opt_level)

        # Multi-gpu training (should be after apex fp16 initialization) / 8bit models does not support DDP
        if self.args.n_gpu > 1 and not getattr(model, "is_loaded_in_8bit", False):
            model = nn.DataParallel(model)

        if self.args.jit_mode_eval:
            start_time = time.time()
            model = self.torch_jit_model_eval(model, dataloader, training)
            self.jit_compilation_time = round(time.time() - start_time, 4)

        # Note: in torch.distributed mode, there's no point in wrapping the model
        # inside a DistributedDataParallel as we'll be under `no_grad` anyways.
        if not training:
            return model

        # Distributed training (should be after apex fp16 initialization)
        # Distributed training using PyTorch FSDP
        if self.is_fsdp_xla_enabled:
            try:
                from torch_xla.distributed.fsdp import XlaFullyShardedDataParallel as FSDP
                from torch_xla.distributed.fsdp import checkpoint_module
                from torch_xla.distributed.fsdp.wrap import (
                    size_based_auto_wrap_policy,
                    transformer_auto_wrap_policy,
                )

                if self.is_fsdp_xla_v2_enabled:
                    from torch_xla.experimental.spmd_fully_sharded_data_parallel import (
                        SpmdFullyShardedDataParallel as FSDPv2,
                    )
            except ImportError:
                raise ImportError("Missing XLA FSDP related module; please make sure to use torch-xla >= 2.0.")
            auto_wrap_policy = None
            auto_wrapper_callable = None
            default_transformer_cls_names_to_wrap = getattr(model, "_no_split_modules", None)
            fsdp_transformer_layer_cls_to_wrap = self.args.fsdp_config.get(
                "transformer_layer_cls_to_wrap", default_transformer_cls_names_to_wrap
            )

            if self.args.fsdp_config["min_num_params"] > 0:
                auto_wrap_policy = functools.partial(
                    size_based_auto_wrap_policy, min_num_params=self.args.fsdp_config["min_num_params"]
                )
            elif fsdp_transformer_layer_cls_to_wrap is not None:
                transformer_cls_to_wrap = set()
                for layer_class in fsdp_transformer_layer_cls_to_wrap:
                    transformer_cls = get_module_class_from_name(model, layer_class)
                    if transformer_cls is None:
                        raise Exception("Could not find the transformer layer class to wrap in the model.")
                    else:
                        transformer_cls_to_wrap.add(transformer_cls)

                auto_wrap_policy = functools.partial(
                    transformer_auto_wrap_policy,
                    # Transformer layer class to wrap
                    transformer_layer_cls=transformer_cls_to_wrap,
                )
            fsdp_kwargs = self.args.xla_fsdp_config
            if self.args.fsdp_config["xla_fsdp_grad_ckpt"]:
                if model.config.use_cache:
                    logger.warning_once(
                        "`use_cache=True` is incompatible with gradient checkpointing. Setting `use_cache=False`."
                    )
                    model.config.use_cache = False

                # Apply gradient checkpointing to auto-wrapped sub-modules if specified
                def auto_wrapper_callable(m, *args, **kwargs):
                    target_cls = FSDP if not self.is_fsdp_xla_v2_enabled else FSDPv2
                    return target_cls(checkpoint_module(m), *args, **kwargs)

            # Wrap the base model with an outer FSDP wrapper
            if self.is_fsdp_xla_v2_enabled:

                def shard_output(output, mesh):
                    from .modeling_outputs import CausalLMOutputWithPast

                    real_output = None
                    if isinstance(output, torch.Tensor):
                        real_output = output
                    elif isinstance(output, tuple):
                        real_output = output[0]
                    elif isinstance(output, CausalLMOutputWithPast):
                        real_output = output.logits

                    if real_output is None:
                        raise ValueError("Something went wrong, the output of the model shouldn't be `None`")
                    xs.mark_sharding(real_output, mesh, ("fsdp", None, None))

                self.model = model = FSDPv2(
                    model,
                    shard_output=shard_output,
                    auto_wrap_policy=auto_wrap_policy,
                    auto_wrapper_callable=auto_wrapper_callable,
                )
            else:
                self.model = model = FSDP(
                    model,
                    auto_wrap_policy=auto_wrap_policy,
                    auto_wrapper_callable=auto_wrapper_callable,
                    **fsdp_kwargs,
                )

            # Patch `xm.optimizer_step` should not reduce gradients in this case,
            # as FSDP does not need gradient reduction over sharded parameters.
            def patched_optimizer_step(optimizer, barrier=False, optimizer_args={}):
                loss = optimizer.step(**optimizer_args)
                if barrier:
                    xm.mark_step()
                return loss

            xm.optimizer_step = patched_optimizer_step
        elif is_sagemaker_dp_enabled():
            model = nn.parallel.DistributedDataParallel(
                model, device_ids=[int(os.getenv("SMDATAPARALLEL_LOCAL_RANK"))]
            )
        elif self.args.parallel_mode == ParallelMode.DISTRIBUTED:
            if is_torch_neuroncore_available():
                return model
            kwargs = {}
            if self.args.ddp_find_unused_parameters is not None:
                kwargs["find_unused_parameters"] = self.args.ddp_find_unused_parameters
            elif isinstance(model, PreTrainedModel):
                # find_unused_parameters breaks checkpointing as per
                # https://github.com/huggingface/transformers/pull/4659#issuecomment-643356021
                kwargs["find_unused_parameters"] = not model.is_gradient_checkpointing
            else:
                kwargs["find_unused_parameters"] = True

            if self.args.ddp_bucket_cap_mb is not None:
                kwargs["bucket_cap_mb"] = self.args.ddp_bucket_cap_mb

            if self.args.ddp_broadcast_buffers is not None:
                kwargs["broadcast_buffers"] = self.args.ddp_broadcast_buffers

            self.accelerator.ddp_handler = DistributedDataParallelKwargs(**kwargs)

        return model

    def train(
        self,
        resume_from_checkpoint: Optional[Union[str, bool]] = None,
        trial: Union["optuna.Trial", Dict[str, Any]] = None,
        ignore_keys_for_eval: Optional[List[str]] = None,
        **kwargs,
    ):
        """
        Main training entry point.

        Args:
            resume_from_checkpoint (`str` or `bool`, *optional*):
                If a `str`, local path to a saved checkpoint as saved by a previous instance of [`Trainer`]. If a
                `bool` and equals `True`, load the last checkpoint in *args.output_dir* as saved by a previous instance
                of [`Trainer`]. If present, training will resume from the model/optimizer/scheduler states loaded here.
            trial (`optuna.Trial` or `Dict[str, Any]`, *optional*):
                The trial run or the hyperparameter dictionary for hyperparameter search.
            ignore_keys_for_eval (`List[str]`, *optional*)
                A list of keys in the output of your model (if it is a dictionary) that should be ignored when
                gathering predictions for evaluation during the training.
            kwargs (`Dict[str, Any]`, *optional*):
                Additional keyword arguments used to hide deprecated arguments
        """
        if resume_from_checkpoint is False:
            resume_from_checkpoint = None

        # memory metrics - must set up as early as possible
        self._memory_tracker.start()

        args = self.args

        self.is_in_train = True

        # Attach NEFTune hooks if necessary
        if self.neftune_noise_alpha is not None:
            self.model = self._activate_neftune(self.model)

        # do_train is not a reliable argument, as it might not be set and .train() still called, so
        # the following is a workaround:
        if (args.fp16_full_eval or args.bf16_full_eval) and not args.do_train and not self.is_model_parallel:
            self._move_model_to_device(self.model, args.device)

        if "model_path" in kwargs:
            resume_from_checkpoint = kwargs.pop("model_path")
            warnings.warn(
                "`model_path` is deprecated and will be removed in a future version. Use `resume_from_checkpoint` "
                "instead.",
                FutureWarning,
            )
        if len(kwargs) > 0:
            raise TypeError(f"train() received got unexpected keyword arguments: {', '.join(list(kwargs.keys()))}.")
        # This might change the seed so needs to run first.
        self._hp_search_setup(trial)
        self._train_batch_size = self.args.train_batch_size

        # Model re-init
        model_reloaded = False
        if self.model_init is not None:
            # Seed must be set before instantiating the model when using model_init.
            enable_full_determinism(self.args.seed) if self.args.full_determinism else set_seed(self.args.seed)
            self.model = self.call_model_init(trial)
            model_reloaded = True
            # Reinitializes optimizer and scheduler
            self.optimizer, self.lr_scheduler = None, None

        # Load potential model checkpoint
        if isinstance(resume_from_checkpoint, bool) and resume_from_checkpoint:
            resume_from_checkpoint = get_last_checkpoint(args.output_dir)
            if resume_from_checkpoint is None:
                raise ValueError(f"No valid checkpoint found in output directory ({args.output_dir})")

        if resume_from_checkpoint is not None:
            if not is_sagemaker_mp_enabled() and not self.is_deepspeed_enabled and not self.is_fsdp_enabled:
                self._load_from_checkpoint(resume_from_checkpoint)
            # In case of repeating the find_executable_batch_size, set `self._train_batch_size` properly
            state = TrainerState.load_from_json(os.path.join(resume_from_checkpoint, TRAINER_STATE_NAME))
            if state.train_batch_size is not None:
                self._train_batch_size = state.train_batch_size

        # If model was re-initialized, put it on the right device and update self.model_wrapped
        if model_reloaded:
            if self.place_model_on_device:
                self._move_model_to_device(self.model, args.device)
            self.model_wrapped = self.model

        inner_training_loop = find_executable_batch_size(
            self._inner_training_loop, self._train_batch_size, args.auto_find_batch_size
        )
        if args.push_to_hub:
            try:
                # Disable progress bars when uploading models during checkpoints to avoid polluting stdout
                hf_hub_utils.disable_progress_bars()
                return inner_training_loop(
                    args=args,
                    resume_from_checkpoint=resume_from_checkpoint,
                    trial=trial,
                    ignore_keys_for_eval=ignore_keys_for_eval,
                )
            finally:
                hf_hub_utils.enable_progress_bars()
        else:
            return inner_training_loop(
                args=args,
                resume_from_checkpoint=resume_from_checkpoint,
                trial=trial,
                ignore_keys_for_eval=ignore_keys_for_eval,
            )

    def _inner_training_loop(
        self, batch_size=None, args=None, resume_from_checkpoint=None, trial=None, ignore_keys_for_eval=None
    ):
        self.accelerator.free_memory()
        self._train_batch_size = batch_size
        if self.args.auto_find_batch_size:
            if self.state.train_batch_size != self._train_batch_size:
                from accelerate.utils import release_memory

                (self.model_wrapped,) = release_memory(self.model_wrapped)
                self.model_wrapped = self.model

                # Check for DeepSpeed *after* the intial pass and modify the config
                if self.is_deepspeed_enabled:
                    # Temporarily unset `self.args.train_batch_size`
                    original_bs = self.args.per_device_train_batch_size
                    self.args.per_device_train_batch_size = self._train_batch_size // max(1, self.args.n_gpu)
                    self.propagate_args_to_deepspeed(True)
                    self.args.per_device_train_batch_size = original_bs
            self.state.train_batch_size = self._train_batch_size
        logger.debug(f"Currently training with a batch size of: {self._train_batch_size}")
        # Data loader and number of training steps
        train_dataloader = self.get_train_dataloader()
        if self.is_fsdp_xla_v2_enabled:
            train_dataloader = tpu_spmd_dataloader(train_dataloader)

        # Setting up training control variables:
        # number of training epochs: num_train_epochs
        # number of training steps per epoch: num_update_steps_per_epoch
        # total number of training steps to execute: max_steps
        total_train_batch_size = self._train_batch_size * args.gradient_accumulation_steps * args.world_size

        len_dataloader = None
        num_train_tokens = None
        if has_length(train_dataloader):
            len_dataloader = len(train_dataloader)
            num_update_steps_per_epoch = len_dataloader // args.gradient_accumulation_steps
            num_update_steps_per_epoch = max(num_update_steps_per_epoch, 1)
            num_examples = self.num_examples(train_dataloader)
            if args.max_steps > 0:
                max_steps = args.max_steps
                num_train_epochs = args.max_steps // num_update_steps_per_epoch + int(
                    args.max_steps % num_update_steps_per_epoch > 0
                )
                # May be slightly incorrect if the last batch in the training dataloader has a smaller size but it's
                # the best we can do.
                num_train_samples = args.max_steps * total_train_batch_size
                if args.include_tokens_per_second:
                    num_train_tokens = (
                        self.num_tokens(train_dataloader, args.max_steps) * args.gradient_accumulation_steps
                    )
            else:
                max_steps = math.ceil(args.num_train_epochs * num_update_steps_per_epoch)
                num_train_epochs = math.ceil(args.num_train_epochs)
                num_train_samples = self.num_examples(train_dataloader) * args.num_train_epochs
                if args.include_tokens_per_second:
                    num_train_tokens = self.num_tokens(train_dataloader) * args.num_train_epochs
        elif args.max_steps > 0:  # Rely on max_steps when dataloader does not have a working size
            max_steps = args.max_steps
            # Setting a very large number of epochs so we go as many times as necessary over the iterator.
            num_train_epochs = sys.maxsize
            num_update_steps_per_epoch = max_steps
            num_examples = total_train_batch_size * args.max_steps
            num_train_samples = args.max_steps * total_train_batch_size
            if args.include_tokens_per_second:
                num_train_tokens = self.num_tokens(train_dataloader, args.max_steps) * args.gradient_accumulation_steps
        else:
            raise ValueError(
                "args.max_steps must be set to a positive value if dataloader does not have a length, was"
                f" {args.max_steps}"
            )

        if DebugOption.UNDERFLOW_OVERFLOW in self.args.debug:
            if self.args.n_gpu > 1:
                # nn.DataParallel(model) replicates the model, creating new variables and module
                # references registered here no longer work on other gpus, breaking the module
                raise ValueError(
                    "Currently --debug underflow_overflow is not supported under DP. Please use DDP"
                    " (torchrun or torch.distributed.launch (deprecated))."
                )
            else:
                debug_overflow = DebugUnderflowOverflow(self.model)  # noqa

        delay_optimizer_creation = is_sagemaker_mp_enabled() or self.is_fsdp_xla_enabled

        # We need to reset the scheduler, as its parameters may be different on subsequent calls
        if self._created_lr_scheduler:
            self.lr_scheduler = None
            self._created_lr_scheduler = False

        if self.is_deepspeed_enabled:
            self.optimizer, self.lr_scheduler = deepspeed_init(self, num_training_steps=max_steps)

        if not delay_optimizer_creation:
            self.create_optimizer_and_scheduler(num_training_steps=max_steps)

        self.state = TrainerState(
            stateful_callbacks=[
                cb for cb in self.callback_handler.callbacks + [self.control] if isinstance(cb, ExportableState)
            ]
        )
        self.state.is_hyper_param_search = trial is not None
        self.state.train_batch_size = self._train_batch_size

        # Compute absolute values for logging, eval, and save if given as ratio
        if args.logging_steps is not None:
            if args.logging_steps < 1:
                self.state.logging_steps = math.ceil(max_steps * args.logging_steps)
            else:
                self.state.logging_steps = args.logging_steps
        if args.eval_steps is not None:
            if args.eval_steps < 1:
                self.state.eval_steps = math.ceil(max_steps * args.eval_steps)
            else:
                self.state.eval_steps = args.eval_steps
        if args.save_steps is not None:
            if args.save_steps < 1:
                self.state.save_steps = math.ceil(max_steps * args.save_steps)
            else:
                self.state.save_steps = args.save_steps

        # Activate gradient checkpointing if needed
        if args.gradient_checkpointing:
            self.model.gradient_checkpointing_enable(gradient_checkpointing_kwargs=args.gradient_checkpointing_kwargs)

        model = self._wrap_model(self.model_wrapped)

        # as the model is wrapped, don't use `accelerator.prepare`
        # this is for unhandled cases such as
        # FSDP-XLA, SageMaker MP/DP, DataParallel, IPEX
        use_accelerator_prepare = True if model is self.model else False

        if use_accelerator_prepare and self.is_fsdp_enabled:
            # In case of auto_find_batch_size=True
            # Remove FSDP wrapping from sub-models.
            self.model = unwrap_model(self.model, recursive=True)
            # configure fsdp plugin for qlora if any
            self._fsdp_qlora_plugin_updates()

        if delay_optimizer_creation:
            if use_accelerator_prepare:
                self.model = self.accelerator.prepare(self.model)
            self.create_optimizer_and_scheduler(num_training_steps=max_steps)

        # prepare using `accelerator` prepare
        if use_accelerator_prepare:
            self.model.train()
            if hasattr(self.lr_scheduler, "step"):
                if self.use_apex:
                    model = self.accelerator.prepare(self.model)
                else:
                    model, self.optimizer = self.accelerator.prepare(self.model, self.optimizer)
            else:
                # to handle cases wherein we pass "DummyScheduler" such as when it is specified in DeepSpeed config.
                model, self.optimizer, self.lr_scheduler = self.accelerator.prepare(
                    self.model, self.optimizer, self.lr_scheduler
                )
        elif self.args.optim in [OptimizerNames.LOMO, OptimizerNames.ADALOMO]:
            # In this case we are in DDP + LOMO, which should be supported
            self.optimizer = self.accelerator.prepare(self.optimizer)

        if self.is_fsdp_enabled:
            self.model = self.model_wrapped = model

        # for the rest of this function `model` is the outside model, whether it was wrapped or not
        if model is not self.model:
            self.model_wrapped = model

        # backward compatibility
        if self.is_deepspeed_enabled:
            self.deepspeed = self.model_wrapped

        # ckpt loading
        if resume_from_checkpoint is not None:
            if self.is_deepspeed_enabled:
                deepspeed_load_checkpoint(
                    self.model_wrapped, resume_from_checkpoint, load_module_strict=not _is_peft_model(self.model)
                )
            elif is_sagemaker_mp_enabled() or self.is_fsdp_enabled:
                self._load_from_checkpoint(resume_from_checkpoint, self.model_wrapped)

        # Check if saved optimizer or scheduler states exist
        self._load_optimizer_and_scheduler(resume_from_checkpoint)

        # important: at this point:
        # self.model         is the Transformers Model
        # self.model_wrapped is DDP(Transformers Model), Deepspeed(Transformers Model),
        # FSDP(Transformers Model), Dynamo Optimized Module(Transformers Model) etc.

        # Train!
        logger.info("***** Running training *****")
        logger.info(f"  Num examples = {num_examples:,}")
        logger.info(f"  Num Epochs = {num_train_epochs:,}")
        logger.info(f"  Instantaneous batch size per device = {self.args.per_device_train_batch_size:,}")
        if self.args.per_device_train_batch_size != self._train_batch_size:
            logger.info(f"  Training with DataParallel so batch size has been adjusted to: {self._train_batch_size:,}")
        logger.info(f"  Total train batch size (w. parallel, distributed & accumulation) = {total_train_batch_size:,}")
        logger.info(f"  Gradient Accumulation steps = {args.gradient_accumulation_steps}")
        logger.info(f"  Total optimization steps = {max_steps:,}")
        logger.info(f"  Number of trainable parameters = {get_model_param_count(model, trainable_only=True):,}")

        self.state.epoch = 0
        start_time = time.time()
        epochs_trained = 0
        steps_trained_in_current_epoch = 0
        steps_trained_progress_bar = None

        # Check if continuing training from a checkpoint
        if resume_from_checkpoint is not None and os.path.isfile(
            os.path.join(resume_from_checkpoint, TRAINER_STATE_NAME)
        ):
            self.state = TrainerState.load_from_json(os.path.join(resume_from_checkpoint, TRAINER_STATE_NAME))
            self.compare_trainer_and_checkpoint_args(self.args, self.state)
            self._load_callback_state()
            epochs_trained = int(self.state.global_step // num_update_steps_per_epoch)
            if not args.ignore_data_skip:
                steps_trained_in_current_epoch = self.state.global_step % (num_update_steps_per_epoch)
                steps_trained_in_current_epoch *= args.gradient_accumulation_steps
            else:
                steps_trained_in_current_epoch = 0

            logger.info("  Continuing training from checkpoint, will skip to saved global_step")
            logger.info(f"  Continuing training from epoch {epochs_trained}")
            logger.info(f"  Continuing training from global step {self.state.global_step}")
            if not args.ignore_data_skip:
                logger.info(
                    f"  Will skip the first {epochs_trained} epochs then the first"
                    f" {steps_trained_in_current_epoch} batches in the first epoch."
                )

        # Update the references
        self.callback_handler.model = self.model
        self.callback_handler.optimizer = self.optimizer
        self.callback_handler.lr_scheduler = self.lr_scheduler
        self.callback_handler.train_dataloader = train_dataloader
        if self.hp_name is not None and self._trial is not None:
            # use self._trial because the SigOpt/Optuna hpo only call `_hp_search_setup(trial)` instead of passing trial
            # parameter to Train when using DDP.
            self.state.trial_name = self.hp_name(self._trial)
        if trial is not None:
            assignments = trial.assignments if self.hp_search_backend == HPSearchBackend.SIGOPT else trial
            self.state.trial_params = hp_params(assignments)
        else:
            self.state.trial_params = None
        # This should be the same if the state has been saved but in case the training arguments changed, it's safer
        # to set this after the load.
        self.state.max_steps = max_steps
        self.state.num_train_epochs = num_train_epochs
        self.state.is_local_process_zero = self.is_local_process_zero()
        self.state.is_world_process_zero = self.is_world_process_zero()

        # tr_loss is a tensor to avoid synchronization of TPUs through .item()
        tr_loss = torch.tensor(0.0).to(args.device)
        # _total_loss_scalar is updated everytime .item() has to be called on tr_loss and stores the sum of all losses
        self._total_loss_scalar = 0.0
        self._globalstep_last_logged = self.state.global_step
        model.zero_grad()
        grad_norm: Optional[float] = None
        self.control = self.callback_handler.on_train_begin(args, self.state, self.control)

        if args.eval_on_start:
            self._evaluate(trial, ignore_keys_for_eval, skip_scheduler=True)

        for epoch in range(epochs_trained, num_train_epochs):
            epoch_dataloader = train_dataloader
            if hasattr(epoch_dataloader, "set_epoch"):
                epoch_dataloader.set_epoch(epoch)

            # Reset the past mems state at the beginning of each epoch if necessary.
            if args.past_index >= 0:
                self._past = None

            steps_in_epoch = (
                len(epoch_dataloader)
                if len_dataloader is not None
                else args.max_steps * args.gradient_accumulation_steps
            )
            self.control = self.callback_handler.on_epoch_begin(args, self.state, self.control)

            if epoch == epochs_trained and resume_from_checkpoint is not None and steps_trained_in_current_epoch == 0:
                self._load_rng_state(resume_from_checkpoint)

            rng_to_sync = False
            steps_skipped = 0
            if steps_trained_in_current_epoch > 0:
                epoch_dataloader = skip_first_batches(epoch_dataloader, steps_trained_in_current_epoch)
                steps_skipped = steps_trained_in_current_epoch
                steps_trained_in_current_epoch = 0
                rng_to_sync = True

            step = -1
            epoch_iterator = iter(epoch_dataloader)
            # We chunkify the epoch iterator into gradient accumulation steps `n` batches
            remainder = num_examples % args.gradient_accumulation_steps
            if remainder == 0:
                remainder = args.gradient_accumulation_steps
            update_step = -1
            total_updates = steps_in_epoch // args.gradient_accumulation_steps + 1
            for _ in range(total_updates):
                update_step += 1
                num_batches = args.gradient_accumulation_steps if update_step != (total_updates - 1) else remainder
                batch_samples, num_items_in_batch = self.get_batch_samples(epoch_iterator, num_batches)
                for i, inputs in enumerate(batch_samples):
                    step += 1
                    do_sync_step = (step + 1) % args.gradient_accumulation_steps == 0 or (step + 1) == steps_in_epoch
                    # Since we perform prefetching, we need to manually set sync_gradients
                    if not do_sync_step:
                        self.accelerator.gradient_state._set_sync_gradients(False)
                    else:
                        self.accelerator.gradient_state._set_sync_gradients(True)

                    if self.args.include_num_input_tokens_seen:
                        main_input_name = getattr(self.model, "main_input_name", "input_ids")
                        if main_input_name not in inputs:
                            logger.warning(
                                "Tried to track the number of tokens seen, however the current model is "
                                "not configured properly to know what item is the input. To fix this, add "
                                "a `main_input_name` attribute to the model class you are using."
                            )
                        else:
                            input_tokens = inputs[main_input_name].numel()
                            input_tokens = torch.tensor(input_tokens, device=self.args.device, dtype=torch.int64)
                            self.state.num_input_tokens_seen += (
                                self.accelerator.gather(input_tokens).sum().cpu().item()
                            )
                    if rng_to_sync:
                        self._load_rng_state(resume_from_checkpoint)
                        rng_to_sync = False

                    # Skip past any already trained steps if resuming training
                    if steps_trained_in_current_epoch > 0:
                        steps_trained_in_current_epoch -= 1
                        if steps_trained_progress_bar is not None:
                            steps_trained_progress_bar.update(1)
                        if steps_trained_in_current_epoch == 0:
                            self._load_rng_state(resume_from_checkpoint)
                        continue
                    elif steps_trained_progress_bar is not None:
                        steps_trained_progress_bar.close()
                        steps_trained_progress_bar = None

                    if step % args.gradient_accumulation_steps == 0:
                        self.control = self.callback_handler.on_step_begin(args, self.state, self.control)

                    # We explicitly want to avoid relying on `accelerator.accumulate` for generation training
                    context = (
                        functools.partial(self.accelerator.no_sync, model=model)
                        if i != len(batch_samples) - 1
                        else contextlib.nullcontext
                    )
                    with context():
                        tr_loss_step = self.training_step(model, inputs, num_items_in_batch)

                    if (
                        args.logging_nan_inf_filter
                        and not is_torch_xla_available()
                        and (torch.isnan(tr_loss_step) or torch.isinf(tr_loss_step))
                    ):
                        # if loss is nan or inf simply add the average of previous logged losses
                        tr_loss = tr_loss + tr_loss / (1 + self.state.global_step - self._globalstep_last_logged)
                    else:
                        if tr_loss.device != tr_loss_step.device:
                            raise ValueError(
                                f"Calculated loss must be on the original device: {tr_loss.device} but device in use is {tr_loss_step.device}"
                            )
                        tr_loss = tr_loss + tr_loss_step

                    self.current_flos += float(self.floating_point_ops(inputs))

                    if do_sync_step:
                        # Since we perform prefetching, we need to manually set sync_gradients to True
                        self.accelerator.gradient_state._set_sync_gradients(True)

                        # Gradient clipping
                        if args.max_grad_norm is not None and args.max_grad_norm > 0:
                            # deepspeed does its own clipping

                            if is_sagemaker_mp_enabled() and args.fp16:
                                _grad_norm = self.optimizer.clip_master_grads(args.max_grad_norm)
                            elif self.use_apex:
                                # Revert to normal clipping otherwise, handling Apex or full precision
                                _grad_norm = nn.utils.clip_grad_norm_(
                                    amp.master_params(self.optimizer),
                                    args.max_grad_norm,
                                )
                            else:
                                _grad_norm = self.accelerator.clip_grad_norm_(
                                    model.parameters(),
                                    args.max_grad_norm,
                                )

                            if (
                                is_accelerate_available()
                                and self.accelerator.distributed_type == DistributedType.DEEPSPEED
                            ):
                                grad_norm = model.get_global_grad_norm()
                                # In some cases the grad norm may not return a float
                                if hasattr(grad_norm, "item"):
                                    grad_norm = grad_norm.item()
                            else:
                                grad_norm = _grad_norm

                        self.control = self.callback_handler.on_pre_optimizer_step(args, self.state, self.control)

                        self.optimizer.step()

                        self.control = self.callback_handler.on_optimizer_step(args, self.state, self.control)

                        optimizer_was_run = not self.accelerator.optimizer_step_was_skipped
                        if optimizer_was_run:
                            # Delay optimizer scheduling until metrics are generated
                            if not isinstance(self.lr_scheduler, torch.optim.lr_scheduler.ReduceLROnPlateau):
                                self.lr_scheduler.step()

                        model.zero_grad()
                        self.state.global_step += 1
                        self.state.epoch = epoch + (step + 1 + steps_skipped) / steps_in_epoch
                        self.control = self.callback_handler.on_step_end(args, self.state, self.control)
                        self._maybe_log_save_evaluate(
                            tr_loss, grad_norm, model, trial, epoch, ignore_keys_for_eval, start_time
                        )
                    else:
                        self.control = self.callback_handler.on_substep_end(args, self.state, self.control)

                    # PyTorch/XLA relies on the data loader to insert the mark_step for
                    # each step. Since we are breaking the loop early, we need to manually
                    # insert the mark_step here.
                    if self.control.should_epoch_stop or self.control.should_training_stop:
                        if is_torch_xla_available():
                            xm.mark_step()
                        break
                # We also need to break out of the nested loop
                if self.control.should_epoch_stop or self.control.should_training_stop:
                    if is_torch_xla_available():
                        xm.mark_step()
                    break
            if step < 0:
                logger.warning(
                    "There seems not to be a single sample in your epoch_iterator, stopping training at step"
                    f" {self.state.global_step}! This is expected if you're using an IterableDataset and set"
                    f" num_steps ({max_steps}) higher than the number of available samples."
                )
                self.control.should_training_stop = True

            self.control = self.callback_handler.on_epoch_end(args, self.state, self.control)
            self._maybe_log_save_evaluate(tr_loss, grad_norm, model, trial, epoch, ignore_keys_for_eval, start_time)

            if DebugOption.TPU_METRICS_DEBUG in self.args.debug:
                if is_torch_xla_available():
                    # tpu-comment: Logging debug metrics for PyTorch/XLA (compile, execute times, ops, etc.)
                    xm.master_print(met.metrics_report())
                else:
                    logger.warning(
                        "You enabled PyTorch/XLA debug metrics but you don't have a TPU "
                        "configured. Check your training configuration if this is unexpected."
                    )
            if self.control.should_training_stop:
                break

        if args.past_index and hasattr(self, "_past"):
            # Clean the state at the end of training
            delattr(self, "_past")

        logger.info("\n\nTraining completed. Do not forget to share your model on huggingface.co/models =)\n\n")
        if args.load_best_model_at_end and self.state.best_model_checkpoint is not None:
            # Wait for everyone to get here so we are sure the model has been saved by process 0.
            if is_torch_xla_available():
                xm.rendezvous("load_best_model_at_end")
            elif args.parallel_mode == ParallelMode.DISTRIBUTED:
                dist.barrier()
            elif is_sagemaker_mp_enabled():
                smp.barrier()

            self._load_best_model()

        # add remaining tr_loss
        self._total_loss_scalar += tr_loss.item()
        effective_global_step = max(self.state.global_step, 0.001)  # Avoid ZeroDivisionError
        train_loss = self._total_loss_scalar / effective_global_step

        metrics = speed_metrics(
            "train",
            start_time,
            num_samples=num_train_samples,
            num_steps=self.state.max_steps,
            num_tokens=num_train_tokens,
        )
        self.store_flos()
        metrics["total_flos"] = self.state.total_flos
        metrics["train_loss"] = train_loss

        self.is_in_train = False

        self._memory_tracker.stop_and_update_metrics(metrics)

        self.log(metrics)

        run_dir = self._get_output_dir(trial)
        checkpoints_sorted = self._sorted_checkpoints(use_mtime=False, output_dir=run_dir)

        # Delete the last checkpoint when save_total_limit=1 if it's different from the best checkpoint and process allowed to save.
        if self.args.should_save and self.state.best_model_checkpoint is not None and self.args.save_total_limit == 1:
            for checkpoint in checkpoints_sorted:
                if not os.path.samefile(checkpoint, self.state.best_model_checkpoint):
                    logger.info(f"Deleting older checkpoint [{checkpoint}] due to args.save_total_limit")
                    shutil.rmtree(checkpoint, ignore_errors=True)

        self.control = self.callback_handler.on_train_end(args, self.state, self.control)

        # Wait for the checkpoint to be uploaded.
        self._finish_current_push()

        # After training we make sure to retrieve back the original forward pass method
        # for the embedding layer by removing the forward post hook.
        if self.neftune_noise_alpha is not None:
            self._deactivate_neftune(self.model)

        return TrainOutput(self.state.global_step, train_loss, metrics)

    def _get_output_dir(self, trial):
        if self.hp_search_backend is not None and trial is not None:
            if self.hp_search_backend == HPSearchBackend.OPTUNA:
                run_id = trial.number
            elif self.hp_search_backend == HPSearchBackend.RAY:
                import ray.train

                run_id = ray.train.get_context().get_trial_id()
            elif self.hp_search_backend == HPSearchBackend.SIGOPT:
                run_id = trial.id
            elif self.hp_search_backend == HPSearchBackend.WANDB:
                import wandb

                run_id = wandb.run.id
            run_name = self.hp_name(trial) if self.hp_name is not None else f"run-{run_id}"
            run_dir = os.path.join(self.args.output_dir, run_name)
        else:
            run_dir = self.args.output_dir
        return run_dir

    def _load_from_checkpoint(self, resume_from_checkpoint, model=None):
        if model is None:
            model = self.model

        config_file = os.path.join(resume_from_checkpoint, CONFIG_NAME)
        adapter_weights_file = os.path.join(resume_from_checkpoint, ADAPTER_WEIGHTS_NAME)
        adapter_safe_weights_file = os.path.join(resume_from_checkpoint, ADAPTER_SAFE_WEIGHTS_NAME)
        weights_file = os.path.join(resume_from_checkpoint, WEIGHTS_NAME)
        weights_index_file = os.path.join(resume_from_checkpoint, WEIGHTS_INDEX_NAME)
        safe_weights_file = os.path.join(resume_from_checkpoint, SAFE_WEIGHTS_NAME)
        safe_weights_index_file = os.path.join(resume_from_checkpoint, SAFE_WEIGHTS_INDEX_NAME)
        is_fsdp_ckpt = os.path.isdir(resume_from_checkpoint) and (
            # this checks the FSDP state dict when `SHARDED_STATE_DICT` is used
            any(
                FSDP_MODEL_NAME in folder_name
                for folder_name in os.listdir(resume_from_checkpoint)
                if os.path.isdir(os.path.join(resume_from_checkpoint, folder_name))
            )
            # this checks the FSDP state dict when `FULL_STATE_DICT` is used
            or os.path.isfile(os.path.join(resume_from_checkpoint, f"{FSDP_MODEL_NAME}.bin"))
        )
        # if multiple adapters exist, they get saved in sub directories
        adapter_subdirs = (
            [
                folder_name
                for folder_name in os.listdir(resume_from_checkpoint)
                if os.path.isdir(os.path.join(resume_from_checkpoint, folder_name))
                and (
                    os.path.isfile(os.path.join(resume_from_checkpoint, folder_name, ADAPTER_WEIGHTS_NAME))
                    or os.path.isfile(os.path.join(resume_from_checkpoint, folder_name, ADAPTER_SAFE_WEIGHTS_NAME))
                )
            ]
            if os.path.isdir(resume_from_checkpoint)
            else []
        )

        if is_fsdp_ckpt and not self.is_fsdp_enabled:
            raise ValueError(f"Checkpoint found at {resume_from_checkpoint} is only supported when using PyTorch FSDP")

        if not (
            any(
                os.path.isfile(f)
                for f in [
                    weights_file,
                    safe_weights_file,
                    weights_index_file,
                    safe_weights_index_file,
                    adapter_weights_file,
                    adapter_safe_weights_file,
                ]
            )
            or is_fsdp_ckpt
            or adapter_subdirs
        ):
            raise ValueError(f"Can't find a valid checkpoint at {resume_from_checkpoint}")

        logger.info(f"Loading model from {resume_from_checkpoint}.")

        if os.path.isfile(config_file):
            config = PretrainedConfig.from_json_file(config_file)
            checkpoint_version = config.transformers_version
            if checkpoint_version is not None and checkpoint_version != __version__:
                logger.warning(
                    f"You are resuming training from a checkpoint trained with {checkpoint_version} of "
                    f"Transformers but your current version is {__version__}. This is not recommended and could "
                    "yield to errors or unwanted behaviors."
                )

        if os.path.isfile(weights_file) or os.path.isfile(safe_weights_file) or is_fsdp_ckpt:
            weights_only_kwarg = {"weights_only": True} if is_torch_greater_or_equal_than_1_13 else {}
            # If the model is on the GPU, it still works!
            if is_sagemaker_mp_enabled():
                if os.path.isfile(os.path.join(resume_from_checkpoint, "user_content.pt")):
                    # If the 'user_content.pt' file exists, load with the new smp api.
                    # Checkpoint must have been saved with the new smp api.
                    smp.resume_from_checkpoint(
                        path=resume_from_checkpoint, tag=WEIGHTS_NAME, partial=False, load_optimizer=False
                    )
                else:
                    # If the 'user_content.pt' file does NOT exist, load with the old smp api.
                    # Checkpoint must have been saved with the old smp api.
                    if hasattr(self.args, "fp16") and self.args.fp16 is True:
                        logger.warning(
                            "Enabling FP16 and loading from smp < 1.10 checkpoint together is not suppported."
                        )
                    state_dict = torch.load(
                        weights_file,
                        map_location="cpu",
                        **weights_only_kwarg,
                    )
                    # Required for smp to not auto-translate state_dict from hf to smp (is already smp).
                    state_dict["_smp_is_partial"] = False
                    load_result = model.load_state_dict(state_dict, strict=True)
                    # release memory
                    del state_dict
            elif self.is_fsdp_enabled:
                load_fsdp_model(
                    self.accelerator.state.fsdp_plugin,
                    self.accelerator,
                    model,
                    resume_from_checkpoint,
                    **_get_fsdp_ckpt_kwargs(),
                )
            else:
                # We load the model state dict on the CPU to avoid an OOM error.
                if self.args.save_safetensors and os.path.isfile(safe_weights_file):
                    state_dict = safetensors.torch.load_file(safe_weights_file, device="cpu")
                else:
                    state_dict = torch.load(
                        weights_file,
                        map_location="cpu",
                        **weights_only_kwarg,
                    )

                # workaround for FSDP bug https://github.com/pytorch/pytorch/issues/82963
                # which takes *args instead of **kwargs
                load_result = model.load_state_dict(state_dict, False)
                # release memory
                del state_dict
                self._issue_warnings_after_load(load_result)

        # Load adapters following PR # 24096
        elif _is_peft_model(model):
            # If train a model using PEFT & LoRA, assume that adapter have been saved properly.
            # TODO: in the future support only specific min PEFT versions
            if (hasattr(model, "active_adapter") or hasattr(model, "active_adapters")) and hasattr(
                model, "load_adapter"
            ):
                if os.path.exists(resume_from_checkpoint):
                    # For BC for older PEFT versions
                    if hasattr(model, "active_adapters"):
                        active_adapters = model.active_adapters
                        if len(active_adapters) > 1:
                            logger.warning("Multiple active adapters detected will only consider the first adapter")
                        active_adapter = active_adapters[0]
                    else:
                        active_adapter = model.active_adapter

                    if adapter_subdirs:
                        for subdir_name in adapter_subdirs:
                            peft_id = os.path.join(resume_from_checkpoint, subdir_name)
                            model.load_adapter(peft_id, subdir_name, is_trainable=(subdir_name == active_adapter))
                        model.set_adapter(active_adapter)
                    else:
                        model.load_adapter(resume_from_checkpoint, active_adapter, is_trainable=True)
                else:
                    logger.warning(
                        "The intermediate checkpoints of PEFT may not be saved correctly, "
                        f"consider using a custom callback to save {ADAPTER_WEIGHTS_NAME} in corresponding saving folders. "
                        "Check some examples here: https://github.com/huggingface/peft/issues/96"
                    )
            else:
                logger.warning("Could not load adapter model, make sure to have `peft>=0.3.0` installed")
        else:
            # We load the sharded checkpoint
            load_result = load_sharded_checkpoint(
                model, resume_from_checkpoint, strict=is_sagemaker_mp_enabled(), prefer_safe=self.args.save_safetensors
            )
            if not is_sagemaker_mp_enabled():
                self._issue_warnings_after_load(load_result)

    def _load_best_model(self):
        logger.info(f"Loading best model from {self.state.best_model_checkpoint} (score: {self.state.best_metric}).")
        best_model_path = os.path.join(self.state.best_model_checkpoint, WEIGHTS_NAME)
        best_safe_model_path = os.path.join(self.state.best_model_checkpoint, SAFE_WEIGHTS_NAME)
        best_adapter_model_path = os.path.join(self.state.best_model_checkpoint, ADAPTER_WEIGHTS_NAME)
        best_safe_adapter_model_path = os.path.join(self.state.best_model_checkpoint, ADAPTER_SAFE_WEIGHTS_NAME)

        model = self.model_wrapped if is_sagemaker_mp_enabled() else self.model
        if self.is_deepspeed_enabled:
            deepspeed_load_checkpoint(
                self.model_wrapped,
                self.state.best_model_checkpoint,
                load_module_strict=not _is_peft_model(self.model),
            )
        elif self.is_fsdp_enabled:
            load_result = load_fsdp_model(
                self.accelerator.state.fsdp_plugin,
                self.accelerator,
                model,
                self.state.best_model_checkpoint,
                **_get_fsdp_ckpt_kwargs(),
            )
        elif (
            os.path.exists(best_model_path)
            or os.path.exists(best_safe_model_path)
            or os.path.exists(best_adapter_model_path)
            or os.path.exists(best_safe_adapter_model_path)
        ):
            has_been_loaded = True
            weights_only_kwarg = {"weights_only": True} if is_torch_greater_or_equal_than_1_13 else {}
            if is_sagemaker_mp_enabled():
                if os.path.isfile(os.path.join(self.state.best_model_checkpoint, "user_content.pt")):
                    # If the 'user_content.pt' file exists, load with the new smp api.
                    # Checkpoint must have been saved with the new smp api.
                    smp.resume_from_checkpoint(
                        path=self.state.best_model_checkpoint,
                        tag=WEIGHTS_NAME,
                        partial=False,
                        load_optimizer=False,
                    )
                else:
                    # If the 'user_content.pt' file does NOT exist, load with the old smp api.
                    # Checkpoint must have been saved with the old smp api.
                    if self.args.save_safetensors and os.path.isfile(best_safe_model_path):
                        state_dict = safetensors.torch.load_file(best_safe_model_path, device="cpu")
                    else:
                        state_dict = torch.load(
                            best_model_path,
                            map_location="cpu",
                            **weights_only_kwarg,
                        )

                    state_dict["_smp_is_partial"] = False
                    load_result = model.load_state_dict(state_dict, strict=True)
            else:
                if _is_peft_model(model):
                    # If train a model using PEFT & LoRA, assume that adapter have been saved properly.
                    # TODO: in the future support only specific min PEFT versions
                    if (hasattr(model, "active_adapter") or hasattr(model, "active_adapters")) and hasattr(
                        model, "load_adapter"
                    ):
                        # For BC for older PEFT versions
                        if hasattr(model, "active_adapters"):
                            active_adapter = model.active_adapters[0]
                            if len(model.active_adapters) > 1:
                                logger.warning("Detected multiple active adapters, will only consider the first one")
                        else:
                            active_adapter = model.active_adapter

                        if os.path.exists(best_adapter_model_path) or os.path.exists(best_safe_adapter_model_path):
                            model.load_adapter(self.state.best_model_checkpoint, active_adapter)
                            # Load_adapter has no return value present, modify it when appropriate.
                            from torch.nn.modules.module import _IncompatibleKeys

                            load_result = _IncompatibleKeys([], [])
                        else:
                            logger.warning(
                                "The intermediate checkpoints of PEFT may not be saved correctly, "
                                f"consider using a custom callback to save {ADAPTER_WEIGHTS_NAME} in corresponding saving folders. "
                                "Check some examples here: https://github.com/huggingface/peft/issues/96"
                            )
                            has_been_loaded = False
                    else:
                        logger.warning("Could not load adapter model, make sure to have `peft>=0.3.0` installed")
                        has_been_loaded = False
                else:
                    # We load the model state dict on the CPU to avoid an OOM error.
                    if self.args.save_safetensors and os.path.isfile(best_safe_model_path):
                        state_dict = safetensors.torch.load_file(best_safe_model_path, device="cpu")
                    else:
                        state_dict = torch.load(
                            best_model_path,
                            map_location="cpu",
                            **weights_only_kwarg,
                        )

                    # If the model is on the GPU, it still works!
                    # workaround for FSDP bug https://github.com/pytorch/pytorch/issues/82963
                    # which takes *args instead of **kwargs
                    load_result = model.load_state_dict(state_dict, False)
                if not is_sagemaker_mp_enabled() and has_been_loaded:
                    self._issue_warnings_after_load(load_result)
        elif os.path.exists(os.path.join(self.state.best_model_checkpoint, SAFE_WEIGHTS_INDEX_NAME)) or os.path.exists(
            os.path.join(self.state.best_model_checkpoint, WEIGHTS_INDEX_NAME)
        ):
            load_result = load_sharded_checkpoint(
                model, self.state.best_model_checkpoint, strict=is_sagemaker_mp_enabled()
            )
            if not is_sagemaker_mp_enabled():
                self._issue_warnings_after_load(load_result)
        else:
            logger.warning(
                f"Could not locate the best model at {best_model_path}, if you are running a distributed training "
                "on multiple nodes, you should activate `--save_on_each_node`."
            )

    def _issue_warnings_after_load(self, load_result):
        if len(load_result.missing_keys) != 0:
            if self.model._keys_to_ignore_on_save is not None and set(load_result.missing_keys) == set(
                self.model._keys_to_ignore_on_save
            ):
                self.model.tie_weights()
            else:
                logger.warning(f"There were missing keys in the checkpoint model loaded: {load_result.missing_keys}.")
        if len(load_result.unexpected_keys) != 0:
            logger.warning(
                f"There were unexpected keys in the checkpoint model loaded: {load_result.unexpected_keys}."
            )

    def _evaluate(self, trial, ignore_keys_for_eval, skip_scheduler=False):
        metrics = self.evaluate(ignore_keys=ignore_keys_for_eval)
        self._report_to_hp_search(trial, self.state.global_step, metrics)

        # Run delayed LR scheduler now that metrics are populated
        if isinstance(self.lr_scheduler, torch.optim.lr_scheduler.ReduceLROnPlateau) and not skip_scheduler:
            metric_to_check = self.args.metric_for_best_model
            if not metric_to_check.startswith("eval_"):
                metric_to_check = f"eval_{metric_to_check}"
            try:
                self.lr_scheduler.step(metrics[metric_to_check])
            except KeyError as exc:
                raise KeyError(
                    f"The `metric_for_best_model` training argument is set to '{metric_to_check}', "
                    f"which is not found in the evaluation metrics. "
                    f"The available evaluation metrics are: {list(metrics.keys())}. "
                    f"Please ensure that the `compute_metrics` function returns a dictionary that includes '{metric_to_check}' or "
                    f"consider changing the `metric_for_best_model` via the TrainingArguments."
                ) from exc
        return metrics

    def _maybe_log_save_evaluate(self, tr_loss, grad_norm, model, trial, epoch, ignore_keys_for_eval, start_time):
        if self.control.should_log and self.state.global_step > self._globalstep_last_logged:
            if is_torch_xla_available():
                xm.mark_step()

            logs: Dict[str, float] = {}

            # all_gather + mean() to get average loss over all processes
            tr_loss_scalar = self._nested_gather(tr_loss).mean().item()

            # reset tr_loss to zero
            tr_loss -= tr_loss

            logs["loss"] = round(tr_loss_scalar / (self.state.global_step - self._globalstep_last_logged), 4)
            if grad_norm is not None:
                logs["grad_norm"] = grad_norm.detach().item() if isinstance(grad_norm, torch.Tensor) else grad_norm
            logs["learning_rate"] = self._get_learning_rate()

            self._total_loss_scalar += tr_loss_scalar
            self._globalstep_last_logged = self.state.global_step
            self.store_flos()

            self.log(logs, start_time)

        metrics = None
        if self.control.should_evaluate:
            metrics = self._evaluate(trial, ignore_keys_for_eval)
            is_new_best_metric = self._determine_best_metric(metrics=metrics, trial=trial)

            if self.args.save_strategy == SaveStrategy.BEST:
                self.control.should_save = is_new_best_metric

        if self.control.should_save:
            self._save_checkpoint(model, trial)
            self.control = self.callback_handler.on_save(self.args, self.state, self.control)

    def _load_rng_state(self, checkpoint):
        # Load RNG states from `checkpoint`
        if checkpoint is None:
            return

        if self.args.world_size > 1:
            process_index = self.args.process_index
            rng_file = os.path.join(checkpoint, f"rng_state_{process_index}.pth")
            if not os.path.isfile(rng_file):
                logger.info(
                    f"Didn't find an RNG file for process {process_index}, if you are resuming a training that "
                    "wasn't launched in a distributed fashion, reproducibility is not guaranteed."
                )
                return
        else:
            rng_file = os.path.join(checkpoint, "rng_state.pth")
            if not os.path.isfile(rng_file):
                logger.info(
                    "Didn't find an RNG file, if you are resuming a training that was launched in a distributed "
                    "fashion, reproducibility is not guaranteed."
                )
                return

        with safe_globals():
            checkpoint_rng_state = torch.load(rng_file)
        random.setstate(checkpoint_rng_state["python"])
        np.random.set_state(checkpoint_rng_state["numpy"])
        torch.random.set_rng_state(checkpoint_rng_state["cpu"])
        if torch.cuda.is_available():
            if self.args.parallel_mode == ParallelMode.DISTRIBUTED:
                torch.cuda.random.set_rng_state_all(checkpoint_rng_state["cuda"])
            else:
                try:
                    torch.cuda.random.set_rng_state(checkpoint_rng_state["cuda"])
                except Exception as e:
                    logger.info(
                        f"Didn't manage to set back the RNG states of the GPU because of the following error:\n {e}"
                        "\nThis won't yield the same results as if the training had not been interrupted."
                    )
        if is_torch_xla_available():
            xm.set_rng_state(checkpoint_rng_state["xla"])
        if is_torch_npu_available():
            if self.args.parallel_mode == ParallelMode.DISTRIBUTED:
                torch.npu.random.set_rng_state_all(checkpoint_rng_state["npu"])
            else:
                try:
                    torch.npu.random.set_rng_state(checkpoint_rng_state["npu"])
                except Exception as e:
                    logger.info(
                        f"Didn't manage to set back the RNG states of the NPU because of the following error:\n {e}"
                        "\nThis won't yield the same results as if the training had not been interrupted."
                    )
        if is_torch_mlu_available():
            if self.args.parallel_mode == ParallelMode.DISTRIBUTED:
                torch.mlu.random.set_rng_state_all(checkpoint_rng_state["mlu"])
            else:
                try:
                    torch.mlu.random.set_rng_state(checkpoint_rng_state["mlu"])
                except Exception as e:
                    logger.info(
                        f"Didn't manage to set back the RNG states of the MLU because of the following error:\n {e}"
                        "\nThis won't yield the same results as if the training had not been interrupted."
                    )
        if is_torch_musa_available():
            if self.args.parallel_mode == ParallelMode.DISTRIBUTED:
                torch.musa.set_rng_state_all(checkpoint_rng_state["musa"])
            else:
                try:
                    torch.musa.set_rng_state(checkpoint_rng_state["musa"])
                except Exception as e:
                    logger.info(
                        f"Didn't manage to set back the RNG states of the MUSA because of the following error:\n {e}"
                        "\nThis won't yield the same results as if the training had not been interrupted."
                    )

    def _determine_best_metric(self, metrics, trial):
        """
        Determine if the model should be saved based on the evaluation metrics.
        If args.metric_for_best_model is not set, the loss is used.

        Returns:
            bool: True if a new best metric was found, else False
        """
        is_new_best_metric = False

        if self.args.metric_for_best_model is not None:
            metric_to_check = self.args.metric_for_best_model

            if not metric_to_check.startswith("eval_"):
                metric_to_check = f"eval_{metric_to_check}"

            try:
                metric_value = metrics[metric_to_check]
            except KeyError as exc:
                raise KeyError(
                    f"The `metric_for_best_model` training argument is set to '{metric_to_check}', which is not found in the evaluation metrics. "
                    f"The available evaluation metrics are: {list(metrics.keys())}. Consider changing the `metric_for_best_model` via the TrainingArguments."
                ) from exc

            operator = np.greater if self.args.greater_is_better else np.less

            if self.state.best_metric is None:
                self.state.best_metric = float("-inf") if self.args.greater_is_better else float("inf")

            if operator(metric_value, self.state.best_metric):
                run_dir = self._get_output_dir(trial=trial)
                checkpoint_folder = f"{PREFIX_CHECKPOINT_DIR}-{self.state.global_step}"
                output_dir = os.path.join(run_dir, checkpoint_folder)

                self.state.best_metric = metric_value
                self.state.best_model_checkpoint = output_dir

                is_new_best_metric = True

        return is_new_best_metric

    def _save_checkpoint(self, model, trial):
        # In all cases, including ddp/dp/deepspeed, self.model is always a reference to the model we
        # want to save except FullyShardedDDP.
        # assert unwrap_model(model) is self.model, "internal model should be a reference to self.model"

        # Save model checkpoint
        checkpoint_folder = f"{PREFIX_CHECKPOINT_DIR}-{self.state.global_step}"

        if self.hp_search_backend is None and trial is None:
            self.store_flos()

        run_dir = self._get_output_dir(trial=trial)
        output_dir = os.path.join(run_dir, checkpoint_folder)
        self.save_model(output_dir, _internal_call=True)

        if not self.args.save_only_model:
            # Save optimizer and scheduler
            self._save_optimizer_and_scheduler(output_dir)
            # Save RNG state
            self._save_rng_state(output_dir)

        # Save the Trainer state
        if self.args.should_save:
            # Update `ExportableState` callbacks and `TrainerControl` state to where we are currently
            for cb in [
                cb for cb in self.callback_handler.callbacks + [self.control] if isinstance(cb, ExportableState)
            ]:
                cb_name = cb.__class__.__name__
                cb_state = cb.state()
                if isinstance(self.state.stateful_callbacks[cb_name], list):
                    self.state.stateful_callbacks[cb_name].append(cb_state)
                else:
                    self.state.stateful_callbacks[cb_name] = cb_state
            self.state.save_to_json(os.path.join(output_dir, TRAINER_STATE_NAME))

        if self.args.push_to_hub:
            self._push_from_checkpoint(output_dir)

        # Maybe delete some older checkpoints.
        if self.args.should_save:
            # Solely rely on numerical checkpoint id for rotation.
            # mtime is not reliable especially on some fuse fs in cloud environments.
            self._rotate_checkpoints(use_mtime=False, output_dir=run_dir)

    def _save_rng_state(self, output_dir):
        # Save RNG state in non-distributed training
        rng_states = {
            "python": random.getstate(),
            "numpy": np.random.get_state(),
            "cpu": torch.random.get_rng_state(),
        }
        if torch.cuda.is_available():
            if self.args.parallel_mode == ParallelMode.DISTRIBUTED:
                # In non distributed, we save the global CUDA RNG state (will take care of DataParallel)
                rng_states["cuda"] = torch.cuda.random.get_rng_state_all()
            else:
                rng_states["cuda"] = torch.cuda.random.get_rng_state()

        if is_torch_xla_available():
            rng_states["xla"] = xm.get_rng_state()

        if is_torch_npu_available():
            if self.args.parallel_mode == ParallelMode.DISTRIBUTED:
                rng_states["npu"] = torch.npu.random.get_rng_state_all()
            else:
                rng_states["npu"] = torch.npu.random.get_rng_state()

        if is_torch_mlu_available():
            if self.args.parallel_mode == ParallelMode.DISTRIBUTED:
                rng_states["mlu"] = torch.mlu.random.get_rng_state_all()
            else:
                rng_states["mlu"] = torch.mlu.random.get_rng_state()

        if is_torch_musa_available():
            if self.args.parallel_mode == ParallelMode.DISTRIBUTED:
                rng_states["musa"] = torch.musa.get_rng_state_all()
            else:
                rng_states["musa"] = torch.musa.get_rng_state()

        # A process can arrive here before the process 0 has a chance to save the model, in which case output_dir may
        # not yet exist.
        os.makedirs(output_dir, exist_ok=True)

        if self.args.world_size <= 1:
            torch.save(rng_states, os.path.join(output_dir, "rng_state.pth"))
        else:
            torch.save(rng_states, os.path.join(output_dir, f"rng_state_{self.args.process_index}.pth"))

    def _save_optimizer_and_scheduler(self, output_dir):
        if is_torch_xla_available():
            xm.rendezvous("saving_optimizer_states")
            if self.is_fsdp_xla_v1_enabled:
                optm = {
                    "optimizer": self.optimizer.state_dict(),
                    "shard_metadata": self.model.get_shard_metadata(),
                }
                xm.save(
                    optm,
                    os.path.join(
                        output_dir, f"rank{self.args.process_index}-of-{self.args.world_size}-{OPTIMIZER_NAME}"
                    ),
                    master_only=False,
                )
            else:
                xm.save(self.optimizer.state_dict(), os.path.join(output_dir, OPTIMIZER_NAME))
            with warnings.catch_warnings(record=True) as caught_warnings:
                xm.save(self.lr_scheduler.state_dict(), os.path.join(output_dir, SCHEDULER_NAME))
                reissue_pt_warnings(caught_warnings)
        elif is_sagemaker_mp_enabled():
            opt_state_dict = self.optimizer.local_state_dict(gather_if_shard=False)
            smp.barrier()
            if smp.rdp_rank() == 0 or smp.state.cfg.shard_optimizer_state:
                smp.save(
                    opt_state_dict,
                    os.path.join(output_dir, OPTIMIZER_NAME),
                    partial=True,
                    v3=smp.state.cfg.shard_optimizer_state,
                )
        elif self.is_deepspeed_enabled:
            # under zero3 model file itself doesn't get saved since it's bogus! Unless deepspeed
            # config `stage3_gather_16bit_weights_on_model_save` is True
            accept_exclude_frozen_parameters = "exclude_frozen_parameters" in set(
                inspect.signature(self.model_wrapped.save_checkpoint).parameters.keys()
            )
            if accept_exclude_frozen_parameters and _is_peft_model(self.model):
                self.model_wrapped.save_checkpoint(output_dir, exclude_frozen_parameters=True)
            else:
                self.model_wrapped.save_checkpoint(output_dir)
        elif self.is_fsdp_enabled:
            # save fsdp specific ckpt for resuming from ckpt
            save_fsdp_model(
                self.accelerator.state.fsdp_plugin, self.accelerator, self.model, output_dir, **_get_fsdp_ckpt_kwargs()
            )
            save_fsdp_optimizer(
                self.accelerator.state.fsdp_plugin, self.accelerator, self.optimizer, self.model, output_dir
            )
        elif self.args.should_save:
            # deepspeed.save_checkpoint above saves model/optim/sched
            torch.save(self.optimizer.state_dict(), os.path.join(output_dir, OPTIMIZER_NAME))

        # Save SCHEDULER & SCALER
        is_deepspeed_custom_scheduler = self.is_deepspeed_enabled and not isinstance(
            self.lr_scheduler, DeepSpeedSchedulerWrapper
        )
        if (
            self.args.should_save
            and (not self.is_deepspeed_enabled or is_deepspeed_custom_scheduler)
            and not is_torch_xla_available()
        ):
            with warnings.catch_warnings(record=True) as caught_warnings:
                torch.save(self.lr_scheduler.state_dict(), os.path.join(output_dir, SCHEDULER_NAME))
            reissue_pt_warnings(caught_warnings)

    def _load_optimizer_and_scheduler(self, checkpoint):
        """If optimizer and scheduler states exist, load them."""
        if checkpoint is None:
            return

        if self.is_deepspeed_enabled:
            # deepspeed loads optimizer/lr_scheduler together with the model in deepspeed_init
            if not isinstance(self.lr_scheduler, DeepSpeedSchedulerWrapper):
                with warnings.catch_warnings(record=True) as caught_warnings:
                    self.lr_scheduler.load_state_dict(torch.load(os.path.join(checkpoint, SCHEDULER_NAME)))
                reissue_pt_warnings(caught_warnings)
            return

        checkpoint_file_exists = (
            glob.glob(os.path.join(checkpoint, OPTIMIZER_NAME) + "_*")
            if is_sagemaker_mp_enabled()
            else (
                os.path.isfile(os.path.join(checkpoint, OPTIMIZER_NAME))
                or os.path.isfile(os.path.join(checkpoint, OPTIMIZER_NAME_BIN))
                or (
                    os.path.isdir(checkpoint)
                    and any(
                        OPTIMIZER_NAME_BIN.split(".")[0] in folder_name
                        for folder_name in os.listdir(checkpoint)
                        if os.path.isdir(os.path.join(checkpoint, folder_name))
                    )
                )
            )
        )
        checkpoint_file_exists = (
            glob.glob(os.path.join(checkpoint, f"rank*-of-{self.args.world_size}-{OPTIMIZER_NAME}"))
            if self.is_fsdp_xla_v1_enabled
            else checkpoint_file_exists
        )
        if checkpoint_file_exists and os.path.isfile(os.path.join(checkpoint, SCHEDULER_NAME)):
            # Load in optimizer and scheduler states
            if is_torch_xla_available():
                # On TPU we have to take some extra precautions to properly load the states on the right device.
                if self.is_fsdp_xla_v1_enabled:
                    optimizer_state = torch.load(
                        os.path.join(
                            checkpoint, f"rank{self.args.process_index}-of-{self.args.world_size}-{OPTIMIZER_NAME}"
                        ),
                        map_location="cpu",
                    )
                    # We only need `optimizer` when resuming from checkpoint
                    optimizer_state = optimizer_state["optimizer"]
                else:
                    optimizer_state = torch.load(os.path.join(checkpoint, OPTIMIZER_NAME), map_location="cpu")
                with warnings.catch_warnings(record=True) as caught_warnings:
                    lr_scheduler_state = torch.load(os.path.join(checkpoint, SCHEDULER_NAME), map_location="cpu")
                reissue_pt_warnings(caught_warnings)

                xm.send_cpu_data_to_device(optimizer_state, self.args.device)
                xm.send_cpu_data_to_device(lr_scheduler_state, self.args.device)

                self.optimizer.load_state_dict(optimizer_state)
                self.lr_scheduler.load_state_dict(lr_scheduler_state)
            else:
                if is_sagemaker_mp_enabled():
                    if os.path.isfile(os.path.join(checkpoint, "user_content.pt")):
                        # Optimizer checkpoint was saved with smp >= 1.10
                        def opt_load_hook(mod, opt):
                            opt.load_state_dict(smp.load(os.path.join(checkpoint, OPTIMIZER_NAME), partial=True))

                    else:
                        # Optimizer checkpoint was saved with smp < 1.10
                        def opt_load_hook(mod, opt):
                            if IS_SAGEMAKER_MP_POST_1_10:
                                opt.load_state_dict(
                                    smp.load(os.path.join(checkpoint, OPTIMIZER_NAME), partial=True, back_compat=True)
                                )
                            else:
                                opt.load_state_dict(smp.load(os.path.join(checkpoint, OPTIMIZER_NAME), partial=True))

                    self.model_wrapped.register_post_step_hook(opt_load_hook)
                else:
                    # We use the CPU when training on one GPU to avoid OOM for GPU RAM when training big models.
                    # In distributed training however, we load directly on each GPU and risk the GPU OOM as it's more
                    # likely to get OOM on CPU (since we load num_gpu times the optimizer state
                    map_location = self.args.device if self.args.world_size > 1 else "cpu"
                    if self.is_fsdp_enabled:
                        load_fsdp_optimizer(
                            self.accelerator.state.fsdp_plugin,
                            self.accelerator,
                            self.optimizer,
                            self.model,
                            checkpoint,
                            **_get_fsdp_ckpt_kwargs(),
                        )
                    else:
                        self.optimizer.load_state_dict(
                            torch.load(os.path.join(checkpoint, OPTIMIZER_NAME), map_location=map_location)
                        )
                with warnings.catch_warnings(record=True) as caught_warnings:
                    self.lr_scheduler.load_state_dict(torch.load(os.path.join(checkpoint, SCHEDULER_NAME)))
                reissue_pt_warnings(caught_warnings)

    def _load_callback_state(self):
        """If callback states exist and were passed in, restore their states if enabled"""
        if not self.args.restore_callback_states_from_checkpoint:
            return
        # Callback states are stored in stateful_callbacks
        not_found = []
        new_callbacks = []
        original_callbacks = self.callback_handler.callbacks + [self.control]
        for stored_callback, data in self.state.stateful_callbacks.items():
            if not isinstance(data, list):
                data = [data]
            if any(callback.__class__.__name__ == stored_callback for callback in original_callbacks):
                # We can load/restore from multiple callbacks of the same type.
                duplicates = [
                    callback for callback in original_callbacks if callback.__class__.__name__ == stored_callback
                ]
                for callback, callback_data in zip(duplicates, data):
                    args = callback_data.get("args", {})
                    attributes = callback_data.get("attributes", {})
                    new_callback = type(callback)(**args)
                    for attribute, value in attributes.items():
                        setattr(new_callback, attribute, value)
                    if isinstance(callback, TrainerControl):
                        # Specifically for restoring the `control` state
                        self.control = new_callback
                    else:
                        new_callbacks.append(new_callback)
                    # We remove the existing callback and add it to the list of new callbacks
                    self.callback_handler.remove_callback(type(new_callback))
                logger.info("Continuing training from checkpoint, restoring any callbacks that were passed in")
            else:
                not_found.append(stored_callback)
        if len(not_found) > 0:
            logger.warning(
                f"Checkpoint included callbacks not included in current configuration. Ignoring. ({', '.join(not_found)})"
            )
        for callback in new_callbacks:
            self.callback_handler.add_callback(callback)

    def hyperparameter_search(
        self,
        hp_space: Optional[Callable[["optuna.Trial"], Dict[str, float]]] = None,
        compute_objective: Optional[Callable[[Dict[str, float]], float]] = None,
        n_trials: int = 20,
        direction: Union[str, List[str]] = "minimize",
        backend: Optional[Union["str", HPSearchBackend]] = None,
        hp_name: Optional[Callable[["optuna.Trial"], str]] = None,
        **kwargs,
    ) -> Union[BestRun, List[BestRun]]:
        """
        Launch an hyperparameter search using `optuna` or `Ray Tune` or `SigOpt`. The optimized quantity is determined
        by `compute_objective`, which defaults to a function returning the evaluation loss when no metric is provided,
        the sum of all metrics otherwise.

        <Tip warning={true}>

        To use this method, you need to have provided a `model_init` when initializing your [`Trainer`]: we need to
        reinitialize the model at each new run. This is incompatible with the `optimizers` argument, so you need to
        subclass [`Trainer`] and override the method [`~Trainer.create_optimizer_and_scheduler`] for custom
        optimizer/scheduler.

        </Tip>

        Args:
            hp_space (`Callable[["optuna.Trial"], Dict[str, float]]`, *optional*):
                A function that defines the hyperparameter search space. Will default to
                [`~trainer_utils.default_hp_space_optuna`] or [`~trainer_utils.default_hp_space_ray`] or
                [`~trainer_utils.default_hp_space_sigopt`] depending on your backend.
            compute_objective (`Callable[[Dict[str, float]], float]`, *optional*):
                A function computing the objective to minimize or maximize from the metrics returned by the `evaluate`
                method. Will default to [`~trainer_utils.default_compute_objective`].
            n_trials (`int`, *optional*, defaults to 100):
                The number of trial runs to test.
            direction (`str` or `List[str]`, *optional*, defaults to `"minimize"`):
                If it's single objective optimization, direction is `str`, can be `"minimize"` or `"maximize"`, you
                should pick `"minimize"` when optimizing the validation loss, `"maximize"` when optimizing one or
                several metrics. If it's multi objectives optimization, direction is `List[str]`, can be List of
                `"minimize"` and `"maximize"`, you should pick `"minimize"` when optimizing the validation loss,
                `"maximize"` when optimizing one or several metrics.
            backend (`str` or [`~training_utils.HPSearchBackend`], *optional*):
                The backend to use for hyperparameter search. Will default to optuna or Ray Tune or SigOpt, depending
                on which one is installed. If all are installed, will default to optuna.
            hp_name (`Callable[["optuna.Trial"], str]]`, *optional*):
                A function that defines the trial/run name. Will default to None.
            kwargs (`Dict[str, Any]`, *optional*):
                Additional keyword arguments for each backend:

                - `optuna`: parameters from
                  [optuna.study.create_study](https://optuna.readthedocs.io/en/stable/reference/generated/optuna.study.create_study.html)
                  and also the parameters `timeout`, `n_jobs` and `gc_after_trial` from
                  [optuna.study.Study.optimize](https://optuna.readthedocs.io/en/stable/reference/generated/optuna.study.Study.html#optuna.study.Study.optimize)
                - `ray`: parameters from [tune.run](https://docs.ray.io/en/latest/tune/api_docs/execution.html#tune-run).
                  If `resources_per_trial` is not set in the `kwargs`, it defaults to 1 CPU core and 1 GPU (if available).
                  If `progress_reporter` is not set in the `kwargs`,
                  [ray.tune.CLIReporter](https://docs.ray.io/en/latest/tune/api/doc/ray.tune.CLIReporter.html) is used.
                - `sigopt`: the parameter `proxies` from
                  [sigopt.Connection.set_proxies](https://docs.sigopt.com/support/faq#how-do-i-use-sigopt-with-a-proxy).

        Returns:
            [`trainer_utils.BestRun` or `List[trainer_utils.BestRun]`]: All the information about the best run or best
            runs for multi-objective optimization. Experiment summary can be found in `run_summary` attribute for Ray
            backend.
        """
        if backend is None:
            backend = default_hp_search_backend()
        backend = HPSearchBackend(backend)
        backend_obj = ALL_HYPERPARAMETER_SEARCH_BACKENDS[backend]()
        backend_obj.ensure_available()
        self.hp_search_backend = backend
        if self.model_init is None:
            raise RuntimeError(
                "To use hyperparameter search, you need to pass your model through a model_init function."
            )

        self.hp_space = backend_obj.default_hp_space if hp_space is None else hp_space
        self.hp_name = hp_name
        self.compute_objective = default_compute_objective if compute_objective is None else compute_objective

        best_run = backend_obj.run(self, n_trials, direction, **kwargs)

        self.hp_search_backend = None
        return best_run

    def log(self, logs: Dict[str, float], start_time: Optional[float] = None) -> None:
        """
        Log `logs` on the various objects watching training.

        Subclass and override this method to inject custom behavior.

        Args:
            logs (`Dict[str, float]`):
                The values to log.
            start_time (`Optional[float]`):
                The start of training.
        """
        if self.state.epoch is not None:
            logs["epoch"] = self.state.epoch
        if self.args.include_num_input_tokens_seen:
            logs["num_input_tokens_seen"] = self.state.num_input_tokens_seen
            if start_time is not None:
                speed_metrics("train", start_time, num_tokens=self.state.num_input_tokens_seen)

        output = {**logs, **{"step": self.state.global_step}}
        self.state.log_history.append(output)
        self.control = self.callback_handler.on_log(self.args, self.state, self.control, logs)

    def _prepare_input(self, data: Union[torch.Tensor, Any]) -> Union[torch.Tensor, Any]:
        """
        Prepares one `data` before feeding it to the model, be it a tensor or a nested list/dictionary of tensors.
        """
        if isinstance(data, Mapping):
            return type(data)({k: self._prepare_input(v) for k, v in data.items()})
        elif isinstance(data, (tuple, list)):
            return type(data)(self._prepare_input(v) for v in data)
        elif isinstance(data, torch.Tensor):
            kwargs = {"device": self.args.device}
            if self.is_deepspeed_enabled and (torch.is_floating_point(data) or torch.is_complex(data)):
                # NLP models inputs are int/uint and those get adjusted to the right dtype of the
                # embedding. Other models such as wav2vec2's inputs are already float and thus
                # may need special handling to match the dtypes of the model
                kwargs.update({"dtype": self.accelerator.state.deepspeed_plugin.hf_ds_config.dtype()})
            return data.to(**kwargs)
        return data

    def _prepare_inputs(self, inputs: Dict[str, Union[torch.Tensor, Any]]) -> Dict[str, Union[torch.Tensor, Any]]:
        """
        Prepare `inputs` before feeding them to the model, converting them to tensors if they are not already and
        handling potential state.
        """
        inputs = self._prepare_input(inputs)
        if len(inputs) == 0:
            raise ValueError(
                "The batch received was empty, your model won't be able to train on it. Double-check that your "
                f"training dataset contains keys expected by the model: {','.join(self._signature_columns)}."
            )
        if self.args.past_index >= 0 and self._past is not None:
            inputs["mems"] = self._past

        return inputs

    def compute_loss_context_manager(self):
        """
        A helper wrapper to group together context managers.
        """
        return self.autocast_smart_context_manager()

    def autocast_smart_context_manager(self, cache_enabled: Optional[bool] = True):
        """
        A helper wrapper that creates an appropriate context manager for `autocast` while feeding it the desired
        arguments, depending on the situation.
        """
        if self.use_cpu_amp:
            ctx_manager = torch.cpu.amp.autocast(cache_enabled=cache_enabled, dtype=self.amp_dtype)
        else:
            ctx_manager = contextlib.nullcontext()

        return ctx_manager

    def training_step(
        self, model: nn.Module, inputs: Dict[str, Union[torch.Tensor, Any]], num_items_in_batch=None
    ) -> torch.Tensor:
        """
        Perform a training step on a batch of inputs.

        Subclass and override to inject custom behavior.

        Args:
            model (`nn.Module`):
                The model to train.
            inputs (`Dict[str, Union[torch.Tensor, Any]]`):
                The inputs and targets of the model.

                The dictionary will be unpacked before being fed to the model. Most models expect the targets under the
                argument `labels`. Check your model's documentation for all accepted arguments.

        Return:
            `torch.Tensor`: The tensor with training loss on this batch.
        """
        model.train()
        if hasattr(self.optimizer, "train") and callable(self.optimizer.train):
            self.optimizer.train()

        inputs = self._prepare_inputs(inputs)
        if is_sagemaker_mp_enabled():
            loss_mb = smp_forward_backward(model, inputs, self.args.gradient_accumulation_steps)
            return loss_mb.reduce_mean().detach().to(self.args.device)

        with self.compute_loss_context_manager():
            loss = self.compute_loss(model, inputs, num_items_in_batch=num_items_in_batch)

        del inputs
        if (
            self.args.torch_empty_cache_steps is not None
            and self.state.global_step % self.args.torch_empty_cache_steps == 0
        ):
            if is_torch_xpu_available():
                torch.xpu.empty_cache()
            elif is_torch_mlu_available():
                torch.mlu.empty_cache()
            elif is_torch_musa_available():
                torch.musa.empty_cache()
            elif is_torch_npu_available():
                torch.npu.empty_cache()
            elif is_torch_mps_available(min_version="2.0"):
                torch.mps.empty_cache()
            else:
                torch.cuda.empty_cache()

        kwargs = {}

        # For LOMO optimizers you need to explicitly use the learnign rate
        if self.args.optim in [OptimizerNames.LOMO, OptimizerNames.ADALOMO]:
            kwargs["learning_rate"] = self._get_learning_rate()

        if self.args.n_gpu > 1:
            loss = loss.mean()  # mean() to average on multi-gpu parallel training

        if self.use_apex:
            with amp.scale_loss(loss, self.optimizer) as scaled_loss:
                scaled_loss.backward()
        else:
            self.accelerator.backward(loss, **kwargs)
            # Finally we need to normalize the loss for reporting
            if num_items_in_batch is None:
                return loss.detach() / self.args.gradient_accumulation_steps
            return loss.detach()

    def compute_loss(self, model, inputs, return_outputs=False, num_items_in_batch=None):
        """
        How the loss is computed by Trainer. By default, all models return the loss in the first element.

        Subclass and override for custom behavior.
        """
        if (self.label_smoother is not None or self.compute_loss_func is not None) and "labels" in inputs:
            labels = inputs.pop("labels")
        else:
            labels = None
        if self.model_accepts_loss_kwargs:
            loss_kwargs = {}
            if num_items_in_batch is not None:
                loss_kwargs["num_items_in_batch"] = num_items_in_batch
            inputs = {**inputs, **loss_kwargs}
        outputs = model(**inputs)
        # Save past state if it exists
        # TODO: this needs to be fixed and made cleaner later.
        if self.args.past_index >= 0:
            self._past = outputs[self.args.past_index]

        if labels is not None:
            unwrapped_model = self.accelerator.unwrap_model(model)
            if _is_peft_model(unwrapped_model):
                model_name = unwrapped_model.base_model.model._get_name()
            else:
                model_name = unwrapped_model._get_name()
            # User-defined compute_loss function
            if self.compute_loss_func is not None:
                loss = self.compute_loss_func(outputs, labels, num_items_in_batch=num_items_in_batch)
            elif model_name in MODEL_FOR_CAUSAL_LM_MAPPING_NAMES.values():
                loss = self.label_smoother(outputs, labels, shift_labels=True)
            else:
                loss = self.label_smoother(outputs, labels)
        else:
            if isinstance(outputs, dict) and "loss" not in outputs:
                raise ValueError(
                    "The model did not return a loss from the inputs, only the following keys: "
                    f"{','.join(outputs.keys())}. For reference, the inputs it received are {','.join(inputs.keys())}."
                )
            # We don't use .loss here since the model may return tuples instead of ModelOutput.
            loss = outputs["loss"] if isinstance(outputs, dict) else outputs[0]

        if self.args.average_tokens_across_devices and self.model_accepts_loss_kwargs:
            loss *= self.accelerator.num_processes

        return (loss, outputs) if return_outputs else loss

    def is_local_process_zero(self) -> bool:
        """
        Whether or not this process is the local (e.g., on one machine if training in a distributed fashion on several
        machines) main process.
        """
        return self.args.local_process_index == 0

    def is_world_process_zero(self) -> bool:
        """
        Whether or not this process is the global main process (when training in a distributed fashion on several
        machines, this is only going to be `True` for one process).
        """
        # Special case for SageMaker ModelParallel since there process_index is dp_process_index, not the global
        # process index.
        if is_sagemaker_mp_enabled():
            return smp.rank() == 0
        else:
            return self.args.process_index == 0

    def save_model(self, output_dir: Optional[str] = None, _internal_call: bool = False):
        """
        Will save the model, so you can reload it using `from_pretrained()`.

        Will only save from the main process.
        """

        if output_dir is None:
            output_dir = self.args.output_dir

        if is_torch_xla_available():
            self._save_tpu(output_dir)
        elif is_sagemaker_mp_enabled():
            # Calling the state_dict needs to be done on the wrapped model and on all processes.
            os.makedirs(output_dir, exist_ok=True)
            state_dict = self.model_wrapped.state_dict()
            if self.args.should_save:
                self._save(output_dir, state_dict=state_dict)
            if IS_SAGEMAKER_MP_POST_1_10:
                # 'user_content.pt' indicates model state_dict saved with smp >= 1.10
                Path(os.path.join(output_dir, "user_content.pt")).touch()
        elif self.is_fsdp_enabled:
            if ("FULL_STATE_DICT" in str(self.accelerator.state.fsdp_plugin.state_dict_type)) and (
                version.parse(accelerate_version) > version.parse("0.24.1")
            ):
                state_dict = self.accelerator.get_state_dict(self.model)
                if self.args.should_save:
                    self._save(output_dir, state_dict=state_dict)
        elif self.is_deepspeed_enabled:
            try:
                state_dict = self.accelerator.get_state_dict(self.deepspeed)
                if self.args.should_save:
                    self._save(output_dir, state_dict=state_dict)
            except ValueError:
                logger.warning(
                    " stage3_gather_16bit_weights_on_model_save=false. Saving the full checkpoint instead, use"
                    " zero_to_fp32.py to recover weights"
                )
                if self.args.should_save:
                    self._save(output_dir, state_dict={})
                # remove the dummy state_dict
                remove_dummy_checkpoint(self.args.should_save, output_dir, [WEIGHTS_NAME, SAFE_WEIGHTS_NAME])
                self.model_wrapped.save_checkpoint(output_dir)

        elif self.args.should_save:
            self._save(output_dir)

        # Push to the Hub when `save_model` is called by the user.
        if self.args.push_to_hub and not _internal_call:
            self.push_to_hub(commit_message="Model save")

    def _save_tpu(self, output_dir: Optional[str] = None):
        output_dir = output_dir if output_dir is not None else self.args.output_dir

        logger.info(f"Saving model checkpoint to {output_dir}")
        model = self.model
        xm.mark_step()

        if xm.is_master_ordinal(local=False):
            os.makedirs(output_dir, exist_ok=True)
            torch.save(self.args, os.path.join(output_dir, TRAINING_ARGS_NAME))

        # Save a trained model and configuration using `save_pretrained()`.
        # They can then be reloaded using `from_pretrained()`
        supported_classes = (PushToHubMixin,)
        xm.rendezvous("saving_checkpoint")
        if self.is_fsdp_xla_v1_enabled:
            ckpt = {
                "model": model.state_dict(),
                "shard_metadata": model.get_shard_metadata(),
            }
            ckpt_path = os.path.join(
                output_dir, f"rank{self.args.process_index}-of-{self.args.world_size}-{WEIGHTS_NAME}"
            )
            # All ranks save sharded checkpoint
            xm.save(ckpt, ckpt_path, master_only=False)
            # Make sure all ranks have saved checkpoints
            xm.rendezvous("save_full_checkpoints")
            # Master save full checkpoint
            if self.args.should_save:
                from torch_xla.distributed.fsdp import consolidate_sharded_model_checkpoints

                full_state_dict, _ = consolidate_sharded_model_checkpoints(
                    ckpt_prefix=os.path.join(output_dir, ""),
                    ckpt_suffix=f"rank*-of-*-{WEIGHTS_NAME}",
                    save_model=False,
                )
                model = model.module.module
                unwrapped_model = self.accelerator.unwrap_model(model)
                if isinstance(unwrapped_model, supported_classes):
                    unwrapped_model.save_pretrained(
                        output_dir,
                        state_dict=full_state_dict,
                        save_function=xm.save,
                        safe_serialization=self.args.save_safetensors,
                    )
                else:
                    logger.info("Trainer.model is not a `PreTrainedModel`, only saving its state dict.")
                    xm.save(full_state_dict, os.path.join(output_dir, WEIGHTS_NAME))
        elif not isinstance(model, supported_classes):
            if isinstance(self.accelerator.unwrap_model(model), supported_classes):
                self.accelerator.unwrap_model(model).save_pretrained(
                    output_dir,
                    is_main_process=self.args.should_save,
                    state_dict=xm._maybe_convert_to_cpu(model.state_dict()),
                    save_function=xm.save,
                    safe_serialization=self.args.save_safetensors,
                )
            else:
                logger.info("Trainer.model is not a `PreTrainedModel`, only saving its state dict.")
                state_dict = xm._maybe_convert_to_cpu(model.state_dict())
                xm.save(state_dict, os.path.join(output_dir, WEIGHTS_NAME))
        else:
            model.save_pretrained(
                output_dir,
                is_main_process=self.args.should_save,
                save_function=xm.save,
                safe_serialization=self.args.save_safetensors,
                state_dict=xm._maybe_convert_to_cpu(model.state_dict()),
            )
        if self.processing_class is not None and self.args.should_save:
            self.processing_class.save_pretrained(output_dir)

    def _save(self, output_dir: Optional[str] = None, state_dict=None):
        # If we are executing this function, we are the process zero, so we don't check for that.
        output_dir = output_dir if output_dir is not None else self.args.output_dir
        os.makedirs(output_dir, exist_ok=True)
        logger.info(f"Saving model checkpoint to {output_dir}")

        supported_classes = (PreTrainedModel,) if not is_peft_available() else (PreTrainedModel, PeftModel)
        # Save a trained model and configuration using `save_pretrained()`.
        # They can then be reloaded using `from_pretrained()`
        if not isinstance(self.model, supported_classes):
            if state_dict is None:
                state_dict = self.model.state_dict()

            if isinstance(self.accelerator.unwrap_model(self.model), supported_classes):
                self.accelerator.unwrap_model(self.model).save_pretrained(
                    output_dir, state_dict=state_dict, safe_serialization=self.args.save_safetensors
                )
            else:
                logger.info("Trainer.model is not a `PreTrainedModel`, only saving its state dict.")
                if self.args.save_safetensors:
                    safetensors.torch.save_file(
                        state_dict, os.path.join(output_dir, SAFE_WEIGHTS_NAME), metadata={"format": "pt"}
                    )
                else:
                    torch.save(state_dict, os.path.join(output_dir, WEIGHTS_NAME))
        else:
            self.model.save_pretrained(
                output_dir, state_dict=state_dict, safe_serialization=self.args.save_safetensors
            )

        if self.processing_class is not None:
            self.processing_class.save_pretrained(output_dir)

        # Good practice: save your training arguments together with the trained model
        torch.save(self.args, os.path.join(output_dir, TRAINING_ARGS_NAME))

    def store_flos(self):
        # Storing the number of floating-point operations that went into the model
        if self.args.parallel_mode == ParallelMode.DISTRIBUTED:
            self.state.total_flos += (
                distributed_broadcast_scalars([self.current_flos], device=self.args.device).sum().item()
            )
            self.current_flos = 0
        else:
            self.state.total_flos += self.current_flos
            self.current_flos = 0

    def _sorted_checkpoints(
        self, output_dir=None, checkpoint_prefix=PREFIX_CHECKPOINT_DIR, use_mtime=False
    ) -> List[str]:
        ordering_and_checkpoint_path = []

        glob_checkpoints = [str(x) for x in Path(output_dir).glob(f"{checkpoint_prefix}-*") if os.path.isdir(x)]

        for path in glob_checkpoints:
            if use_mtime:
                ordering_and_checkpoint_path.append((os.path.getmtime(path), path))
            else:
                regex_match = re.match(f".*{checkpoint_prefix}-([0-9]+)", path)
                if regex_match is not None and regex_match.groups() is not None:
                    ordering_and_checkpoint_path.append((int(regex_match.groups()[0]), path))

        checkpoints_sorted = sorted(ordering_and_checkpoint_path)
        checkpoints_sorted = [checkpoint[1] for checkpoint in checkpoints_sorted]
        # Make sure we don't delete the best model.
        if (
            self.state.best_model_checkpoint is not None
            and str(Path(self.state.best_model_checkpoint)) in checkpoints_sorted
        ):
            best_model_index = checkpoints_sorted.index(str(Path(self.state.best_model_checkpoint)))
            for i in range(best_model_index, len(checkpoints_sorted) - 2):
                checkpoints_sorted[i], checkpoints_sorted[i + 1] = checkpoints_sorted[i + 1], checkpoints_sorted[i]
        return checkpoints_sorted

    def _rotate_checkpoints(self, use_mtime=False, output_dir=None) -> None:
        if self.args.save_total_limit is None or self.args.save_total_limit <= 0:
            return

        # Check if we should delete older checkpoint(s)
        checkpoints_sorted = self._sorted_checkpoints(use_mtime=use_mtime, output_dir=output_dir)
        if len(checkpoints_sorted) <= self.args.save_total_limit:
            return

        # If save_total_limit=1 with load_best_model_at_end=True, we could end up deleting the last checkpoint, which
        # we don't do to allow resuming.
        save_total_limit = self.args.save_total_limit
        if (
            self.state.best_model_checkpoint is not None
            and self.args.save_total_limit == 1
            and checkpoints_sorted[-1] != self.state.best_model_checkpoint
        ):
            save_total_limit = 2

        number_of_checkpoints_to_delete = max(0, len(checkpoints_sorted) - save_total_limit)
        checkpoints_to_be_deleted = checkpoints_sorted[:number_of_checkpoints_to_delete]
        for checkpoint in checkpoints_to_be_deleted:
            logger.info(f"Deleting older checkpoint [{checkpoint}] due to args.save_total_limit")
            shutil.rmtree(checkpoint, ignore_errors=True)

    def evaluate(
        self,
        eval_dataset: Optional[Union[Dataset, Dict[str, Dataset]]] = None,
        ignore_keys: Optional[List[str]] = None,
        metric_key_prefix: str = "eval",
    ) -> Dict[str, float]:
        """
        Run evaluation and returns metrics.

        The calling script will be responsible for providing a method to compute metrics, as they are task-dependent
        (pass it to the init `compute_metrics` argument).

        You can also subclass and override this method to inject custom behavior.

        Args:
            eval_dataset (Union[`Dataset`, Dict[str, `Dataset`]), *optional*):
                Pass a dataset if you wish to override `self.eval_dataset`. If it is a [`~datasets.Dataset`], columns
                not accepted by the `model.forward()` method are automatically removed. If it is a dictionary, it will
                evaluate on each dataset, prepending the dictionary key to the metric name. Datasets must implement the
                `__len__` method.

                <Tip>

                If you pass a dictionary with names of datasets as keys and datasets as values, evaluate will run
                separate evaluations on each dataset. This can be useful to monitor how training affects other
                datasets or simply to get a more fine-grained evaluation.
                When used with `load_best_model_at_end`, make sure `metric_for_best_model` references exactly one
                of the datasets. If you, for example, pass in `{"data1": data1, "data2": data2}` for two datasets
                `data1` and `data2`, you could specify `metric_for_best_model="eval_data1_loss"` for using the
                loss on `data1` and `metric_for_best_model="eval_data2_loss"` for the loss on `data2`.

                </Tip>

            ignore_keys (`List[str]`, *optional*):
                A list of keys in the output of your model (if it is a dictionary) that should be ignored when
                gathering predictions.
            metric_key_prefix (`str`, *optional*, defaults to `"eval"`):
                An optional prefix to be used as the metrics key prefix. For example the metrics "bleu" will be named
                "eval_bleu" if the prefix is "eval" (default)

        Returns:
            A dictionary containing the evaluation loss and the potential metrics computed from the predictions. The
            dictionary also contains the epoch number which comes from the training state.
        """
        # handle multipe eval datasets
        override = eval_dataset is not None
        eval_dataset = eval_dataset if override else self.eval_dataset
        if isinstance(eval_dataset, dict):
            metrics = {}
            for eval_dataset_name, _eval_dataset in eval_dataset.items():
                dataset_metrics = self.evaluate(
                    eval_dataset=_eval_dataset if override else eval_dataset_name,
                    ignore_keys=ignore_keys,
                    metric_key_prefix=f"{metric_key_prefix}_{eval_dataset_name}",
                )
                metrics.update(dataset_metrics)
            return metrics

        # memory metrics - must set up as early as possible
        self._memory_tracker.start()

        eval_dataloader = self.get_eval_dataloader(eval_dataset)
        if self.is_fsdp_xla_v2_enabled:
            eval_dataloader = tpu_spmd_dataloader(eval_dataloader)

        start_time = time.time()

        eval_loop = self.prediction_loop if self.args.use_legacy_prediction_loop else self.evaluation_loop
        output = eval_loop(
            eval_dataloader,
            description="Evaluation",
            # No point gathering the predictions if there are no metrics, otherwise we defer to
            # self.args.prediction_loss_only
            prediction_loss_only=True if self.compute_metrics is None else None,
            ignore_keys=ignore_keys,
            metric_key_prefix=metric_key_prefix,
        )

        total_batch_size = self.args.eval_batch_size * self.args.world_size
        if f"{metric_key_prefix}_jit_compilation_time" in output.metrics:
            start_time += output.metrics[f"{metric_key_prefix}_jit_compilation_time"]
        if f"{metric_key_prefix}_model_preparation_time" in output.metrics:
            start_time += output.metrics[f"{metric_key_prefix}_model_preparation_time"]
        output.metrics.update(
            speed_metrics(
                metric_key_prefix,
                start_time,
                num_samples=output.num_samples,
                num_steps=math.ceil(output.num_samples / total_batch_size),
            )
        )

        self.log(output.metrics)

        if DebugOption.TPU_METRICS_DEBUG in self.args.debug:
            # tpu-comment: Logging debug metrics for PyTorch/XLA (compile, execute times, ops, etc.)
            xm.master_print(met.metrics_report())

        self.control = self.callback_handler.on_evaluate(self.args, self.state, self.control, output.metrics)

        self._memory_tracker.stop_and_update_metrics(output.metrics)

        return output.metrics

    def predict(
        self, test_dataset: Dataset, ignore_keys: Optional[List[str]] = None, metric_key_prefix: str = "test"
    ) -> PredictionOutput:
        """
        Run prediction and returns predictions and potential metrics.

        Depending on the dataset and your use case, your test dataset may contain labels. In that case, this method
        will also return metrics, like in `evaluate()`.

        Args:
            test_dataset (`Dataset`):
                Dataset to run the predictions on. If it is an `datasets.Dataset`, columns not accepted by the
                `model.forward()` method are automatically removed. Has to implement the method `__len__`
            ignore_keys (`List[str]`, *optional*):
                A list of keys in the output of your model (if it is a dictionary) that should be ignored when
                gathering predictions.
            metric_key_prefix (`str`, *optional*, defaults to `"test"`):
                An optional prefix to be used as the metrics key prefix. For example the metrics "bleu" will be named
                "test_bleu" if the prefix is "test" (default)

        <Tip>

        If your predictions or labels have different sequence length (for instance because you're doing dynamic padding
        in a token classification task) the predictions will be padded (on the right) to allow for concatenation into
        one array. The padding index is -100.

        </Tip>

        Returns: *NamedTuple* A namedtuple with the following keys:

            - predictions (`np.ndarray`): The predictions on `test_dataset`.
            - label_ids (`np.ndarray`, *optional*): The labels (if the dataset contained some).
            - metrics (`Dict[str, float]`, *optional*): The potential dictionary of metrics (if the dataset contained
              labels).
        """
        # memory metrics - must set up as early as possible
        self._memory_tracker.start()

        test_dataloader = self.get_test_dataloader(test_dataset)
        start_time = time.time()

        eval_loop = self.prediction_loop if self.args.use_legacy_prediction_loop else self.evaluation_loop
        output = eval_loop(
            test_dataloader, description="Prediction", ignore_keys=ignore_keys, metric_key_prefix=metric_key_prefix
        )
        total_batch_size = self.args.eval_batch_size * self.args.world_size
        if f"{metric_key_prefix}_jit_compilation_time" in output.metrics:
            start_time += output.metrics[f"{metric_key_prefix}_jit_compilation_time"]
        if f"{metric_key_prefix}_model_preparation_time" in output.metrics:
            start_time += output.metrics[f"{metric_key_prefix}_model_preparation_time"]
        output.metrics.update(
            speed_metrics(
                metric_key_prefix,
                start_time,
                num_samples=output.num_samples,
                num_steps=math.ceil(output.num_samples / total_batch_size),
            )
        )

        self.control = self.callback_handler.on_predict(self.args, self.state, self.control, output.metrics)
        self._memory_tracker.stop_and_update_metrics(output.metrics)

        return PredictionOutput(predictions=output.predictions, label_ids=output.label_ids, metrics=output.metrics)

    def evaluation_loop(
        self,
        dataloader: DataLoader,
        description: str,
        prediction_loss_only: Optional[bool] = None,
        ignore_keys: Optional[List[str]] = None,
        metric_key_prefix: str = "eval",
    ) -> EvalLoopOutput:
        """
        Prediction/evaluation loop, shared by `Trainer.evaluate()` and `Trainer.predict()`.

        Works both with or without labels.
        """
        args = self.args

        prediction_loss_only = prediction_loss_only if prediction_loss_only is not None else args.prediction_loss_only

        # if eval is called w/o train, handle model prep here
        if self.is_deepspeed_enabled and self.deepspeed is None:
            _, _ = deepspeed_init(self, num_training_steps=0, inference=True)

        model = self._wrap_model(self.model, training=False, dataloader=dataloader)

        if len(self.accelerator._models) == 0 and model is self.model:
            start_time = time.time()
            model = (
                self.accelerator.prepare(model)
                if self.is_deepspeed_enabled or self.is_fsdp_enabled
                else self.accelerator.prepare_model(model, evaluation_mode=True)
            )
            self.model_preparation_time = round(time.time() - start_time, 4)

            if self.is_fsdp_enabled:
                self.model = model

            # for the rest of this function `model` is the outside model, whether it was wrapped or not
            if model is not self.model:
                self.model_wrapped = model

            # backward compatibility
            if self.is_deepspeed_enabled:
                self.deepspeed = self.model_wrapped

        # if full fp16 or bf16 eval is wanted and this ``evaluation`` or ``predict`` isn't called
        # while ``train`` is running, cast it to the right dtype first and then put on device
        if not self.is_in_train:
            if args.fp16_full_eval:
                model = model.to(dtype=torch.float16, device=args.device)
            elif args.bf16_full_eval:
                model = model.to(dtype=torch.bfloat16, device=args.device)

        batch_size = self.args.eval_batch_size

        logger.info(f"\n***** Running {description} *****")
        if has_length(dataloader):
            logger.info(f"  Num examples = {self.num_examples(dataloader)}")
        else:
            logger.info("  Num examples: Unknown")
        logger.info(f"  Batch size = {batch_size}")

        model.eval()
        if hasattr(self.optimizer, "eval") and callable(self.optimizer.eval):
            self.optimizer.eval()

        self.callback_handler.eval_dataloader = dataloader
        # Do this before wrapping.
        eval_dataset = getattr(dataloader, "dataset", None)

        if args.past_index >= 0:
            self._past = None

        # Initialize containers
        all_losses = EvalLoopContainer(self.args.eval_do_concat_batches, padding_index=-100)
        all_preds = EvalLoopContainer(self.args.eval_do_concat_batches, padding_index=-100)
        all_labels = EvalLoopContainer(self.args.eval_do_concat_batches, padding_index=-100)
        all_inputs = EvalLoopContainer(self.args.eval_do_concat_batches, padding_index=-100)

        metrics = None
        eval_set_kwargs = {}

        # Will be useful when we have an iterable dataset so don't know its length.
        observed_num_examples = 0

        # Main evaluation loop
        for step, inputs in enumerate(dataloader):
            # Update the observed num examples
            observed_batch_size = find_batch_size(inputs)
            if observed_batch_size is not None:
                observed_num_examples += observed_batch_size
                # For batch samplers, batch_size is not known by the dataloader in advance.
                if batch_size is None:
                    batch_size = observed_batch_size

            # Prediction step
            losses, logits, labels = self.prediction_step(model, inputs, prediction_loss_only, ignore_keys=ignore_keys)
            main_input_name = getattr(self.model, "main_input_name", "input_ids")
            inputs_decode = (
                self._prepare_input(inputs[main_input_name]) if "inputs" in args.include_for_metrics else None
            )

            if is_torch_xla_available():
                xm.mark_step()

            # Update containers
            if losses is not None:
                losses = self.gather_function((losses.repeat(batch_size)))
                all_losses.add(losses)
            if inputs_decode is not None:
                inputs_decode = self.accelerator.pad_across_processes(inputs_decode, dim=1, pad_index=-100)
                inputs_decode = self.gather_function((inputs_decode))
                if not self.args.batch_eval_metrics or description == "Prediction":
                    all_inputs.add(inputs_decode)
            if labels is not None:
                # Pad labels here, preparing for preprocess_logits_for_metrics in next logits block.
                labels = self.accelerator.pad_across_processes(labels, dim=1, pad_index=-100)
            if logits is not None:
                logits = self.accelerator.pad_across_processes(logits, dim=1, pad_index=-100)
                if self.preprocess_logits_for_metrics is not None:
                    logits = self.preprocess_logits_for_metrics(logits, labels)
                logits = self.gather_function((logits))
                if not self.args.batch_eval_metrics or description == "Prediction":
                    all_preds.add(logits)
            if labels is not None:
                labels = self.gather_function((labels))
                if not self.args.batch_eval_metrics or description == "Prediction":
                    all_labels.add(labels)

            self.control = self.callback_handler.on_prediction_step(args, self.state, self.control)

            if self.args.batch_eval_metrics:
                if self.compute_metrics is not None and logits is not None and labels is not None:
                    is_last_step = self.accelerator.gradient_state.end_of_dataloader
                    batch_kwargs = {}
                    batch_kwargs["losses"] = losses if "loss" in args.include_for_metrics else None
                    batch_kwargs["inputs"] = inputs if "inputs" in args.include_for_metrics else None
                    metrics = self.compute_metrics(
                        EvalPrediction(predictions=logits, label_ids=labels, **batch_kwargs),
                        compute_result=is_last_step,
                    )

                del losses, logits, labels, inputs
                torch.cuda.empty_cache()

            # Gather all tensors and put them back on the CPU if we have done enough accumulation steps.
            elif args.eval_accumulation_steps is not None and (step + 1) % args.eval_accumulation_steps == 0:
                all_losses.to_cpu_and_numpy()
                all_preds.to_cpu_and_numpy()
                all_labels.to_cpu_and_numpy()
                all_inputs.to_cpu_and_numpy()

                del losses, logits, labels, inputs
                torch.cuda.empty_cache()

        # After all calls to `.gather_function`, reset to `gather_for_metrics`:
        self.gather_function = self.accelerator.gather_for_metrics
        if args.past_index and hasattr(self, "_past"):
            # Clean the state at the end of the evaluation loop
            delattr(self, "_past")

        # Gather all remaining tensors and put them back on the CPU
        all_losses = all_losses.get_arrays()
        all_preds = all_preds.get_arrays()
        all_labels = all_labels.get_arrays()
        all_inputs = all_inputs.get_arrays()

        # Number of samples
        if has_length(eval_dataset):
            num_samples = len(eval_dataset)
        # The instance check is weird and does not actually check for the type, but whether the dataset has the right
        # methods. Therefore we need to make sure it also has the attribute.
        elif isinstance(eval_dataset, IterableDatasetShard) and getattr(eval_dataset, "num_examples", 0) > 0:
            num_samples = eval_dataset.num_examples
        else:
            if has_length(dataloader):
                num_samples = self.num_examples(dataloader)
            else:  # both len(dataloader.dataset) and len(dataloader) fail
                num_samples = observed_num_examples
        if num_samples == 0 and observed_num_examples > 0:
            num_samples = observed_num_examples

        # Metrics!
        if (
            self.compute_metrics is not None
            and all_preds is not None
            and all_labels is not None
            and not self.args.batch_eval_metrics
        ):
            eval_set_kwargs["losses"] = all_losses if "loss" in args.include_for_metrics else None
            eval_set_kwargs["inputs"] = all_inputs if "inputs" in args.include_for_metrics else None
            metrics = self.compute_metrics(
                EvalPrediction(predictions=all_preds, label_ids=all_labels, **eval_set_kwargs)
            )
        elif metrics is None:
            metrics = {}

        # To be JSON-serializable, we need to remove numpy types or zero-d tensors
        metrics = denumpify_detensorize(metrics)

        if isinstance(all_losses, list) and all_losses:
            metrics[f"{metric_key_prefix}_loss"] = np.concatenate(all_losses).mean().item()
        elif isinstance(all_losses, np.ndarray):
            metrics[f"{metric_key_prefix}_loss"] = all_losses.mean().item()
        if hasattr(self, "jit_compilation_time"):
            metrics[f"{metric_key_prefix}_jit_compilation_time"] = self.jit_compilation_time
        if hasattr(self, "model_preparation_time"):
            metrics[f"{metric_key_prefix}_model_preparation_time"] = self.model_preparation_time

        # Prefix all keys with metric_key_prefix + '_'
        for key in list(metrics.keys()):
            if not key.startswith(f"{metric_key_prefix}_"):
                metrics[f"{metric_key_prefix}_{key}"] = metrics.pop(key)

        return EvalLoopOutput(predictions=all_preds, label_ids=all_labels, metrics=metrics, num_samples=num_samples)

    def _nested_gather(self, tensors, name=None):
        """
        Gather value of `tensors` (tensor or list/tuple of nested tensors) and convert them to numpy before
        concatenating them to `gathered`
        """
        if tensors is None:
            return
        if is_torch_xla_available():
            if name is None:
                name = "nested_gather"
            tensors = nested_xla_mesh_reduce(tensors, name)
        elif is_sagemaker_mp_enabled():
            tensors = smp_gather(tensors)
        elif (self.args.distributed_state is not None and self.args.distributed_state.distributed_type != "NO") or (
            self.args.distributed_state is None and self.args.local_rank != -1
        ):
            tensors = distributed_concat(tensors)
        return tensors

    def prediction_step(
        self,
        model: nn.Module,
        inputs: Dict[str, Union[torch.Tensor, Any]],
        prediction_loss_only: bool,
        ignore_keys: Optional[List[str]] = None,
    ) -> Tuple[Optional[torch.Tensor], Optional[torch.Tensor], Optional[torch.Tensor]]:
        """
        Perform an evaluation step on `model` using `inputs`.

        Subclass and override to inject custom behavior.

        Args:
            model (`nn.Module`):
                The model to evaluate.
            inputs (`Dict[str, Union[torch.Tensor, Any]]`):
                The inputs and targets of the model.

                The dictionary will be unpacked before being fed to the model. Most models expect the targets under the
                argument `labels`. Check your model's documentation for all accepted arguments.
            prediction_loss_only (`bool`):
                Whether or not to return the loss only.
            ignore_keys (`List[str]`, *optional*):
                A list of keys in the output of your model (if it is a dictionary) that should be ignored when
                gathering predictions.

        Return:
            Tuple[Optional[torch.Tensor], Optional[torch.Tensor], Optional[torch.Tensor]]: A tuple with the loss,
            logits and labels (each being optional).
        """
        has_labels = False if len(self.label_names) == 0 else all(inputs.get(k) is not None for k in self.label_names)
        # For CLIP-like models capable of returning loss values.
        # If `return_loss` is not specified or being `None` in `inputs`, we check if the default value of `return_loss`
        # is `True` in `model.forward`.
        return_loss = inputs.get("return_loss", None)
        if return_loss is None:
            return_loss = self.can_return_loss
        loss_without_labels = True if len(self.label_names) == 0 and return_loss else False

        inputs = self._prepare_inputs(inputs)
        if ignore_keys is None:
            if hasattr(self.model, "config"):
                ignore_keys = getattr(self.model.config, "keys_to_ignore_at_inference", [])
            else:
                ignore_keys = []

        # labels may be popped when computing the loss (label smoothing for instance) so we grab them first.
        if has_labels or loss_without_labels:
            labels = nested_detach(tuple(inputs.get(name) for name in self.label_names))
            if len(labels) == 1:
                labels = labels[0]
        else:
            labels = None

        with torch.no_grad():
            if is_sagemaker_mp_enabled():
                raw_outputs = smp_forward_only(model, inputs)
                if has_labels or loss_without_labels:
                    if isinstance(raw_outputs, dict):
                        loss_mb = raw_outputs["loss"]
                        logits_mb = tuple(v for k, v in raw_outputs.items() if k not in ignore_keys + ["loss"])
                    else:
                        loss_mb = raw_outputs[0]
                        logits_mb = raw_outputs[1:]

                    loss = loss_mb.reduce_mean().detach().cpu()
                    logits = smp_nested_concat(logits_mb)
                else:
                    loss = None
                    if isinstance(raw_outputs, dict):
                        logits_mb = tuple(v for k, v in raw_outputs.items() if k not in ignore_keys)
                    else:
                        logits_mb = raw_outputs
                    logits = smp_nested_concat(logits_mb)
            else:
                if has_labels or loss_without_labels:
                    with self.compute_loss_context_manager():
                        loss, outputs = self.compute_loss(model, inputs, return_outputs=True)
                    loss = loss.mean().detach()

                    if isinstance(outputs, dict):
                        logits = tuple(v for k, v in outputs.items() if k not in ignore_keys + ["loss"])
                    else:
                        logits = outputs[1:]
                else:
                    loss = None
                    with self.compute_loss_context_manager():
                        outputs = model(**inputs)
                    if isinstance(outputs, dict):
                        logits = tuple(v for k, v in outputs.items() if k not in ignore_keys)
                    else:
                        logits = outputs
                    # TODO: this needs to be fixed and made cleaner later.
                    if self.args.past_index >= 0:
                        self._past = outputs[self.args.past_index - 1]

        if prediction_loss_only:
            return (loss, None, None)

        logits = nested_detach(logits)
        if len(logits) == 1:
            logits = logits[0]

        return (loss, logits, labels)

    def floating_point_ops(self, inputs: Dict[str, Union[torch.Tensor, Any]]):
        """
        For models that inherit from [`PreTrainedModel`], uses that method to compute the number of floating point
        operations for every backward + forward pass. If using another model, either implement such a method in the
        model or subclass and override this method.

        Args:
            inputs (`Dict[str, Union[torch.Tensor, Any]]`):
                The inputs and targets of the model.

        Returns:
            `int`: The number of floating-point operations.
        """
        if hasattr(self.model, "floating_point_ops"):
            return self.model.floating_point_ops(inputs)
        else:
            return 0

    def init_hf_repo(self, token: Optional[str] = None):
        """
        Initializes a git repo in `self.args.hub_model_id`.
        """
        # Only on process zero
        if not self.is_world_process_zero():
            return

        if self.args.hub_model_id is None:
            repo_name = Path(self.args.output_dir).absolute().name
        else:
            repo_name = self.args.hub_model_id

        token = token if token is not None else self.args.hub_token
        repo_url = create_repo(repo_name, token=token, private=self.args.hub_private_repo, exist_ok=True)
        self.hub_model_id = repo_url.repo_id
        self.push_in_progress = None

    def create_model_card(
        self,
        language: Optional[str] = None,
        license: Optional[str] = None,
        tags: Union[str, List[str], None] = None,
        model_name: Optional[str] = None,
        finetuned_from: Optional[str] = None,
        tasks: Union[str, List[str], None] = None,
        dataset_tags: Union[str, List[str], None] = None,
        dataset: Union[str, List[str], None] = None,
        dataset_args: Union[str, List[str], None] = None,
    ):
        """
        Creates a draft of a model card using the information available to the `Trainer`.

        Args:
            language (`str`, *optional*):
                The language of the model (if applicable)
            license (`str`, *optional*):
                The license of the model. Will default to the license of the pretrained model used, if the original
                model given to the `Trainer` comes from a repo on the Hub.
            tags (`str` or `List[str]`, *optional*):
                Some tags to be included in the metadata of the model card.
            model_name (`str`, *optional*):
                The name of the model.
            finetuned_from (`str`, *optional*):
                The name of the model used to fine-tune this one (if applicable). Will default to the name of the repo
                of the original model given to the `Trainer` (if it comes from the Hub).
            tasks (`str` or `List[str]`, *optional*):
                One or several task identifiers, to be included in the metadata of the model card.
            dataset_tags (`str` or `List[str]`, *optional*):
                One or several dataset tags, to be included in the metadata of the model card.
            dataset (`str` or `List[str]`, *optional*):
                One or several dataset identifiers, to be included in the metadata of the model card.
            dataset_args (`str` or `List[str]`, *optional*):
               One or several dataset arguments, to be included in the metadata of the model card.
        """
        if not self.is_world_process_zero():
            return

        model_card_filepath = os.path.join(self.args.output_dir, "README.md")
        is_peft_library = False
        if os.path.exists(model_card_filepath):
            library_name = ModelCard.load(model_card_filepath).data.get("library_name")
            is_peft_library = library_name == "peft"

            # Append existing tags in `tags`
            existing_tags = ModelCard.load(model_card_filepath).data.tags
            if tags is not None and existing_tags is not None:
                if isinstance(tags, str):
                    tags = [tags]
                for tag in existing_tags:
                    if tag not in tags:
                        tags.append(tag)

        training_summary = TrainingSummary.from_trainer(
            self,
            language=language,
            license=license,
            tags=tags,
            model_name=model_name,
            finetuned_from=finetuned_from,
            tasks=tasks,
            dataset_tags=dataset_tags,
            dataset=dataset,
            dataset_args=dataset_args,
        )
        model_card = training_summary.to_model_card()
        with open(model_card_filepath, "w") as f:
            f.write(model_card)

        if is_peft_library:
            self.accelerator.unwrap_model(self.model).create_or_update_model_card(self.args.output_dir)

    def _push_from_checkpoint(self, checkpoint_folder):
        # Only push from one node.
        if not self.is_world_process_zero() or self.args.hub_strategy == HubStrategy.END:
            return
        # If we haven't finished the last push, we don't do this one unless args.hub_always_push=True.
        if not self.args.hub_always_push and self.push_in_progress is not None and not self.push_in_progress.is_done():
            return

        output_dir = self.args.output_dir
        # To avoid a new synchronization of all model weights, we just copy the file from the checkpoint folder
        modeling_files = [CONFIG_NAME, WEIGHTS_NAME, SAFE_WEIGHTS_NAME]
        #  Add sharded checkpoints if we have an index
        for index_file in [WEIGHTS_INDEX_NAME, SAFE_WEIGHTS_INDEX_NAME]:
            index_path = os.path.join(checkpoint_folder, index_file)
            if os.path.isfile(index_path):
                modeling_files.append(index_file)
                with open(index_path) as f:
                    index = json.loads(f.read())
                shard_files = list(set(index["weight_map"].values()))
                modeling_files.extend(shard_files)
        if is_peft_available():
            modeling_files.extend([ADAPTER_CONFIG_NAME, ADAPTER_WEIGHTS_NAME, ADAPTER_SAFE_WEIGHTS_NAME])
        for modeling_file in modeling_files:
            if os.path.isfile(os.path.join(checkpoint_folder, modeling_file)):
                shutil.copy(os.path.join(checkpoint_folder, modeling_file), os.path.join(output_dir, modeling_file))
        # Saving the processing class is fast and we don't know how many files it may have spawned, so we resave it to be sure.
        if self.processing_class is not None:
            self.processing_class.save_pretrained(output_dir)
        # Same for the training arguments
        torch.save(self.args, os.path.join(output_dir, TRAINING_ARGS_NAME))

        if self.args.save_strategy == SaveStrategy.STEPS:
            commit_message = f"Training in progress, step {self.state.global_step}"
        else:
            commit_message = f"Training in progress, epoch {int(self.state.epoch)}"

        model_push_job = upload_folder(
            repo_id=self.hub_model_id,
            folder_path=output_dir,
            commit_message=commit_message,
            token=self.args.hub_token,
            run_as_future=True,
            ignore_patterns=["_*", f"{PREFIX_CHECKPOINT_DIR}-*"],
        )

        push_jobs = [model_push_job]

        if self.args.hub_strategy in [HubStrategy.CHECKPOINT, HubStrategy.ALL_CHECKPOINTS]:
            path_in_repo = (
                "last-checkpoint" if self.args.hub_strategy == HubStrategy.CHECKPOINT else Path(checkpoint_folder).name
            )
            checkpoint_push = upload_folder(
                repo_id=self.hub_model_id,
                folder_path=checkpoint_folder,
                path_in_repo=path_in_repo,
                commit_message=commit_message + ", checkpoint",
                token=self.args.hub_token,
                run_as_future=True,
            )
            push_jobs.append(checkpoint_push)

        if self.push_in_progress is None or self.push_in_progress.is_done():
            self.push_in_progress = PushInProgress(push_jobs)
        else:
            self.push_in_progress.jobs.extend(push_jobs)

    def _finish_current_push(self):
        if not hasattr(self, "push_in_progress"):
            return
        if self.push_in_progress is not None and not self.push_in_progress.is_done():
            logger.info("Waiting for the current checkpoint push to be finished, this might take a couple of minutes.")
            self.push_in_progress.wait_until_done()

    def push_to_hub(
        self,
        commit_message: Optional[str] = "End of training",
        blocking: bool = True,
        token: Optional[str] = None,
        revision: Optional[str] = None,
        **kwargs,
    ) -> str:
        """
        Upload `self.model` and `self.processing_class` to the 🤗 model hub on the repo `self.args.hub_model_id`.

        Parameters:
            commit_message (`str`, *optional*, defaults to `"End of training"`):
                Message to commit while pushing.
            blocking (`bool`, *optional*, defaults to `True`):
                Whether the function should return only when the `git push` has finished.
            token (`str`, *optional*, defaults to `None`):
                Token with write permission to overwrite Trainer's original args.
            revision (`str`, *optional*):
                The git revision to commit from. Defaults to the head of the "main" branch.
            kwargs (`Dict[str, Any]`, *optional*):
                Additional keyword arguments passed along to [`~Trainer.create_model_card`].

        Returns:
            The URL of the repository where the model was pushed if `blocking=False`, or a `Future` object tracking the
            progress of the commit if `blocking=True`.
        """
        model_name = kwargs.pop("model_name", None)
        if model_name is None and self.args.should_save:
            if self.args.hub_model_id is None:
                model_name = Path(self.args.output_dir).name
            else:
                model_name = self.args.hub_model_id.split("/")[-1]
        token = token if token is not None else self.args.hub_token

        # In case the user calls this method with args.push_to_hub = False
        if self.hub_model_id is None:
            self.init_hf_repo(token=token)

        # Needs to be executed on all processes for TPU training, but will only save on the processed determined by
        # self.args.should_save.
        self.save_model(_internal_call=True)

        # Only push from one node.
        if not self.is_world_process_zero():
            return

        # Add additional tags in the case the model has already some tags and users pass
        # "tags" argument to `push_to_hub` so that trainer automatically handles internal tags
        # from all models since Trainer does not call `model.push_to_hub`.
        if getattr(self.model, "model_tags", None) is not None:
            if "tags" not in kwargs:
                kwargs["tags"] = []

            # If it is a string, convert it to a list
            if isinstance(kwargs["tags"], str):
                kwargs["tags"] = [kwargs["tags"]]

            for model_tag in self.model.model_tags:
                if model_tag not in kwargs["tags"]:
                    kwargs["tags"].append(model_tag)

        self.create_model_card(model_name=model_name, **kwargs)

        # Wait for the current upload to be finished.
        self._finish_current_push()
        return upload_folder(
            repo_id=self.hub_model_id,
            folder_path=self.args.output_dir,
            commit_message=commit_message,
            token=token,
            run_as_future=not blocking,
            ignore_patterns=["_*", f"{PREFIX_CHECKPOINT_DIR}-*"],
            revision=revision,
        )

    #
    # Deprecated code
    #

    def prediction_loop(
        self,
        dataloader: DataLoader,
        description: str,
        prediction_loss_only: Optional[bool] = None,
        ignore_keys: Optional[List[str]] = None,
        metric_key_prefix: str = "eval",
    ) -> EvalLoopOutput:
        """
        Prediction/evaluation loop, shared by `Trainer.evaluate()` and `Trainer.predict()`.

        Works both with or without labels.
        """
        args = self.args

        if not has_length(dataloader):
            raise ValueError("dataloader must implement a working __len__")

        prediction_loss_only = prediction_loss_only if prediction_loss_only is not None else args.prediction_loss_only

        # if eval is called w/o train, handle model prep here
        if self.is_deepspeed_enabled and self.deepspeed is None:
            _, _ = deepspeed_init(self, num_training_steps=0, inference=True)

        model = self._wrap_model(self.model, training=False, dataloader=dataloader)

        if len(self.accelerator._models) == 0 and model is self.model:
            model = (
                self.accelerator.prepare(model)
                if self.is_deepspeed_enabled or self.is_fsdp_enabled
                else self.accelerator.prepare_model(model, evaluation_mode=True)
            )

            if self.is_fsdp_enabled:
                self.model = model

            # for the rest of this function `model` is the outside model, whether it was wrapped or not
            if model is not self.model:
                self.model_wrapped = model

            # backward compatibility
            if self.is_deepspeed_enabled:
                self.deepspeed = self.model_wrapped

        # if full fp16 or bf16 eval is wanted and this ``evaluation`` or ``predict`` isn't called
        # while ``train`` is running, cast it to the right dtype first and then put on device
        if not self.is_in_train:
            if args.fp16_full_eval:
                model = model.to(dtype=torch.float16, device=args.device)
            elif args.bf16_full_eval:
                model = model.to(dtype=torch.bfloat16, device=args.device)

        batch_size = (
            dataloader.total_batch_size
            if getattr(dataloader, "_is_accelerate_prepared", False)
            else dataloader.batch_size
        )

        if batch_size is None:
            raise ValueError(
                "Batch size cannot be None. Ensure the dataloader has a valid batch_size or total_batch_size."
            )

        num_examples = self.num_examples(dataloader)
        logger.info(f"\n***** Running {description} *****")
        logger.info(f"  Num examples = {num_examples}")
        logger.info(f"  Batch size = {batch_size}")

        losses_host: torch.Tensor = None
        preds_host: Union[torch.Tensor, List[torch.Tensor]] = None
        labels_host: Union[torch.Tensor, List[torch.Tensor]] = None
        inputs_host: Union[torch.Tensor, List[torch.Tensor]] = None
        metrics: Optional[dict] = None
        eval_set_kwargs: dict = {}

        world_size = max(1, args.world_size)

        eval_losses_gatherer = DistributedTensorGatherer(world_size, num_examples, make_multiple_of=batch_size)
        if not prediction_loss_only:
            # The actual number of eval_sample can be greater than num_examples in distributed settings (when we pass
            # a batch size to the sampler)
            make_multiple_of = None
            if hasattr(dataloader, "sampler") and isinstance(dataloader.sampler, SequentialDistributedSampler):
                make_multiple_of = dataloader.sampler.batch_size
            preds_gatherer = DistributedTensorGatherer(world_size, num_examples, make_multiple_of=make_multiple_of)
            labels_gatherer = DistributedTensorGatherer(world_size, num_examples, make_multiple_of=make_multiple_of)
            inputs_gatherer = DistributedTensorGatherer(world_size, num_examples, make_multiple_of=make_multiple_of)

        model.eval()
        if hasattr(self.optimizer, "eval") and callable(self.optimizer.eval):
            self.optimizer.eval()

        if args.past_index >= 0:
            self._past = None

        self.callback_handler.eval_dataloader = dataloader

        for step, inputs in enumerate(dataloader):
            loss, logits, labels = self.prediction_step(model, inputs, prediction_loss_only, ignore_keys=ignore_keys)
            main_input_name = getattr(self.model, "main_input_name", "input_ids")
            inputs_decode = (
                self._prepare_input(inputs[main_input_name]) if "inputs" in args.include_for_metrics else None
            )

            if loss is not None:
                losses = loss.repeat(batch_size)
                losses_host = losses if losses_host is None else torch.cat((losses_host, losses), dim=0)
            if logits is not None:
                preds_host = logits if preds_host is None else nested_concat(preds_host, logits, padding_index=-100)
            if labels is not None:
                labels_host = labels if labels_host is None else nested_concat(labels_host, labels, padding_index=-100)
            if inputs_decode is not None:
                inputs_host = (
                    inputs_decode
                    if inputs_host is None
                    else nested_concat(inputs_host, inputs_decode, padding_index=-100)
                )
            self.control = self.callback_handler.on_prediction_step(args, self.state, self.control)

            if self.args.batch_eval_metrics:
                if self.compute_metrics is not None and preds_host is not None and labels_host is not None:
                    is_last_step = self.accelerator.gradient_state.end_of_dataloader
                    batch_kwargs = {}
                    batch_kwargs["losses"] = losses_host if "loss" in args.include_for_metrics else None
                    batch_kwargs["inputs"] = inputs_host if "inputs" in args.include_for_metrics else None
                    metrics = self.compute_metrics(
                        EvalPrediction(predictions=preds_host, label_ids=labels_host, **batch_kwargs),
                        compute_result=is_last_step,
                    )

            if self.args.batch_eval_metrics or (
                args.eval_accumulation_steps is not None and (step + 1) % args.eval_accumulation_steps == 0
            ):
                # Gather all tensors and put them back on the CPU if we have done enough accumulation steps.
                eval_losses_gatherer.add_arrays(self._gather_and_numpify(losses_host, "eval_losses"))
                if not prediction_loss_only:
                    preds_gatherer.add_arrays(self._gather_and_numpify(preds_host, "eval_preds"))
                    labels_gatherer.add_arrays(self._gather_and_numpify(labels_host, "eval_label_ids"))
                    inputs_gatherer.add_arrays(self._gather_and_numpify(inputs_host, "eval_inputs_ids"))

                # Set back to None to begin a new accumulation
                del losses_host, preds_host, labels_host, inputs_host
                torch.cuda.empty_cache()
                losses_host, preds_host, labels_host, inputs_host = None, None, None, None

        if args.past_index and hasattr(self, "_past"):
            # Clean the state at the end of the evaluation loop
            delattr(self, "_past")

        # Gather all remaining tensors and put them back on the CPU
        eval_losses_gatherer.add_arrays(self._gather_and_numpify(losses_host, "eval_losses"))
        if not prediction_loss_only:
            preds_gatherer.add_arrays(self._gather_and_numpify(preds_host, "eval_preds"))
            labels_gatherer.add_arrays(self._gather_and_numpify(labels_host, "eval_label_ids"))
            inputs_gatherer.add_arrays(self._gather_and_numpify(inputs_host, "eval_inputs_ids"))

        eval_loss = eval_losses_gatherer.finalize()
        preds = preds_gatherer.finalize() if not prediction_loss_only else None
        label_ids = labels_gatherer.finalize() if not prediction_loss_only else None
        inputs_ids = inputs_gatherer.finalize() if not prediction_loss_only else None

        if (
            self.compute_metrics is not None
            and preds is not None
            and label_ids is not None
            and not self.args.batch_eval_metrics
        ):
            eval_set_kwargs["losses"] = eval_loss if "loss" in args.include_for_metrics else None
            eval_set_kwargs["inputs"] = inputs_ids if "inputs" in args.include_for_metrics else None
            metrics = self.compute_metrics(EvalPrediction(predictions=preds, label_ids=label_ids, **eval_set_kwargs))
        elif metrics is None:
            metrics = {}

        # To be JSON-serializable, we need to remove numpy types or zero-d tensors
        metrics = denumpify_detensorize(metrics)

        if eval_loss is not None:
            metrics[f"{metric_key_prefix}_loss"] = eval_loss.mean().item()

        # Prefix all keys with metric_key_prefix + '_'
        for key in list(metrics.keys()):
            if not key.startswith(f"{metric_key_prefix}_"):
                metrics[f"{metric_key_prefix}_{key}"] = metrics.pop(key)

        return EvalLoopOutput(predictions=preds, label_ids=label_ids, metrics=metrics, num_samples=num_examples)

    def _gather_and_numpify(self, tensors, name):
        """
        Gather value of `tensors` (tensor or list/tuple of nested tensors) and convert them to numpy before
        concatenating them to `gathered`
        """
        if tensors is None:
            return
        if is_torch_xla_available():
            tensors = nested_xla_mesh_reduce(tensors, name)
        elif is_sagemaker_mp_enabled():
            tensors = smp_gather(tensors)
        elif self.args.parallel_mode == ParallelMode.DISTRIBUTED:
            tensors = distributed_concat(tensors)

        return nested_numpify(tensors)

    def _add_sm_patterns_to_gitignore(self) -> None:
        """Add SageMaker Checkpointing patterns to .gitignore file."""
        # Make sure we only do this on the main process
        if not self.is_world_process_zero():
            return

        patterns = ["*.sagemaker-uploading", "*.sagemaker-uploaded"]

        # Get current .gitignore content
        if os.path.exists(os.path.join(self.repo.local_dir, ".gitignore")):
            with open(os.path.join(self.repo.local_dir, ".gitignore"), "r") as f:
                current_content = f.read()
        else:
            current_content = ""

        # Add the patterns to .gitignore
        content = current_content
        for pattern in patterns:
            if pattern not in content:
                if content.endswith("\n"):
                    content += pattern
                else:
                    content += f"\n{pattern}"

        # Write the .gitignore file if it has changed
        if content != current_content:
            with open(os.path.join(self.repo.local_dir, ".gitignore"), "w") as f:
                logger.debug(f"Writing .gitignore file. Content: {content}")
                f.write(content)

        self.repo.git_add(".gitignore")

        # avoid race condition with git status
        time.sleep(0.5)

        if not self.repo.is_repo_clean():
            self.repo.git_commit("Add *.sagemaker patterns to .gitignore.")
            self.repo.git_push()

    def create_accelerator_and_postprocess(self):
        # We explicitly don't rely on the `Accelerator` to do gradient accumulation
        grad_acc_kwargs = {}
        if is_accelerate_available("0.28.0") and self.args.accelerator_config.gradient_accumulation_kwargs is not None:
            grad_acc_kwargs = self.args.accelerator_config.gradient_accumulation_kwargs

        # check if num_steps is attempted to be passed in gradient_accumulation_kwargs
        if "num_steps" in grad_acc_kwargs:
            if self.args.gradient_accumulation_steps > 1:
                # raise because we do not know which setting is intended.
                raise ValueError(
                    "The `AcceleratorConfig`'s `num_steps` is set but `gradient_accumulation_steps` is greater than 1 in the passed `TrainingArguments`"
                    "If using the passed `AcceleratorConfig` is desired, do not set the `TrainingArguments` `gradient_accumulation_steps`."
                )
            else:
                self.args.gradient_accumulation_steps = grad_acc_kwargs["num_steps"]

        accelerator_config = self.args.accelerator_config.to_dict()

        if is_accelerate_available("0.28.0"):
            dataloader_config = DataLoaderConfiguration(
                split_batches=accelerator_config.pop("split_batches"),
                dispatch_batches=accelerator_config.pop("dispatch_batches"),
                even_batches=accelerator_config.pop("even_batches"),
                use_seedable_sampler=accelerator_config.pop("use_seedable_sampler"),
            )
            if is_accelerate_available("1.1.0"):
                dataloader_config.data_seed = self.args.data_seed

        non_blocking = accelerator_config.pop("non_blocking")
        if not is_accelerate_available("0.30.0"):
            if non_blocking:
                raise ImportError(
                    "`non_blocking` is only supported in accelerate v0.30.0 and above. Please upgrade accelerate to use this feature."
                )
        else:
            if non_blocking and not self.args.dataloader_pin_memory:
                logger.warning(
                    "`non_blocking` is enabled but `dataloader_pin_memory` is not. For the best performance, it's recommended to enable both."
                )
            dataloader_config.non_blocking = non_blocking
        # this would have been updated above, no need for it anymore
        accelerator_config.pop("gradient_accumulation_kwargs")

        args = {
            "deepspeed_plugin": self.args.deepspeed_plugin,
        }
        if is_accelerate_available("0.28.0"):
            args["dataloader_config"] = dataloader_config
        else:
            args.update(accelerator_config)

        # create accelerator object
        self.accelerator = Accelerator(**args)
        # some Trainer classes need to use `gather` instead of `gather_for_metrics`, thus we store a flag
        self.gather_function = self.accelerator.gather_for_metrics

        if "use_gather_object" in inspect.signature(self.gather_function).parameters.keys():
            self.gather_function = functools.partial(
                self.gather_function, use_gather_object=self.args.eval_use_gather_object
            )

        # deepspeed and accelerate flags covering both trainer args and accelerate launcher
        self.is_deepspeed_enabled = getattr(self.accelerator.state, "deepspeed_plugin", None) is not None
        self.is_fsdp_enabled = getattr(self.accelerator.state, "fsdp_plugin", None) is not None

        # post accelerator creation setup
        if self.is_fsdp_enabled:
            fsdp_plugin = self.accelerator.state.fsdp_plugin
            fsdp_plugin.limit_all_gathers = self.args.fsdp_config.get(
                "limit_all_gathers", fsdp_plugin.limit_all_gathers
            )
            fsdp_plugin.activation_checkpointing = self.args.fsdp_config.get(
                "activation_checkpointing", fsdp_plugin.activation_checkpointing
            )
            if fsdp_plugin.activation_checkpointing and self.args.gradient_checkpointing:
                raise ValueError(
                    "The activation_checkpointing in FSDP config and the gradient_checkpointing in training arg "
                    "can't be set to True simultaneously. Please use FSDP's activation_checkpointing logic "
                    "when using FSDP."
                )

        if self.is_deepspeed_enabled and getattr(self.args, "hf_deepspeed_config", None) is None:
            self.propagate_args_to_deepspeed()

        # `save_only_model` can't be used with DeepSpeed/FSDP along with `load_best_model_at_end`
        if (
            self.args.save_only_model
            and (self.is_deepspeed_enabled or self.is_fsdp_enabled)
            and self.args.load_best_model_at_end
        ):
            wrapper = "DeepSpeed" if self.is_deepspeed_enabled else "FSDP"
            raise ValueError(f"{wrapper} can't be used with `save_only_model` along with `load_best_model_at_end`.")

        # `auto_find_batch_size` isn't supported yet with DeepSpeed Zero-3
        if (
            self.is_deepspeed_enabled
            and self.accelerator.state.deepspeed_plugin.zero_stage == 3
            and self.args.auto_find_batch_size
        ):
            raise ValueError(
                "`auto_find_batch_size` isn't supported yet with DeepSpeed Zero-3. Please consider using Zero-2, Zero-1, or FSDP"
            )

    def propagate_args_to_deepspeed(self, auto_find_batch_size=False):
        """
        Sets values in the deepspeed plugin based on the Trainer args
        """
        from transformers.integrations.deepspeed import HfTrainerDeepSpeedConfig

        ds_plugin = self.accelerator.state.deepspeed_plugin

        ds_plugin.hf_ds_config = HfTrainerDeepSpeedConfig(ds_plugin.hf_ds_config.config)
        ds_plugin.deepspeed_config = ds_plugin.hf_ds_config.config
        ds_plugin.hf_ds_config.trainer_config_process(self.args, auto_find_batch_size)

    def _fsdp_qlora_plugin_updates(self):
        if self.is_fsdp_enabled and _is_peft_model(self.model):
            from peft import LoraConfig
            from peft.utils.other import fsdp_auto_wrap_policy

            if isinstance(self.model.active_peft_config, LoraConfig):
                fsdp_plugin = self.accelerator.state.fsdp_plugin
                fsdp_plugin.auto_wrap_policy = fsdp_auto_wrap_policy(self.model)
            if (
                getattr(self.model, "quantization_method", None) == QuantizationMethod.BITS_AND_BYTES
                and self.model.hf_quantizer.quantization_config.bnb_4bit_quant_storage.is_floating_point
                and version.parse(accelerate_version) > version.parse("0.27.0")
            ):
                fsdp_plugin.set_mixed_precision(
                    self.model.hf_quantizer.quantization_config.bnb_4bit_quant_storage, override=True
                )

    def get_batch_samples(self, epoch_iterator, num_batches):
        batch_samples = []
        num_items_in_batch = None
        for _ in range(num_batches):
            try:
                batch_samples += [next(epoch_iterator)]
            except StopIteration:
                break

        # Keep default behavior the same
        if not self.model_accepts_loss_kwargs:
            return batch_samples, None

        if len(batch_samples) > 0 and "labels" in batch_samples[0]:
            # For now we don't support object detection
            try:
                num_items_in_batch = sum([(batch["labels"].ne(-100)).sum() for batch in batch_samples])
            except (TypeError, AttributeError):
                pass

        if self.args.average_tokens_across_devices:
            num_items_in_batch = self.accelerator.gather(num_items_in_batch).sum().item()
        return batch_samples, num_items_in_batch<|MERGE_RESOLUTION|>--- conflicted
+++ resolved
@@ -1020,11 +1020,9 @@
         return self.accelerator.prepare(DataLoader(train_dataset, **dataloader_params))
 
     def _get_eval_sampler(self, eval_dataset: Dataset) -> Optional[torch.utils.data.Sampler]:
-<<<<<<< HEAD
         if eval_dataset is None or not has_length(eval_dataset):
             return None
         # Build the sampler.
-=======
         if is_accelerate_available() and mpu.sequence_parallel_is_enabled():
             return DistributedSampler(
                 dataset=self.eval_dataset,
@@ -1032,7 +1030,6 @@
                 rank=mpu.get_data_parallel_rank(),
                 shuffle=False,
             )
->>>>>>> 278873c5
 
         # Deprecated code
         if self.args.use_legacy_prediction_loop:
