--- conflicted
+++ resolved
@@ -213,10 +213,7 @@
         from accelerate import skip_first_batches
 
     from accelerate import Accelerator
-<<<<<<< HEAD
     from accelerate.utils import DistributedDataParallelKwargs
-=======
->>>>>>> 9f0646a5
 
 
 if TYPE_CHECKING:
@@ -345,11 +342,6 @@
 
         # create accelerator object
         self.accelerator = Accelerator()
-<<<<<<< HEAD
-        self.accelerator.print(f"{self.accelerator=}")
-        self.accelerator.print(f"{self.accelerator.state=}")
-=======
->>>>>>> 9f0646a5
 
         # memory metrics - must set up as early as possible
         self._memory_tracker = TrainerMemoryTracker(self.args.skip_memory_metrics)
@@ -1816,12 +1808,6 @@
             self.model, self.optimizer, self.lr_scheduler
         )
 
-<<<<<<< HEAD
-        self.accelerator.print(f"{model=}\n{self.optimizer=}\n{self.lr_scheduler=}")
-        self.accelerator.print(f"{model.forward=}")
-
-=======
->>>>>>> 9f0646a5
         # Check if saved optimizer or scheduler states exist
         self._load_optimizer_and_scheduler(resume_from_checkpoint)
 
