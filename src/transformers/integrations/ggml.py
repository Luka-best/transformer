--- conflicted
+++ resolved
@@ -25,11 +25,7 @@
 from tokenizers.models import BPE, Unigram
 
 from .. import AddedToken
-<<<<<<< HEAD
-from ..convert_slow_tokenizer import LlamaConverter, Qwen2Converter, T5Converter
-=======
-from ..convert_slow_tokenizer import GPT2Converter, LlamaConverter, Qwen2Converter
->>>>>>> f1a5f812
+from ..convert_slow_tokenizer import GPT2Converter, LlamaConverter, Qwen2Converter, T5Converter
 from ..utils import logging
 from ..utils.logging import tqdm
 
@@ -83,7 +79,70 @@
         "output.weight": "lm_head.weight",
         "output_norm": "model.norm",
     },
-<<<<<<< HEAD
+    "qwen2moe": {
+        "token_embd": "model.embed_tokens",
+        "blk": "model.layers",
+        "ffn_up": "mlp.up_proj",
+        "ffn_down": "mlp.down_proj",
+        "ffn_gate": "mlp.gate_proj",
+        "ffn_norm": "post_attention_layernorm",
+        "attn_norm": "input_layernorm",
+        "attn_q": "self_attn.q_proj",
+        "attn_v": "self_attn.v_proj",
+        "attn_k": "self_attn.k_proj",
+        "attn_output": "self_attn.o_proj",
+        "output.weight": "lm_head.weight",
+        "output_norm": "model.norm",
+    },
+    "phi3": {
+        "token_embd": "model.embed_tokens",
+        "blk": "model.layers",
+        "ffn_up": "mlp.gate_up_proj",
+        "ffn_down": "mlp.down_proj",
+        "ffn_gate": "mlp.gate_up_proj",
+        "ffn_norm": "post_attention_layernorm",
+        "attn_norm": "input_layernorm",
+        "attn_qkv": "self_attn.qkv_proj",
+        "attn_output": "self_attn.o_proj",
+        "output.weight": "lm_head.weight",
+        "output_norm": "model.norm",
+    },
+    "bloom": {
+        "token_embd.weight": "transformer.word_embeddings.weight",
+        "token_embd_norm": "transformer.word_embeddings_layernorm",
+        "blk": "transformer.h",
+        "ffn_up": "mlp.dense_h_to_4h",
+        "ffn_down": "mlp.dense_4h_to_h",
+        "ffn_norm": "post_attention_layernorm",
+        "attn_norm": "input_layernorm",
+        "attn_qkv": "self_attention.query_key_value",
+        "attn_output": "self_attention.dense",
+        "output.weight": "lm_head.weight",
+        "output_norm": "transformer.ln_f",
+    },
+    "falcon7b": {
+        "token_embd": "word_embeddings",
+        "blk": "h",
+        "ffn_up": "mlp.dense_h_to_4h",
+        "ffn_down": "mlp.dense_4h_to_h",
+        "attn_norm": "input_layernorm",
+        "attn_qkv": "self_attention.query_key_value",
+        "attn_output": "self_attention.dense",
+        ".output.": ".lm_head.",
+        "output_norm": "ln_f",
+    },
+    "falcon40b": {
+        "token_embd": "word_embeddings",
+        "blk": "h",
+        "ffn_up": "mlp.dense_h_to_4h",
+        "ffn_down": "mlp.dense_4h_to_h",
+        ".attn_norm.": ".ln_mlp.",
+        "attn_norm_2": "ln_attn",
+        "attn_qkv": "self_attention.query_key_value",
+        "attn_output": "self_attention.dense",
+        ".output.": ".lm_head.",
+        "output_norm": "ln_f",
+    },
     "t5": {
         "token_embd": "shared",
         "dec.blk.{bid}.attn_q": "decoder.block.{bid}.layer.0.SelfAttention.q",
@@ -128,71 +187,6 @@
         "enc.blk.{bid}.ffn_down": "encoder.block.{bid}.layer.1.DenseReluDense.wo",
         "enc.blk.{bid}.ffn_norm": "encoder.block.{bid}.layer.1.layer_norm",
         "enc.output_norm": "encoder.final_layer_norm",
-=======
-    "qwen2moe": {
-        "token_embd": "model.embed_tokens",
-        "blk": "model.layers",
-        "ffn_up": "mlp.up_proj",
-        "ffn_down": "mlp.down_proj",
-        "ffn_gate": "mlp.gate_proj",
-        "ffn_norm": "post_attention_layernorm",
-        "attn_norm": "input_layernorm",
-        "attn_q": "self_attn.q_proj",
-        "attn_v": "self_attn.v_proj",
-        "attn_k": "self_attn.k_proj",
-        "attn_output": "self_attn.o_proj",
-        "output.weight": "lm_head.weight",
-        "output_norm": "model.norm",
-    },
-    "phi3": {
-        "token_embd": "model.embed_tokens",
-        "blk": "model.layers",
-        "ffn_up": "mlp.gate_up_proj",
-        "ffn_down": "mlp.down_proj",
-        "ffn_gate": "mlp.gate_up_proj",
-        "ffn_norm": "post_attention_layernorm",
-        "attn_norm": "input_layernorm",
-        "attn_qkv": "self_attn.qkv_proj",
-        "attn_output": "self_attn.o_proj",
-        "output.weight": "lm_head.weight",
-        "output_norm": "model.norm",
-    },
-    "bloom": {
-        "token_embd.weight": "transformer.word_embeddings.weight",
-        "token_embd_norm": "transformer.word_embeddings_layernorm",
-        "blk": "transformer.h",
-        "ffn_up": "mlp.dense_h_to_4h",
-        "ffn_down": "mlp.dense_4h_to_h",
-        "ffn_norm": "post_attention_layernorm",
-        "attn_norm": "input_layernorm",
-        "attn_qkv": "self_attention.query_key_value",
-        "attn_output": "self_attention.dense",
-        "output.weight": "lm_head.weight",
-        "output_norm": "transformer.ln_f",
-    },
-    "falcon7b": {
-        "token_embd": "word_embeddings",
-        "blk": "h",
-        "ffn_up": "mlp.dense_h_to_4h",
-        "ffn_down": "mlp.dense_4h_to_h",
-        "attn_norm": "input_layernorm",
-        "attn_qkv": "self_attention.query_key_value",
-        "attn_output": "self_attention.dense",
-        ".output.": ".lm_head.",
-        "output_norm": "ln_f",
-    },
-    "falcon40b": {
-        "token_embd": "word_embeddings",
-        "blk": "h",
-        "ffn_up": "mlp.dense_h_to_4h",
-        "ffn_down": "mlp.dense_4h_to_h",
-        ".attn_norm.": ".ln_mlp.",
-        "attn_norm_2": "ln_attn",
-        "attn_qkv": "self_attention.query_key_value",
-        "attn_output": "self_attention.dense",
-        ".output.": ".lm_head.",
-        "output_norm": "ln_f",
->>>>>>> f1a5f812
     },
 }
 
@@ -240,7 +234,56 @@
         "attention.layer_norm_rms_epsilon": "rms_norm_eps",
         "vocab_size": "vocab_size",
     },
-<<<<<<< HEAD
+    "qwen2moe": {
+        "context_length": "max_position_embeddings",
+        "block_count": "num_hidden_layers",
+        "feed_forward_length": "intermediate_size",
+        "embedding_length": "hidden_size",
+        "rope.dimension_count": None,
+        "rope.freq_base": "rope_theta",
+        "attention.head_count": "num_attention_heads",
+        "attention.head_count_kv": "num_key_value_heads",
+        "attention.layer_norm_rms_epsilon": "rms_norm_eps",
+        "vocab_size": "vocab_size",
+    },
+    "falcon": {
+        "context_length": "max_position_embeddings",
+        "block_count": "num_hidden_layers",
+        "feed_forward_length": "intermediate_size",
+        "embedding_length": "hidden_size",
+        "rope.dimension_count": None,
+        "rope.freq_base": "rope_theta",
+        "attention.head_count": "num_attention_heads",
+        "attention.head_count_kv": "num_key_value_heads",
+        "attention.layer_norm_rms_epsilon": "rms_norm_eps",
+        "vocab_size": "vocab_size",
+    },
+  
+    "tokenizer": {
+        "ggml.bos_token_id": "bos_token_id",
+        "ggml.eos_token_id": "eos_token_id",
+        "ggml.unknown_token_id": "unk_token_id",
+        "ggml.padding_token_id": "pad_token_id",
+    },
+    "phi3": {
+        "context_length": "max_position_embeddings",
+        "block_count": "num_hidden_layers",
+        "feed_forward_length": "intermediate_size",
+        "embedding_length": "hidden_size",
+        "rope.dimension_count": None,
+        "rope.freq_base": "rope_theta",
+        "attention.head_count": "num_attention_heads",
+        "attention.head_count_kv": "num_key_value_heads",
+        "attention.layer_norm_rms_epsilon": "rms_norm_eps",
+        "vocab_size": "vocab_size",
+    },
+    "bloom": {
+        "block_count": "n_layer",
+        "embedding_length": "hidden_size",
+        "attention.head_count": "n_head",
+        "vocab_size": "vocab_size",
+        "attention.layer_norm_epsilon": "layer_norm_epsilon",
+    },
     "t5": {
         "context_length": "n_positions",
         "block_count": "num_layers",
@@ -252,56 +295,7 @@
         "attention.layer_norm_epsilon": "layer_norm_epsilon",
         "attention.relative_buckets_count": "relative_attention_num_buckets",
         "decoder_start_token_id": "decoder_start_token_id",
-=======
-    "qwen2moe": {
-        "context_length": "max_position_embeddings",
-        "block_count": "num_hidden_layers",
-        "feed_forward_length": "intermediate_size",
-        "embedding_length": "hidden_size",
-        "rope.dimension_count": None,
-        "rope.freq_base": "rope_theta",
-        "attention.head_count": "num_attention_heads",
-        "attention.head_count_kv": "num_key_value_heads",
-        "attention.layer_norm_rms_epsilon": "rms_norm_eps",
         "vocab_size": "vocab_size",
-    },
-    "falcon": {
-        "context_length": "max_position_embeddings",
-        "block_count": "num_hidden_layers",
-        "feed_forward_length": "intermediate_size",
-        "embedding_length": "hidden_size",
-        "rope.dimension_count": None,
-        "rope.freq_base": "rope_theta",
-        "attention.head_count": "num_attention_heads",
-        "attention.head_count_kv": "num_key_value_heads",
-        "attention.layer_norm_rms_epsilon": "rms_norm_eps",
->>>>>>> f1a5f812
-        "vocab_size": "vocab_size",
-    },
-    "tokenizer": {
-        "ggml.bos_token_id": "bos_token_id",
-        "ggml.eos_token_id": "eos_token_id",
-        "ggml.unknown_token_id": "unk_token_id",
-        "ggml.padding_token_id": "pad_token_id",
-    },
-    "phi3": {
-        "context_length": "max_position_embeddings",
-        "block_count": "num_hidden_layers",
-        "feed_forward_length": "intermediate_size",
-        "embedding_length": "hidden_size",
-        "rope.dimension_count": None,
-        "rope.freq_base": "rope_theta",
-        "attention.head_count": "num_attention_heads",
-        "attention.head_count_kv": "num_key_value_heads",
-        "attention.layer_norm_rms_epsilon": "rms_norm_eps",
-        "vocab_size": "vocab_size",
-    },
-    "bloom": {
-        "block_count": "n_layer",
-        "embedding_length": "hidden_size",
-        "attention.head_count": "n_head",
-        "vocab_size": "vocab_size",
-        "attention.layer_norm_epsilon": "layer_norm_epsilon",
     },
 }
 
@@ -537,59 +531,15 @@
         return tokenizer
 
 
-<<<<<<< HEAD
-class GGUFT5Converter(T5Converter):
-    def __init__(self, tokenizer_dict):
-        # set dummy data to avoid unnecessary merges calculation
-        tokenizer_dict["merges"] = ["dummy text"]
-
-        self.proto = GGUFTokenizerSkeleton(tokenizer_dict)
-        self.token2id = {k: v for v, k in enumerate(self.proto.tokens)}
-=======
 class GGUFPhi3Converter(LlamaConverter):
     def __init__(self, tokenizer_dict):
         self.proto = GGUFTokenizerSkeleton(tokenizer_dict)
->>>>>>> f1a5f812
         self.original_tokenizer = self.proto
         self.additional_kwargs = {}
 
     def vocab(self, proto):
         return list(zip(proto.tokens, proto.scores))
 
-<<<<<<< HEAD
-    def normalizer(self, proto):
-        if getattr(self.original_tokenizer, "legacy", True):
-            sequence = []
-            if getattr(self.original_tokenizer, "add_prefix_space", True):
-                sequence += [normalizers.Prepend(prepend="▁")]
-            sequence += [normalizers.Replace(pattern=" ", content="▁")]
-            return normalizers.Sequence(sequence)
-        return None  # non-legacy, no normalizer
-
-    def post_processor(self):
-        return processors.TemplateProcessing(
-            single=["$A", "</s>"],
-            pair=["$A", "</s>", "$B", "</s>"],
-            special_tokens=[
-                ("</s>", self.token2id["</s>"]),
-            ],
-        )
-
-    def converted(self) -> Tokenizer:
-        vocab_scores = self.vocab(self.proto)
-        tokenizer = Tokenizer(
-                        Unigram(
-                            vocab_scores,
-                            unk_id=self.proto.unk_token_id,
-                            byte_fallback=False,
-                        )
-                    )
-
-        # Tokenizer assemble
-        normalizer = self.normalizer(self.proto)
-        if normalizer is not None:
-            tokenizer.normalizer = normalizer
-=======
     def merges(self, proto):
         return proto.merges
 
@@ -645,14 +595,80 @@
 
     def converted(self) -> Tokenizer:
         tokenizer = self.tokenizer(self.proto)
->>>>>>> f1a5f812
 
         replacement = "▁"
         add_prefix_space = True
         if hasattr(self.original_tokenizer, "add_prefix_space"):
             add_prefix_space = self.original_tokenizer.add_prefix_space
 
-<<<<<<< HEAD
+        tokenizer.decoder = self.decoder(replacement, add_prefix_space)
+
+        return tokenizer
+
+
+class GGUFBloomConverter(GPT2Converter):
+    def __init__(self, tokenizer_dict):
+        self.original_tokenizer = GGUFTokenizerSkeleton(tokenizer_dict)
+        self.additional_kwargs = {}
+
+    def converted(self) -> Tokenizer:
+        vocab = {word: i for i, word in enumerate(self.original_tokenizer.tokens)}
+        merges = self.original_tokenizer.merges
+        tokenizer = super().converted(vocab, merges)
+        return tokenizer
+
+
+class GGUFT5Converter(T5Converter):
+    def __init__(self, tokenizer_dict):
+        # set dummy data to avoid unnecessary merges calculation
+        tokenizer_dict["merges"] = ["dummy text"]
+
+        self.proto = GGUFTokenizerSkeleton(tokenizer_dict)
+        self.token2id = {k: v for v, k in enumerate(self.proto.tokens)}
+        self.original_tokenizer = self.proto
+        self.additional_kwargs = {}
+
+    def vocab(self, proto):
+        return list(zip(proto.tokens, proto.scores))
+
+    def normalizer(self, proto):
+        if getattr(self.original_tokenizer, "legacy", True):
+            sequence = []
+            if getattr(self.original_tokenizer, "add_prefix_space", True):
+                sequence += [normalizers.Prepend(prepend="▁")]
+            sequence += [normalizers.Replace(pattern=" ", content="▁")]
+            return normalizers.Sequence(sequence)
+        return None  # non-legacy, no normalizer
+
+    def post_processor(self):
+        return processors.TemplateProcessing(
+            single=["$A", "</s>"],
+            pair=["$A", "</s>", "$B", "</s>"],
+            special_tokens=[
+                ("</s>", self.token2id["</s>"]),
+            ],
+        )
+
+    def converted(self) -> Tokenizer:
+        vocab_scores = self.vocab(self.proto)
+        tokenizer = Tokenizer(
+                        Unigram(
+                            vocab_scores,
+                            unk_id=self.proto.unk_token_id,
+                            byte_fallback=False,
+                        )
+                    )
+
+        # Tokenizer assemble
+        normalizer = self.normalizer(self.proto)
+        if normalizer is not None:
+            tokenizer.normalizer = normalizer
+
+        replacement = "▁"
+        add_prefix_space = True
+        if hasattr(self.original_tokenizer, "add_prefix_space"):
+            add_prefix_space = self.original_tokenizer.add_prefix_space
+
         pre_tokenizer = self.pre_tokenizer(replacement, add_prefix_space)
         if pre_tokenizer is not None:
             tokenizer.pre_tokenizer = pre_tokenizer
@@ -661,28 +677,7 @@
         post_processor = self.post_processor()
         if post_processor:
             tokenizer.post_processor = post_processor
-=======
-        tokenizer.decoder = self.decoder(replacement, add_prefix_space)
->>>>>>> f1a5f812
-
-        return tokenizer
-
-
-<<<<<<< HEAD
-GGUF_TO_FAST_CONVERTERS = {
-    "llama": GGUFLlamaConverter,
-    "qwen2": GGUFQwen2Converter,
-    "t5": GGUFT5Converter,
-=======
-class GGUFBloomConverter(GPT2Converter):
-    def __init__(self, tokenizer_dict):
-        self.original_tokenizer = GGUFTokenizerSkeleton(tokenizer_dict)
-        self.additional_kwargs = {}
-
-    def converted(self) -> Tokenizer:
-        vocab = {word: i for i, word in enumerate(self.original_tokenizer.tokens)}
-        merges = self.original_tokenizer.merges
-        tokenizer = super().converted(vocab, merges)
+
         return tokenizer
 
 
@@ -693,7 +688,7 @@
     "phi3": GGUFPhi3Converter,
     "bloom": GGUFBloomConverter,
     "falcon": GGUFBloomConverter,
->>>>>>> f1a5f812
+    "t5": GGUFT5Converter,
 }
 
 
