# coding=utf-8
# Copyright 2024 The ggml.ai team and The HuggingFace Inc. team. and pygguf author (github.com/99991)
# https://github.com/99991/pygguf
#
# Licensed under the Apache License, Version 2.0 (the "License");
# you may not use this file except in compliance with the License.
# You may obtain a copy of the License at
#
#     http://www.apache.org/licenses/LICENSE-2.0
#
# Unless required by applicable law or agreed to in writing, software
# distributed under the License is distributed on an "AS IS" BASIS,
# WITHOUT WARRANTIES OR CONDITIONS OF ANY KIND, either express or implied.
# See the License for the specific language governing permissions and
# limitations under the License.
"""
Integration with GGML / The file is copied and adapted from https://github.com/99991/pygguf
with extra methods beings exposed
"""

from array import array

import numpy as np
<<<<<<< HEAD

from tokenizers import Tokenizer, decoders
=======
from tokenizers import Tokenizer, decoders, normalizers, pre_tokenizers
>>>>>>> 5e89b335
from tokenizers.models import BPE

from .. import AddedToken
from ..convert_slow_tokenizer import LlamaConverter, Qwen2Converter
from ..utils import logging
from ..utils.logging import tqdm


logger = logging.get_logger(__name__)


# Listed here: https://github.com/ggerganov/ggml/blob/master/docs/gguf.md
GGML_TYPES = {
    "F32": 0,
    "Q4_0": 2,
    "Q8_0": 8,
    "Q2_K": 10,
    "Q3_K": 11,
    "Q4_K": 12,
    "Q5_K": 13,
    "Q6_K": 14,
}

# The Blocksizes are reported in bytes
# Check out: https://github.com/ggerganov/llama.cpp/blob/8a56075b07a8b571bf95a912ffdce4c928c2b414/gguf-py/gguf/constants.py#L801
GGML_BLOCK_SIZES = {
    "Q8_0": 2 + 32,  # Q8_0 uses a blocksize of 32 (int8 tensors) + 2 bytes allocated for the scales
    "Q4_K": 144,
    # Q4_0 uses a blocksize of 32 but the 4-bit tensors are packed into 8-bit tensors + 2 bytes for the scales
    "Q4_0": 2 + 16,
    "Q6_K": 210,
    # See: https://github.com/99991/pygguf/commit/a417edbfc029a1bc270f984a694f9128c5afa8b9
    "Q2_K": 256 // 16 + 256 // 4 + 2 + 2,
    "Q3_K": 256 // 8 + 256 // 4 + 12 + 2,
    "Q5_K": 2 + 2 + 12 + 256 // 8 + 256 // 2,
}

# Listed here: https://github.com/ggerganov/ggml/blob/master/docs/gguf.md
DATA_TYPES = {
    "uint32": 4,
    "int32": 5,
    "float32": 6,
    "bool": 7,
    "string": 8,
    "array": 9,
    "uint64": 10,
}

GGUF_TENSOR_MAPPING = {
    "llama": {
        "token_embd": "model.embed_tokens",
        "blk": "model.layers",
        "ffn_up": "mlp.up_proj",
        "ffn_down": "mlp.down_proj",
        "ffn_gate": "mlp.gate_proj",
        "ffn_norm": "post_attention_layernorm",
        "attn_norm": "input_layernorm",
        "attn_q": "self_attn.q_proj",
        "attn_v": "self_attn.v_proj",
        "attn_k": "self_attn.k_proj",
        "attn_output": "self_attn.o_proj",
        "output.weight": "lm_head.weight",
        "output_norm": "model.norm",
    },
    "mistral": {
        "token_embd": "model.embed_tokens",
        "blk": "model.layers",
        "ffn_up": "mlp.up_proj",
        "ffn_down": "mlp.down_proj",
        "ffn_gate": "mlp.gate_proj",
        "ffn_norm": "post_attention_layernorm",
        "attn_norm": "input_layernorm",
        "attn_q": "self_attn.q_proj",
        "attn_v": "self_attn.v_proj",
        "attn_k": "self_attn.k_proj",
        "attn_output": "self_attn.o_proj",
        "output.weight": "lm_head.weight",
        "output_norm": "model.norm",
    },
    "qwen2": {
        "token_embd": "model.embed_tokens",
        "blk": "model.layers",
        "ffn_up": "mlp.up_proj",
        "ffn_down": "mlp.down_proj",
        "ffn_gate": "mlp.gate_proj",
        "ffn_norm": "post_attention_layernorm",
        "attn_norm": "input_layernorm",
        "attn_q": "self_attn.q_proj",
        "attn_v": "self_attn.v_proj",
        "attn_k": "self_attn.k_proj",
        "attn_output": "self_attn.o_proj",
        "output.weight": "lm_head.weight",
        "output_norm": "model.norm",
    },
}


GGUF_CONFIG_MAPPING = {
    "general": {
        "architecture": "model_type",
        "name": "_model_name_or_path",
    },
    "llama": {
        "context_length": "max_position_embeddings",
        "block_count": "num_hidden_layers",
        "feed_forward_length": "intermediate_size",
        "embedding_length": "hidden_size",
        "rope.dimension_count": None,
        "rope.freq_base": "rope_theta",
        "attention.head_count": "num_attention_heads",
        "attention.head_count_kv": "num_key_value_heads",
        "attention.layer_norm_rms_epsilon": "rms_norm_eps",
        "vocab_size": "vocab_size",
    },
    "mistral": {
        "context_length": "max_position_embeddings",
        "block_count": "num_hidden_layers",
        "feed_forward_length": "intermediate_size",
        "embedding_length": "hidden_size",
        "rope.dimension_count": None,
        "rope.freq_base": "rope_theta",
        "attention.head_count": "num_attention_heads",
        "attention.head_count_kv": "num_key_value_heads",
        "attention.layer_norm_rms_epsilon": "rms_norm_eps",
        "vocab_size": "vocab_size",
    },
    "qwen2": {
        "context_length": "max_position_embeddings",
        "block_count": "num_hidden_layers",
        "feed_forward_length": "intermediate_size",
        "embedding_length": "hidden_size",
        "rope.dimension_count": None,
        "rope.freq_base": "rope_theta",
        "attention.head_count": "num_attention_heads",
        "attention.head_count_kv": "num_key_value_heads",
        "attention.layer_norm_rms_epsilon": "rms_norm_eps",
        "vocab_size": "vocab_size",
    },
    "tokenizer": {
        "ggml.bos_token_id": "bos_token_id",
        "ggml.eos_token_id": "eos_token_id",
        "ggml.unknown_token_id": "unk_token_id",
        "ggml.padding_token_id": "pad_token_id",
    },
}

GGUF_TOKENIZER_MAPPING = {
    "tokenizer": {
        "ggml.model": "tokenizer_type",
        "ggml.tokens": "tokens",
        "ggml.scores": "scores",
        "ggml.token_type": "token_type",
        "ggml.merges": "merges",
        "ggml.bos_token_id": "bos_token_id",
        "ggml.eos_token_id": "eos_token_id",
        "ggml.unknown_token_id": "unk_token_id",
        "ggml.padding_token_id": "pad_token_id",
        "ggml.add_space_prefix": "add_prefix_space",
    },
    "tokenizer_config": {
        "chat_template": "chat_template",
        "ggml.model": "model_type",
        "ggml.bos_token_id": "bos_token_id",
        "ggml.eos_token_id": "eos_token_id",
        "ggml.unknown_token_id": "unk_token_id",
        "ggml.padding_token_id": "pad_token_id",
    },
}


def _gguf_parse_value(_value, data_type):
    if not isinstance(data_type, list):
        data_type = [data_type]
    if len(data_type) == 1:
        data_type = data_type[0]
        array_data_type = None
    else:
        if data_type[0] != 9:
            raise ValueError("Received multiple types, therefore expected the first type to indicate an array.")
        data_type, array_data_type = data_type

    if data_type in [0, 1, 2, 3, 4, 5, 10, 11]:
        _value = int(_value[0])
    elif data_type in [6, 12]:
        _value = float(_value[0])
    elif data_type in [7]:
        _value = bool(_value[0])
    elif data_type in [8]:
        _value = array("B", list(_value)).tobytes().decode()
    elif data_type in [9]:
        _value = _gguf_parse_value(_value, array_data_type)
    return _value


def dequantize_q4_k(data):
    # C implementation
    # https://github.com/ggerganov/ggml/blob/fca1caafea7de9fbd7efc733b9818f9cf2da3050/src/ggml-quants.c#L1929
    # C struct definition
    # https://github.com/ggerganov/ggml/blob/fca1caafea7de9fbd7efc733b9818f9cf2da3050/src/ggml-quants.h#L116
    block_size = GGML_BLOCK_SIZES["Q4_K"]
    num_blocks = len(data) // block_size

    data_f16 = np.frombuffer(data, dtype=np.float16).reshape(num_blocks, block_size // 2)
    data_u8 = np.frombuffer(data, dtype=np.uint8).reshape(num_blocks, block_size)

    # Casting to float32 because float16 is very slow on CPU
    scale_factors = data_f16[:, 0].reshape(num_blocks, 1, 1).astype(np.float32)
    scale_offsets = data_f16[:, 1].reshape(num_blocks, 1, 1).astype(np.float32)
    qs1 = data_u8[:, 4:16].reshape(num_blocks, 12, 1)
    qs2 = data_u8[:, 16:].reshape(num_blocks, 4, 32)

    # Dequantize scales and offsets (6 bits and 4 + 2 bits)
    factors = scale_factors * np.concatenate(
        [qs1[:, 0:4] & 0b111111, (qs1[:, 8:] & 15) | ((qs1[:, 0:4] >> 6) << 4)], axis=1
    )
    offsets = scale_offsets * np.concatenate(
        [qs1[:, 4:8] & 0b111111, (qs1[:, 8:] >> 4) | ((qs1[:, 4:8] >> 6) << 4)], axis=1
    )

    # Interleave low and high quantized bits
    qs2 = np.stack([qs2 & 0xF, qs2 >> 4], axis=2).reshape(num_blocks, 8, 32)
    # Dequantize final weights using scales and offsets
    return factors * qs2 - offsets


def dequantize_q4_0(data):
    # C implementation
    # https://github.com/ggerganov/ggml/blob/fca1caafea7de9fbd7efc733b9818f9cf2da3050/src/ggml-quants.c#L1086
    # C struct definition
    # https://github.com/ggerganov/ggml/blob/fca1caafea7de9fbd7efc733b9818f9cf2da3050/src/ggml-quants.h#L11
    block_size = GGML_BLOCK_SIZES["Q4_0"]
    num_blocks = len(data) // block_size

    data_f16 = np.frombuffer(data, dtype=np.float16).reshape(num_blocks, block_size // 2)
    data_u8 = np.frombuffer(data, dtype=np.uint8).reshape(num_blocks, block_size)

    # The scales are stored on the first 2 bytes and the rest corresponds to the quants
    scales = data_f16[:, 0].reshape(num_blocks, 1).astype(np.float32)
    # scales = np.nan_to_num(scales)
    # the rest of the bytes corresponds to the quants - we discard the first two bytes
    quants = data_u8[:, 2:]

    ql = (quants[:, :] & 0xF).astype(np.int8) - 8
    qr = (quants[:, :] >> 4).astype(np.int8) - 8

    # Use hstack
    quants = np.hstack([ql, qr])

    return (scales * quants).astype(np.float32)


def dequantize_q6_k(data):
    # C implementation
    # https://github.com/ggerganov/ggml/blob/fca1caafea7de9fbd7efc733b9818f9cf2da3050/src/ggml-quants.c#L2275
    # C struct definition
    # https://github.com/ggerganov/ggml/blob/fca1caafea7de9fbd7efc733b9818f9cf2da3050/src/ggml-quants.h#L152
    block_size = GGML_BLOCK_SIZES["Q6_K"]
    num_blocks = len(data) // block_size

    data_f16 = np.frombuffer(data, dtype=np.float16).reshape(num_blocks, block_size // 2)
    data_u8 = np.frombuffer(data, dtype=np.uint8).reshape(num_blocks, block_size)
    data_i8 = np.frombuffer(data, dtype=np.int8).reshape(num_blocks, block_size)

    scales = data_f16[:, -1].reshape(num_blocks, 1).astype(np.float32)

    # TODO use uint8 and cast later?
    ql = data_u8[:, :128].astype(np.int16)
    qh = data_u8[:, 128:192].astype(np.int16)
    sc = data_i8[:, 192:208, np.newaxis].astype(np.float32)

    # Unpack bits, subtraction requires signed data type
    q1 = (ql[:, :32] & 0xF) | (((qh[:, :32] >> 0) & 3) << 4) - 32
    q2 = (ql[:, 32:64] & 0xF) | (((qh[:, :32] >> 2) & 3) << 4) - 32
    q3 = (ql[:, :32] >> 4) | (((qh[:, :32] >> 4) & 3) << 4) - 32
    q4 = (ql[:, 32:64] >> 4) | (((qh[:, :32] >> 6) & 3) << 4) - 32
    q5 = (ql[:, 64:96] & 0xF) | (((qh[:, 32:] >> 0) & 3) << 4) - 32
    q6 = (ql[:, 96:128] & 0xF) | (((qh[:, 32:] >> 2) & 3) << 4) - 32
    q7 = (ql[:, 64:96] >> 4) | (((qh[:, 32:] >> 4) & 3) << 4) - 32
    q8 = (ql[:, 96:128] >> 4) | (((qh[:, 32:] >> 6) & 3) << 4) - 32

    # Dequantize
    return scales * np.concatenate(
        [
            sc[:, 0] * q1[:, :16],
            sc[:, 1] * q1[:, 16:],
            sc[:, 2] * q2[:, :16],
            sc[:, 3] * q2[:, 16:],
            sc[:, 4] * q3[:, :16],
            sc[:, 5] * q3[:, 16:],
            sc[:, 6] * q4[:, :16],
            sc[:, 7] * q4[:, 16:],
            sc[:, 8] * q5[:, :16],
            sc[:, 9] * q5[:, 16:],
            sc[:, 10] * q6[:, :16],
            sc[:, 11] * q6[:, 16:],
            sc[:, 12] * q7[:, :16],
            sc[:, 13] * q7[:, 16:],
            sc[:, 14] * q8[:, :16],
            sc[:, 15] * q8[:, 16:],
        ],
        axis=1,
    )


def dequantize_q8_0(data):
    # C struct definition
    # https://github.com/ggerganov/ggml/blob/fca1caafea7de9fbd7efc733b9818f9cf2da3050/src/ggml-quants.h#L43
    block_size = GGML_BLOCK_SIZES["Q8_0"]
    num_blocks = len(data) // block_size

    scales = np.frombuffer(data, dtype=np.float16).reshape(num_blocks, 1 + 16)[:, :1].astype(np.float32)
    qs = np.frombuffer(data, dtype=np.int8).reshape(num_blocks, 2 + 32)[:, 2:]

    return scales * qs


def dequantize_q2_k(data):
    # C implementation
    # https://github.com/ggerganov/ggml/blob/fca1caafea7de9fbd7efc733b9818f9cf2da3050/src/ggml-quants.c#L1547
    # C struct definition
    # https://github.com/ggerganov/ggml/blob/fca1caafea7de9fbd7efc733b9818f9cf2da3050/src/ggml-quants.h#L74
    num_blocks = len(data) // GGML_BLOCK_SIZES["Q2_K"]

    data_f16 = np.frombuffer(data, dtype=np.float16).reshape(num_blocks, GGML_BLOCK_SIZES["Q2_K"] // 2)
    data_u8 = np.frombuffer(data, dtype=np.uint8).reshape(num_blocks, GGML_BLOCK_SIZES["Q2_K"])

    dmin = data_f16[:, -1].reshape(num_blocks, 1, 1).astype(np.float32)
    d = data_f16[:, -2].reshape(num_blocks, 1, 1).astype(np.float32)
    scales = data_u8[:, :16].reshape(num_blocks, 16, 1)
    qs = data_u8[:, 16:80].reshape(num_blocks, 64)

    tmp = np.stack(
        [
            qs[:, 00:16] >> 0,
            qs[:, 16:32] >> 0,
            qs[:, 00:16] >> 2,
            qs[:, 16:32] >> 2,
            qs[:, 00:16] >> 4,
            qs[:, 16:32] >> 4,
            qs[:, 00:16] >> 6,
            qs[:, 16:32] >> 6,
            qs[:, 32:48] >> 0,
            qs[:, 48:64] >> 0,
            qs[:, 32:48] >> 2,
            qs[:, 48:64] >> 2,
            qs[:, 32:48] >> 4,
            qs[:, 48:64] >> 4,
            qs[:, 32:48] >> 6,
            qs[:, 48:64] >> 6,
        ],
        axis=1,
    )

    return d * (scales & 15) * (tmp & 3) - dmin * (scales >> 4)


def dequantize_q3_k(data):
    # C implementation
    # https://github.com/ggerganov/ggml/blob/fca1caafea7de9fbd7efc733b9818f9cf2da3050/src/ggml-quants.c#L1723C32-L1723C42
    # C struct definition
    # https://github.com/ggerganov/ggml/blob/fca1caafea7de9fbd7efc733b9818f9cf2da3050/src/ggml-quants.h#L95
    num_blocks = len(data) // GGML_BLOCK_SIZES["Q3_K"]

    data_f16 = np.frombuffer(data, dtype=np.float16).reshape(num_blocks, GGML_BLOCK_SIZES["Q3_K"] // 2)
    data_u8 = np.frombuffer(data, dtype=np.uint8).reshape(num_blocks, GGML_BLOCK_SIZES["Q3_K"])

    d = data_f16[:, -1].reshape(num_blocks, 1, 1).astype(np.float32)
    bits = np.unpackbits(data_u8[:, :32].reshape(num_blocks, 32, 1), axis=-1, bitorder="little")
    bits = 4 ^ (bits << 2)
    qs = data_u8[:, 32 : 32 + 64].astype(np.int16)
    a, b, c = data_u8[:, 96 : 96 + 12].reshape(num_blocks, 3, 4).transpose(1, 0, 2)
    scales = np.zeros((num_blocks, 4, 4), dtype=np.uint8)
    scales[:, 0] = (a & 15) | ((c & 3) << 4)
    scales[:, 1] = (b & 15) | (((c >> 2) & 3) << 4)
    scales[:, 2] = (a >> 4) | (((c >> 4) & 3) << 4)
    scales[:, 3] = (b >> 4) | ((c >> 6) << 4)
    scales = scales.reshape(num_blocks, 16, 1).astype(np.int16)

    return (
        d
        * (scales - 32)
        * np.stack(
            [
                (((qs[:, 00:16] >> 0) & 3) - bits[:, :16, 0]),
                (((qs[:, 16:32] >> 0) & 3) - bits[:, 16:, 0]),
                (((qs[:, 00:16] >> 2) & 3) - bits[:, :16, 1]),
                (((qs[:, 16:32] >> 2) & 3) - bits[:, 16:, 1]),
                (((qs[:, 00:16] >> 4) & 3) - bits[:, :16, 2]),
                (((qs[:, 16:32] >> 4) & 3) - bits[:, 16:, 2]),
                (((qs[:, 00:16] >> 6) & 3) - bits[:, :16, 3]),
                (((qs[:, 16:32] >> 6) & 3) - bits[:, 16:, 3]),
                (((qs[:, 32:48] >> 0) & 3) - bits[:, :16, 4]),
                (((qs[:, 48:64] >> 0) & 3) - bits[:, 16:, 4]),
                (((qs[:, 32:48] >> 2) & 3) - bits[:, :16, 5]),
                (((qs[:, 48:64] >> 2) & 3) - bits[:, 16:, 5]),
                (((qs[:, 32:48] >> 4) & 3) - bits[:, :16, 6]),
                (((qs[:, 48:64] >> 4) & 3) - bits[:, 16:, 6]),
                (((qs[:, 32:48] >> 6) & 3) - bits[:, :16, 7]),
                (((qs[:, 48:64] >> 6) & 3) - bits[:, 16:, 7]),
            ],
            axis=1,
        )
    )


def dequantize_q5_k(data):
    # C implementation
    # https://github.com/ggerganov/ggml/blob/fca1caafea7de9fbd7efc733b9818f9cf2da3050/src/ggml-quants.c#L2129
    # C struct definition
    # https://github.com/ggerganov/ggml/blob/fca1caafea7de9fbd7efc733b9818f9cf2da3050/src/ggml-quants.h#L138
    num_blocks = len(data) // GGML_BLOCK_SIZES["Q5_K"]

    data_f16 = np.frombuffer(data, dtype=np.float16).reshape(num_blocks, GGML_BLOCK_SIZES["Q5_K"] // 2)
    data_u8 = np.frombuffer(data, dtype=np.uint8).reshape(num_blocks, GGML_BLOCK_SIZES["Q5_K"])

    d = data_f16[:, 0].reshape(num_blocks, 1).astype(np.float32)
    dmin = data_f16[:, 1].reshape(num_blocks, 1).astype(np.float32)
    scales = data_u8[:, 4:16].reshape(num_blocks, 12, 1)
    qh = data_u8[:, 16 : 16 + 32].reshape(num_blocks, 32, 1)
    qs = data_u8[:, 48 : 48 + 128].reshape(num_blocks, 4, 32)

    bits = np.unpackbits(qh, axis=-1, bitorder="little")

    qs_hi_4 = qs >> 4
    qs_lo_4 = qs & 15

    scales_lo_6 = scales[:, :8] & 63
    scales_hi_6 = scales[:, :8] >> 6
    scales_lo_4 = scales[:, 8:] & 15
    scales_hi_4 = scales[:, 8:] >> 4

    m1 = dmin * scales_lo_6[:, 4]
    m2 = dmin * scales_lo_6[:, 5]
    m3 = dmin * scales_lo_6[:, 6]
    m4 = dmin * scales_lo_6[:, 7]
    m5 = dmin * (scales_hi_4[:, 0] | (scales_hi_6[:, 4] << 4))
    m6 = dmin * (scales_hi_4[:, 1] | (scales_hi_6[:, 5] << 4))
    m7 = dmin * (scales_hi_4[:, 2] | (scales_hi_6[:, 6] << 4))
    m8 = dmin * (scales_hi_4[:, 3] | (scales_hi_6[:, 7] << 4))

    d1 = d * scales_lo_6[:, 0]
    d2 = d * scales_lo_6[:, 1]
    d3 = d * scales_lo_6[:, 2]
    d4 = d * scales_lo_6[:, 3]
    d5 = d * (scales_lo_4[:, 0] | (scales_hi_6[:, 0] << 4))
    d6 = d * (scales_lo_4[:, 1] | (scales_hi_6[:, 1] << 4))
    d7 = d * (scales_lo_4[:, 2] | (scales_hi_6[:, 2] << 4))
    d8 = d * (scales_lo_4[:, 3] | (scales_hi_6[:, 3] << 4))

    return np.concatenate(
        [
            d1 * (qs_lo_4[:, 0] + (bits[:, :, 0] << 4)) - m1,
            d2 * (qs_hi_4[:, 0] + (bits[:, :, 1] << 4)) - m2,
            d3 * (qs_lo_4[:, 1] + (bits[:, :, 2] << 4)) - m3,
            d4 * (qs_hi_4[:, 1] + (bits[:, :, 3] << 4)) - m4,
            d5 * (qs_lo_4[:, 2] + (bits[:, :, 4] << 4)) - m5,
            d6 * (qs_hi_4[:, 2] + (bits[:, :, 5] << 4)) - m6,
            d7 * (qs_lo_4[:, 3] + (bits[:, :, 6] << 4)) - m7,
            d8 * (qs_hi_4[:, 3] + (bits[:, :, 7] << 4)) - m8,
        ],
        axis=1,
    )


def load_dequant_gguf_tensor(shape, ggml_type, data):
    if ggml_type == GGML_TYPES["F32"]:
        values = data
    elif ggml_type == GGML_TYPES["Q8_0"]:
        values = dequantize_q8_0(data)
    elif ggml_type == GGML_TYPES["Q4_0"]:
        values = dequantize_q4_0(data)
    elif ggml_type == GGML_TYPES["Q4_K"]:
        values = dequantize_q4_k(data)
    elif ggml_type == GGML_TYPES["Q6_K"]:
        values = dequantize_q6_k(data)
    elif ggml_type == GGML_TYPES["Q2_K"]:
        values = dequantize_q2_k(data)
    elif ggml_type == GGML_TYPES["Q3_K"]:
        values = dequantize_q3_k(data)
    elif ggml_type == GGML_TYPES["Q5_K"]:
        values = dequantize_q5_k(data)
    else:
        raise NotImplementedError(
            f"ggml_type {ggml_type} not implemented - please raise an issue on huggingface transformers: https://github.com/huggingface/transformers/issues/new/choose"
        )

    return values.reshape(shape[::-1])


class GGUFTokenizerSkeleton:
    def __init__(self, dict_):
        for k, v in dict_.items():
            setattr(self, k, v)

        if not hasattr(self, "merges"):
            if not hasattr(self, "tokens") or not hasattr(self, "scores"):
                raise ValueError(
                    "tokens and scores need to be passed for a LLaMa tokenizer without merges to be instantiated."
                )
            tokens = self.tokens
            scores = self.scores
            vocab = {t: scores[i] for i, t in enumerate(tokens)}

            logger.warning("Merges were not in checkpoint, building merges on the fly.")
            merges = []
            for merge, piece_score in tqdm(vocab.items()):
                local = []
                for index in range(1, len(merge)):
                    piece_l, piece_r = merge[:index], merge[index:]
                    if piece_l in tokens and piece_r in tokens:
                        local.append((piece_l, piece_r, piece_score))
                local = sorted(local, key=lambda x: (vocab[x[0]], vocab[x[1]]), reverse=True)
                merges.extend(local)
            merges = sorted(merges, key=lambda val: val[2], reverse=True)
            merges = [(val[0], val[1]) for val in merges]
            self.merges = merges
        else:
            self.merges = [tuple(merge.split(" ")) for merge in self.merges]
            if not hasattr(self, "scores"):
                self.scores = [None for _ in range(len(self.tokens))]

        if not hasattr(self, "added_tokens"):
            self.added_tokens = []

        if not hasattr(self, "unk_token_id"):
            self.unk_token_id = None

        # Llama2 uses the field `unknown_token_id`
        if hasattr(self, "unknown_token_id") and self.unk_token_id is None:
            self.unk_token_id = self.unknown_token_id


class GGUFLlamaConverter(LlamaConverter):
    def __init__(self, tokenizer_dict):
        self.proto = GGUFTokenizerSkeleton(tokenizer_dict)
        self.original_tokenizer = self.proto
        self.additional_kwargs = {}
        self.is_llama_3_tokenizer = getattr(self.proto, "tokenizer_type", "llama") != "llama"

    def vocab(self, proto):
        return list(zip(proto.tokens, proto.scores))

    def merges(self, proto):
        return proto.merges

    def tokenizer(self, proto):
        vocab_scores = self.vocab(self.proto)
        merges = self.merges(self.proto)
        bpe_vocab = {word: i for i, (word, _score) in enumerate(vocab_scores)}

        unk_token = proto.tokens[proto.unk_token_id] if proto.unk_token_id is not None else None
        bos_token = proto.tokens[proto.bos_token_id] if getattr(proto, "bos_token_id", None) is not None else None
        eos_token = proto.tokens[proto.bos_token_id] if getattr(proto, "eos_token_id", None) is not None else None

        tokenizer = Tokenizer(BPE(bpe_vocab, merges, unk_token=unk_token, fuse_unk=True, byte_fallback=True))

        special_tokens = []

        if not hasattr(self.proto, "token_type"):
            if unk_token is not None:
                special_tokens.append(AddedToken(unk_token, normalized=False, special=True))

            if bos_token is not None:
                special_tokens.append(AddedToken(bos_token, normalized=False, special=True))

            if eos_token is not None:
                special_tokens.append(AddedToken(eos_token, normalized=False, special=True))
        else:
            # 3 stands for special tokens
            special_tokens_idx = np.where(np.array(self.proto.token_type) == 3)[0]

            for idx in special_tokens_idx:
                special_tokens.append(AddedToken(self.proto.tokens[idx], normalized=False, special=True))

        if len(special_tokens) != 0:
            tokenizer.add_special_tokens(special_tokens)

        if len(self.proto.added_tokens) != 0:
            tokenizer.add_tokens(
                [AddedToken(added_token, normalized=False, special=False) for added_token in self.proto.added_tokens]
            )

        self.additional_kwargs["unk_token"] = unk_token
        self.additional_kwargs["eos_token"] = bos_token
        self.additional_kwargs["bos_token"] = eos_token

        if self.is_llama_3_tokenizer:
            self.additional_kwargs["add_prefix_space"] = False
            self.additional_kwargs["clean_up_tokenization_spaces"] = True

            self.additional_kwargs["legacy"] = False
            self.original_tokenizer.legacy = False

        return tokenizer

    def decoder(self, replacement, add_prefix_space):
        sequence = [
            decoders.ByteFallback(),
            decoders.Fuse(),
            decoders.Replace("▁", " "),
        ]

        if self.is_llama_3_tokenizer:
            sequence += [decoders.ByteLevel(add_prefix_space=False, trim_offsets=False, use_regex=True)]

        if add_prefix_space:
            sequence += [decoders.Strip(content=" ", left=1)]
        return decoders.Sequence(sequence)

    def converted(self):
        # Copied partly from converted method in SpmConverter class
        tokenizer = self.tokenizer(self.proto)

        # Tokenizer assemble
        normalizer = self.normalizer(self.proto)
        if normalizer is not None:
            tokenizer.normalizer = normalizer

        replacement = "▁"
        add_prefix_space = True
        if hasattr(self.original_tokenizer, "add_prefix_space"):
            add_prefix_space = self.original_tokenizer.add_prefix_space

        pre_tokenizer = self.pre_tokenizer(replacement, add_prefix_space)
        if pre_tokenizer is not None:
            tokenizer.pre_tokenizer = pre_tokenizer

        tokenizer.decoder = self.decoder(replacement, add_prefix_space)
        post_processor = self.post_processor()
        if post_processor:
            tokenizer.post_processor = post_processor

        # HACK: patch the llama-3 tokenizer to use the correspinding pre-tokenizer
        # and normalizer
        if self.is_llama_3_tokenizer:
            tokenizer.pre_tokenizer = pre_tokenizers.ByteLevel(
                add_prefix_space=False, trim_offsets=False, use_regex=True
            )
            # This is tricky as the additional kwargs are passed after legacy is force-set in LlamaTokenizer's
            # init.
            tokenizer.normalizer = normalizers.Sequence([])

        return tokenizer


class GGUFQwen2Converter(Qwen2Converter):
    def __init__(self, tokenizer_dict):
        self.original_tokenizer = GGUFTokenizerSkeleton(tokenizer_dict)
        self.additional_kwargs = {}

    def converted(self) -> Tokenizer:
        vocab = {word: i for i, word in enumerate(self.original_tokenizer.tokens)}
        merges = self.original_tokenizer.merges
        tokenizer = super().converted(vocab, merges)

        tokenizer.add_special_tokens(
            [
                AddedToken("<|endoftext|>", normalized=False, special=True),
                AddedToken("<|im_start|>", normalized=False, special=True),
                AddedToken("<|im_end|>", normalized=False, special=True),
            ]
        )
        return tokenizer


GGUF_TO_FAST_CONVERTERS = {
    "llama": GGUFLlamaConverter,
    "qwen2": GGUFQwen2Converter,
}


def convert_gguf_tokenizer(architecture, tokenizer_dict) -> Tokenizer:
    """
    Utilities to convert a slow tokenizer instance in a fast tokenizer instance.

    Args:
        architecture (`str`): The model architecture derived from gguf file.
        transformer_tokenizer ([`~tokenization_utils_base.PreTrainedTokenizer`]):
            Instance of a slow tokenizer to convert in the backend tokenizer for
            [`~tokenization_utils_base.PreTrainedTokenizerFast`].

    Return:
        A instance of [`~tokenizers.Tokenizer`] to be used as the backend tokenizer of a
        [`~tokenization_utils_base.PreTrainedTokenizerFast`]
    """
    tokenizer_class_name = architecture
    converter = GGUF_TO_FAST_CONVERTERS[tokenizer_class_name](tokenizer_dict)
    fast_tokenizer = converter.converted()
    return fast_tokenizer, converter.additional_kwargs<|MERGE_RESOLUTION|>--- conflicted
+++ resolved
@@ -21,12 +21,7 @@
 from array import array
 
 import numpy as np
-<<<<<<< HEAD
-
-from tokenizers import Tokenizer, decoders
-=======
 from tokenizers import Tokenizer, decoders, normalizers, pre_tokenizers
->>>>>>> 5e89b335
 from tokenizers.models import BPE
 
 from .. import AddedToken
