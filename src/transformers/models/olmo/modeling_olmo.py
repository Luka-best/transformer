--- conflicted
+++ resolved
@@ -681,10 +681,6 @@
                 (see `past_key_values`).
             past_key_value (`Tuple(torch.FloatTensor)`, *optional*): cached past key and value projection states
         """
-<<<<<<< HEAD
-
-=======
->>>>>>> b6eb708b
         residual = hidden_states
 
         hidden_states = self.input_layernorm(hidden_states)
