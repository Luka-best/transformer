# coding=utf-8
# Copyright 2023 The Meta AI Authors and The HuggingFace Team. All rights reserved.
#
# Licensed under the Apache License, Version 2.0 (the "License");
# you may not use this file except in compliance with the License.
# You may obtain a copy of the License at
#
#     http://www.apache.org/licenses/LICENSE-2.0
#
# Unless required by applicable law or agreed to in writing, software
# distributed under the License is distributed on an "AS IS" BASIS,
# WITHOUT WARRANTIES OR CONDITIONS OF ANY KIND, either express or implied.
# See the License for the specific language governing permissions and
# limitations under the License.
""" PyTorch SAM model."""

import collections
import math
from dataclasses import dataclass
from typing import Any, Dict, List, Optional, Tuple, Union

import numpy as np
import torch
import torch.nn.functional as F
import torch.utils.checkpoint
from torch import Tensor, nn

from ...activations import ACT2FN
from ...modeling_utils import PreTrainedModel
from ...utils import ModelOutput, logging
from ...modeling_outputs import BaseModelOutput
from .configuration_sam import SamConfig, SamMaskDecoderConfig, SamPromptEncoderConfig, SamVisionConfig


logger = logging.get_logger(__name__)

_CHECKPOINT_FOR_DOC = "facebook/sam-vit-h"

SAM_PRETRAINED_MODEL_ARCHIVE_LIST = [
    "facebook/sam-vit-h",
    # See all SAM models at https://huggingface.co/models?filter=sam
]


@dataclass
class SamVisionEncoderOutput(ModelOutput):
    """
    Base class for vision model's outputs that also contains image embeddings of the pooling of the last hidden states.

    Args:
        image_embeds (`torch.FloatTensor` of shape `(batch_size, output_dim)` *optional* returned when model is initialized with `with_projection=True`):
            The image embeddings obtained by applying the projection layer to the pooler_output.
        last_hidden_state (`torch.FloatTensor` of shape `(batch_size, sequence_length, hidden_size)`):
            Sequence of hidden-states at the output of the last layer of the model.
        hidden_states (`tuple(torch.FloatTensor)`, *optional*, returned when `output_hidden_states=True` is passed or when `config.output_hidden_states=True`):
            Tuple of `torch.FloatTensor` (one for the output of the embeddings, if the model has an embedding layer, +
            one for the output of each layer) of shape `(batch_size, sequence_length, hidden_size)`.

            Hidden-states of the model at the output of each layer plus the optional initial embedding outputs.
        attentions (`tuple(torch.FloatTensor)`, *optional*, returned when `output_attentions=True` is passed or when `config.output_attentions=True`):
            Tuple of `torch.FloatTensor` (one for each layer) of shape `(batch_size, num_heads, sequence_length,
            sequence_length)`.

            Attentions weights after the attention softmax, used to compute the weighted average in the self-attention
            heads.
    """

    image_embeds: Optional[torch.FloatTensor] = None
    last_hidden_state: torch.FloatTensor = None
    hidden_states: Optional[Tuple[torch.FloatTensor]] = None
    attentions: Optional[Tuple[torch.FloatTensor]] = None


@dataclass
class SamPromptEncoderOutput(ModelOutput):
    """
    Base class for text model's outputs that also contains a pooling of the last hidden states.

    Args:
        text_embeds (`torch.FloatTensor` of shape `(batch_size, output_dim)` *optional* returned when model is initialized with `with_projection=True`):
            The text embeddings obtained by applying the projection layer to the pooler_output.
        last_hidden_state (`torch.FloatTensor` of shape `(batch_size, sequence_length, hidden_size)`):
            Sequence of hidden-states at the output of the last layer of the model.
        hidden_states (`tuple(torch.FloatTensor)`, *optional*, returned when `output_hidden_states=True` is passed or when `config.output_hidden_states=True`):
            Tuple of `torch.FloatTensor` (one for the output of the embeddings, if the model has an embedding layer, +
            one for the output of each layer) of shape `(batch_size, sequence_length, hidden_size)`.

            Hidden-states of the model at the output of each layer plus the optional initial embedding outputs.
        attentions (`tuple(torch.FloatTensor)`, *optional*, returned when `output_attentions=True` is passed or when `config.output_attentions=True`):
            Tuple of `torch.FloatTensor` (one for each layer) of shape `(batch_size, num_heads, sequence_length,
            sequence_length)`.

            Attentions weights after the attention softmax, used to compute the weighted average in the self-attention
            heads.
    """

    text_embeds: Optional[torch.FloatTensor] = None
    last_hidden_state: torch.FloatTensor = None
    hidden_states: Optional[Tuple[torch.FloatTensor]] = None
    attentions: Optional[Tuple[torch.FloatTensor]] = None


@dataclass
class SamMaskEncoderOutput(ModelOutput):
    """
    Base class for text model's outputs that also contains a pooling of the last hidden states.

    Args:
        text_embeds (`torch.FloatTensor` of shape `(batch_size, output_dim)` *optional* returned when model is initialized with `with_projection=True`):
            The text embeddings obtained by applying the projection layer to the pooler_output.
        last_hidden_state (`torch.FloatTensor` of shape `(batch_size, sequence_length, hidden_size)`):
            Sequence of hidden-states at the output of the last layer of the model.
        hidden_states (`tuple(torch.FloatTensor)`, *optional*, returned when `output_hidden_states=True` is passed or when `config.output_hidden_states=True`):
            Tuple of `torch.FloatTensor` (one for the output of the embeddings, if the model has an embedding layer, +
            one for the output of each layer) of shape `(batch_size, sequence_length, hidden_size)`.

            Hidden-states of the model at the output of each layer plus the optional initial embedding outputs.
        attentions (`tuple(torch.FloatTensor)`, *optional*, returned when `output_attentions=True` is passed or when `config.output_attentions=True`):
            Tuple of `torch.FloatTensor` (one for each layer) of shape `(batch_size, num_heads, sequence_length,
            sequence_length)`.

            Attentions weights after the attention softmax, used to compute the weighted average in the self-attention
            heads.
    """

    text_embeds: Optional[torch.FloatTensor] = None
    last_hidden_state: torch.FloatTensor = None
    hidden_states: Optional[Tuple[torch.FloatTensor]] = None
    attentions: Optional[Tuple[torch.FloatTensor]] = None


# Copied from src.models.modeling_vit_mae.ViTMAEPatchEmbeddings with ViTMAEPatchEmbeddings->SamVisionEmbeddings,x->embeddings
class SamPatchEmbeddings(nn.Module):
    """
    This class turns `pixel_values` of shape `(batch_size, num_channels, height, width)` into the initial
    `hidden_states` (patch embeddings) of shape `(batch_size, seq_length, hidden_size)` to be consumed by a
    Transformer.
    """

    def __init__(self, config):
        super().__init__()
        image_size, patch_size = config.image_size, config.patch_size
        num_channels, hidden_size = config.num_channels, config.hidden_size
        image_size = image_size if isinstance(image_size, collections.abc.Iterable) else (image_size, image_size)
        patch_size = patch_size if isinstance(patch_size, collections.abc.Iterable) else (patch_size, patch_size)
        num_patches = (image_size[1] // patch_size[1]) * (image_size[0] // patch_size[0])
        self.image_size = image_size
        self.patch_size = patch_size
        self.num_channels = num_channels
        self.num_patches = num_patches

        self.projection = nn.Conv2d(num_channels, hidden_size, kernel_size=patch_size, stride=patch_size)

    def forward(self, pixel_values):
        batch_size, num_channels, height, width = pixel_values.shape
        if num_channels != self.num_channels:
            raise ValueError(
                "Make sure that the channel dimension of the pixel values match with the one set in the configuration."
            )
        if height != self.image_size[0] or width != self.image_size[1]:
            raise ValueError(
                f"Input image size ({height}*{width}) doesn't match model ({self.image_size[0]}*{self.image_size[1]})."
            )
        embeddings = self.projection(pixel_values).permute(0, 2, 3, 1)
        return embeddings


class SamMLPBlock(nn.Module):
    def __init__(self, config):
        super().__init__()
        self.lin1 = nn.Linear(config.hidden_size, config.mlp_dim)
        self.lin2 = nn.Linear(config.mlp_dim, config.hidden_size)
        self.act = ACT2FN[config.hidden_act]

    def forward(self, hidden_states: torch.Tensor) -> torch.Tensor:
        hidden_states = self.lin1(hidden_states)
        hidden_states = self.act(hidden_states)
        hidden_states = self.lin2(hidden_states)
        return hidden_states


# Copied from transformers.models.convnext.modeling_convnext.ConvNextLayerNorm with ConvNext->Sam
class SamLayerNorm(nn.Module):
    r"""LayerNorm that supports two data formats: channels_last (default) or channels_first.
    The ordering of the dimensions in the inputs. channels_last corresponds to inputs with shape (batch_size, height,
    width, channels) while channels_first corresponds to inputs with shape (batch_size, channels, height, width).
    """

    def __init__(self, normalized_shape, eps=1e-6, data_format="channels_last"):
        super().__init__()
        self.weight = nn.Parameter(torch.ones(normalized_shape))
        self.bias = nn.Parameter(torch.zeros(normalized_shape))
        self.eps = eps
        self.data_format = data_format
        if self.data_format not in ["channels_last", "channels_first"]:
            raise NotImplementedError(f"Unsupported data format: {self.data_format}")
        self.normalized_shape = (normalized_shape,)

    def forward(self, x: torch.Tensor) -> torch.Tensor:
        if self.data_format == "channels_last":
            x = torch.nn.functional.layer_norm(x, self.normalized_shape, self.weight, self.bias, self.eps)
        elif self.data_format == "channels_first":
            input_dtype = x.dtype
            x = x.float()
            u = x.mean(1, keepdim=True)
            s = (x - u).pow(2).mean(1, keepdim=True)
            x = (x - u) / torch.sqrt(s + self.eps)
            x = x.to(dtype=input_dtype)
            x = self.weight[:, None, None] * x + self.bias[:, None, None]
        return x


class SamTwoWayTransformerAttention(nn.Module):
    """
    An attention layer that allows for downscaling the size of the embedding after projection to queries, keys, and
    values.
    """

    def __init__(self, config, downsample_rate=None) -> None:
        super().__init__()
        self.hidden_size = config.hidden_size

        downsample_rate = config.attention_downsample_rate if downsample_rate is None else downsample_rate

        self.internal_dim = config.hidden_size // downsample_rate
        self.num_attention_heads = config.num_attention_heads
        if self.internal_dim % config.num_attention_heads != 0:
            raise ValueError("num_attention_heads must divide hidden_size.")

        self.q_proj = nn.Linear(self.hidden_size, self.internal_dim)
        self.k_proj = nn.Linear(self.hidden_size, self.internal_dim)
        self.v_proj = nn.Linear(self.hidden_size, self.internal_dim)
        self.out_proj = nn.Linear(self.internal_dim, self.hidden_size)

    def _separate_heads(self, hidden_states: Tensor, num_attention_heads: int) -> Tensor:
        b, n, c = hidden_states.shape
        hidden_states = hidden_states.reshape(b, n, num_attention_heads, c // num_attention_heads)
        return hidden_states.transpose(1, 2)  # B x N_heads x N_tokens x C_per_head

    def _recombine_heads(self, hidden_states: Tensor) -> Tensor:
        b, n_heads, n_tokens, c_per_head = hidden_states.shape
        hidden_states = hidden_states.transpose(1, 2)
        return hidden_states.reshape(b, n_tokens, n_heads * c_per_head)  # B x N_tokens x C

    def forward(self, query: Tensor, key: Tensor, value: Tensor) -> Tensor:
        # Input projections
        query = self.q_proj(query)
        key = self.k_proj(key)
        value = self.v_proj(value)

        # Separate into heads
        query = self._separate_heads(query, self.num_attention_heads)
        key = self._separate_heads(key, self.num_attention_heads)
        value = self._separate_heads(value, self.num_attention_heads)

        # SamAttention
        _, _, _, c_per_head = query.shape
        attn = query @ key.permute(0, 1, 3, 2)  # B x N_heads x N_tokens x N_tokens
        attn = attn / math.sqrt(c_per_head)
        attn = torch.softmax(attn, dim=-1)

        # Get output
        out = attn @ value
        out = self._recombine_heads(out)
        out = self.out_proj(out)

        return out


class SamTwoWayAttentionBlock(nn.Module):
    def __init__(self, config, attention_downsample_rate: int = 2, skip_first_layer_pe: bool = False) -> None:
        """
        A transformer block with four layers: (1) self-attention of sparse inputs, (2) cross attention of sparse inputs
        to dense inputs, (3) mlp block on sparse inputs, and (4) cross attention of dense inputs to sparse inputs.

        Arguments:
          hidden_size (int): the channel dimension of the embeddings
          num_attention_heads (int): the number of heads in the attention layers
          mlp_dim (int): the hidden dimension of the mlp block
          activation (nn.Module): the activation of the mlp block
          skip_first_layer_pe (bool): skip the PE on the first layer
        """
        super().__init__()

        self.hidden_size = config.hidden_size
        self.layer_norm_eps = config.layer_norm_eps

        self.self_attn = SamTwoWayTransformerAttention(config, downsample_rate=1)
        self.layer_norm1 = nn.LayerNorm(self.hidden_size, eps=self.layer_norm_eps)

        self.cross_attn_token_to_image = SamTwoWayTransformerAttention(
            config, downsample_rate=attention_downsample_rate
        )
        self.layer_norm2 = nn.LayerNorm(self.hidden_size, eps=self.layer_norm_eps)

        self.mlp = SamMLPBlock(config)
        self.layer_norm3 = nn.LayerNorm(self.hidden_size, eps=self.layer_norm_eps)

        self.layer_norm4 = nn.LayerNorm(self.hidden_size, eps=self.layer_norm_eps)
        self.cross_attn_image_to_token = SamTwoWayTransformerAttention(
            config, downsample_rate=attention_downsample_rate
        )

        self.skip_first_layer_pe = skip_first_layer_pe

    def forward(self, queries: Tensor, keys: Tensor, query_point_embedding: Tensor, key_point_embedding: Tensor):
        # Self attention block
        if self.skip_first_layer_pe:
            queries = self.self_attn(query=queries, key=queries, value=queries)
        else:
            query = queries + query_point_embedding
            attn_out = self.self_attn(query=query, key=query, value=queries)
            queries = queries + attn_out
        queries = self.layer_norm1(queries)

        # Cross attention block, tokens attending to image embedding
        query = queries + query_point_embedding
        key = keys + key_point_embedding

        attn_out = self.cross_attn_token_to_image(query=query, key=key, value=keys)
        queries = queries + attn_out

        queries = self.layer_norm2(queries)

        # MLP block
        mlp_out = self.mlp(queries)
        queries = queries + mlp_out
        queries = self.layer_norm3(queries)

        # Cross attention block, image embedding attending to tokens
        query = queries + query_point_embedding
        key = keys + key_point_embedding

        attn_out = self.cross_attn_image_to_token(query=key, key=query, value=queries)
        keys = keys + attn_out

        keys = self.layer_norm4(keys)
        return queries, keys




class SamTwoWayTransformer(nn.Module):
    def __init__(self, config: SamMaskDecoderConfig):
        super().__init__()

        self.num_hidden_layers = config.num_hidden_layers
        self.layers = nn.ModuleList()

        for i in range(self.num_hidden_layers):
            self.layers.append(SamTwoWayAttentionBlock(config, skip_first_layer_pe=(i == 0)))

        self.final_attn_token_to_image = SamTwoWayTransformerAttention(config)
        self.layer_norm_final_attn = nn.LayerNorm(config.hidden_size)

    def forward(
        self,
        image_embedding: Tensor,
        image_position_embedding: Tensor,
        point_embedding: Tensor,
        output_attentions: Optional[bool] = None,
        output_hidden_states: Optional[bool] = None,
        return_dict: Optional[bool] = None,
    )-> Union[Tuple, BaseModelOutput]:
        output_attentions = output_attentions if output_attentions is not None else self.config.output_attentions
        output_hidden_states = (
            output_hidden_states if output_hidden_states is not None else self.config.output_hidden_states
        )
        return_dict = return_dict if return_dict is not None else self.config.use_return_dict

        if image_embedding is None:
            raise ValueError("You have to specify image_embedding")

        image_embedding = image_embedding.flatten(2).permute(0, 2, 1)
        image_position_embedding = image_position_embedding.flatten(2).permute(0, 2, 1)

        # Prepare queries
        queries = point_embedding
        keys = image_embedding

        # Apply transformer blocks and final layernorm
        for layer in self.layers:
            queries, keys = layer(
                queries=queries,
                keys=keys,
                query_point_embedding=point_embedding,
                key_point_embedding=image_position_embedding,
            )

        # Apply the final attenion layer from the points to the image
        query = queries + point_embedding
        key = keys + image_position_embedding

        attn_out = self.final_attn_token_to_image(query=query, key=key, value=keys)

        queries = queries + attn_out
        queries = self.layer_norm_final_attn(queries)
        return queries, keys


class SamFeedForward(nn.Module):
    def __init__(
        self, input_dim: int, hidden_dim: int, output_dim: int, num_layers: int, sigmoid_output: bool = False
    ):
        super().__init__()
        self.num_layers = num_layers
        self.activation = nn.ReLU()
        self.proj_in = nn.Linear(input_dim, hidden_dim)
        self.proj_out = nn.Linear(hidden_dim, output_dim)
        self.layers = nn.ModuleList([nn.Linear(hidden_dim, hidden_dim) for _ in range(num_layers - 2)])
        self.sigmoid_output = sigmoid_output

    def forward(self, hidden_states):
        hidden_states = self.proj_in(hidden_states)
        hidden_states = self.activation(hidden_states)
        for _, layer in enumerate(self.layers):
            hidden_states = self.activation(layer(hidden_states))

        hidden_states = self.proj_out(hidden_states)
        if self.sigmoid_output:
            hidden_states = F.sigmoid(hidden_states)
        return hidden_states


class SamMaskDecoder(nn.Module):
    def __init__(self, config: SamMaskDecoderConfig):
        super().__init__()

        self.hidden_size = config.hidden_size

        self.num_multimask_outputs = config.num_multimask_outputs
        self.num_mask_tokens = config.num_multimask_outputs + 1

        self.iou_token = nn.Embedding(1, self.hidden_size)
        self.mask_tokens = nn.Embedding(self.num_mask_tokens, self.hidden_size)

        self.transformer = SamTwoWayTransformer(config)

        # should we create a new class for this?
        self.upscale_conv1 = nn.ConvTranspose2d(self.hidden_size, self.hidden_size // 4, kernel_size=2, stride=2)
        self.upscale_conv2 = nn.ConvTranspose2d(self.hidden_size // 4, self.hidden_size // 8, kernel_size=2, stride=2)
        self.upscale_layer_norm = SamLayerNorm(self.hidden_size // 4)
        self.activation = nn.GELU()

        self.output_hypernetworks_mlps = nn.ModuleList(
            [
                SamFeedForward(self.hidden_size, self.hidden_size, self.hidden_size // 8, 3)
                for _ in range(self.num_mask_tokens)
            ]
        )

        self.iou_prediction_head = SamFeedForward(
            self.hidden_size, config.iou_head_hidden_dim, self.num_mask_tokens, config.iou_head_depth
        )

    def forward(
        self,
        image_embeddings: torch.Tensor,
        image_pe: torch.Tensor,
        sparse_prompt_embeddings: torch.Tensor,
        dense_prompt_embeddings: torch.Tensor,
        multimask_output: bool,
    ) -> Tuple[torch.Tensor, torch.Tensor]:
        """
        Predict masks given image and prompt embeddings.

        Arguments:
          image_embeddings (torch.Tensor): the embeddings from the image encoder
          image_pe (torch.Tensor): positional encoding with the shape of image_embeddings
          sparse_prompt_embeddings (torch.Tensor): the embeddings of the points and boxes
          dense_prompt_embeddings (torch.Tensor): the embeddings of the mask inputs
          multimask_output (bool): Whether to return multiple masks or a single
            mask.

        Returns:
          torch.Tensor: batched predicted masks torch.Tensor: batched predictions of mask quality
        """
        masks, iou_pred = self.predict_masks(
            image_embeddings=image_embeddings,
            image_pe=image_pe,
            sparse_prompt_embeddings=sparse_prompt_embeddings,
            dense_prompt_embeddings=dense_prompt_embeddings,
        )

        # Select the correct mask or masks for outptu
        if multimask_output:
            mask_slice = slice(1, None)
        else:
            mask_slice = slice(0, 1)
        masks = masks[:, mask_slice, :, :]
        iou_pred = iou_pred[:, mask_slice]

        # Prepare output
        return masks, iou_pred

    def predict_masks(
        self,
        image_embeddings: torch.Tensor,
        image_pe: torch.Tensor,
        sparse_prompt_embeddings: torch.Tensor,
        dense_prompt_embeddings: torch.Tensor,
    ) -> Tuple[torch.Tensor, torch.Tensor]:
        """Predicts masks. See 'forward' for more details."""
        # Concatenate output tokens
        output_tokens = torch.cat([self.iou_token.weight, self.mask_tokens.weight], dim=0)
        output_tokens = output_tokens.unsqueeze(0).expand(sparse_prompt_embeddings.size(0), -1, -1)
        tokens = torch.cat((output_tokens, sparse_prompt_embeddings), dim=1)
        tokens = tokens.to(self.iou_token.weight.dtype)

        # Expand per-image data in batch direction to be per-mask
        src = torch.repeat_interleave(image_embeddings, tokens.shape[0], dim=0)
        src = src + dense_prompt_embeddings
        pos_src = torch.repeat_interleave(image_pe, tokens.shape[0], dim=0)
        b, c, h, w = src.shape

        # Run the transformer
        hs, src = self.transformer(src, pos_src, tokens)
        iou_token_out = hs[:, 0, :]
        mask_tokens_out = hs[:, 1 : (1 + self.num_mask_tokens), :]

        # Upscale mask embeddings and predict masks using the mask tokens
        src = src.transpose(1, 2).view(b, c, h, w)

        upscaled_embedding = self.upscale_conv1(src)
        upscaled_embedding = self.activation(self.upscale_layer_norm(upscaled_embedding))
        upscaled_embedding = self.activation(self.upscale_conv2(upscaled_embedding))

        # let's define a class for this: probably the dynamic_prediction_head?
        hyper_in_list: List[torch.Tensor] = []
        for i in range(self.num_mask_tokens):
            hyper_in_list.append(self.output_hypernetworks_mlps[i](mask_tokens_out[:, i, :]))
        hyper_in = torch.stack(hyper_in_list, dim=1)
        b, c, h, w = upscaled_embedding.shape
        masks = (hyper_in @ upscaled_embedding.view(b, c, h * w)).view(b, -1, h, w)

        # Generate mask quality predictions
        iou_pred = self.iou_prediction_head(iou_token_out)

        return masks, iou_pred


class SamPositionalEmbedding(nn.Module):
    def __init__(self, config):
        super().__init__()
        self.scale = config.hidden_size // 2
        self.register_buffer("positional_embedding", self.scale * torch.randn((2, config.num_pos_feats)))

    def forward(self, input_coords, image_size):
        """Positionally encode points that are normalized to [0,1]."""
        coordinates = input_coords.clone()
        coordinates[:, :, 0] = coordinates[:, :, 0] / image_size[1]
        coordinates[:, :, 1] = coordinates[:, :, 1] / image_size[0]
        # assuming coords are in [0, 1]^2 square and have d_1 x ... x d_n x 2 shape
        coordinates = 2 * coordinates - 1
        coordinates = coordinates.to(self.positional_embedding.dtype)
        coordinates = coordinates @ self.positional_embedding
        coordinates = 2 * np.pi * coordinates
        # outputs d_1 x ... x d_n x C shape
        return torch.cat([torch.sin(coordinates), torch.cos(coordinates)], dim=-1)


class SamMaskEmbedding(nn.Module):
    def __init__(self, config: SamPromptEncoderConfig):
        super().__init__()
        self.mask_input_channels = config.mask_input_channels // 4
        self.activation = ACT2FN[config.hidden_act]
        self.conv1 = nn.Conv2d(1, self.mask_input_channels, kernel_size=2, stride=2)
        self.conv2 = nn.Conv2d(self.mask_input_channels, config.mask_input_channels, kernel_size=2, stride=2)
        self.conv3 = nn.Conv2d(config.mask_input_channels, config.hidden_size, kernel_size=1)
        self.layer_norm1 = SamLayerNorm(self.mask_input_channels)
        self.layer_norm2 = SamLayerNorm(self.mask_input_channels * 4)

    def forward(self, masks):
        hidden_states = self.conv1(masks)
        hidden_states = self.layer_norm1(hidden_states)
        hidden_states = self.activation(hidden_states)

        hidden_states = self.conv2(hidden_states)
        hidden_states = self.layer_norm2(hidden_states)
        hidden_states = self.activation(hidden_states)
        dense_embeddings = self.conv3(hidden_states)
        return dense_embeddings


class SamPromptEncoder(nn.Module):
    def __init__(self, config: SamPromptEncoderConfig, shared_patch_embedding):
        super().__init__()
        self.shared_embedding = shared_patch_embedding
        self.mask_embed = SamMaskEmbedding(config)
        self.no_mask_embed = nn.Embedding(1, config.hidden_size)
        self.image_embedding_size = (None, None)
        self.point_embed = nn.ModuleList(
            [nn.Embedding(1, config.hidden_size) for i in range(config.num_point_embeddings)]
        )
        self.hidden_size = config.hidden_size
        self.not_a_point_embed = nn.Embedding(1, config.hidden_size)

    def _embed_points(self, points: torch.Tensor, labels: torch.Tensor, pad: bool) -> torch.Tensor:
        """Embeds point prompts."""
        points = points + 0.5  # Shift to center of pixel
        if pad:
            padding_point = torch.zeros((points.shape[0], 1, 2), device=points.device)
            padding_label = -torch.ones((labels.shape[0], 1), device=labels.device)
            points = torch.cat([points, padding_point], dim=1)
            labels = torch.cat([labels, padding_label], dim=1)
        point_embedding = self.shared_embedding(points)
        point_embedding[labels == -1] = 0.0
        point_embedding[labels == -1] += self.not_a_point_embed.weight
        point_embedding[labels == 0] += self.point_embed[0].weight
        point_embedding[labels == 1] += self.point_embed[1].weight
        return point_embedding

    def _embed_boxes(self, boxes: torch.Tensor) -> torch.Tensor:
        """Embeds box prompts."""
        boxes = boxes + 0.5  # Shift to center of pixel
        coords = boxes.reshape(-1, 2, 2)
        corner_embedding = self.shared_embedding(coords)
        corner_embedding[:, 0, :] += self.point_embed[2].weight
        corner_embedding[:, 1, :] += self.point_embed[3].weight
        return corner_embedding

    def forward(
        self,
        points: Optional[Tuple[torch.Tensor, torch.Tensor]],
        labels: Optional[torch.Tensor],
        boxes: Optional[torch.Tensor],
        masks: Optional[torch.Tensor],
    ) -> Tuple[torch.Tensor, torch.Tensor]:
        """
        Embeds different types of prompts, returning both sparse and dense embeddings.

        Arguments:
          points (tuple(torch.Tensor, torch.Tensor) or none): point coordinates
            and labels to embed.
          boxes (torch.Tensor or none): boxes to embed
          masks (torch.Tensor or none): masks to embed

        Returns:
          torch.Tensor: sparse embeddings for the points and boxes, with shape
            BxNx(hidden_size), where N is determined by the number of input points and boxes.
          torch.Tensor: dense embeddings for the masks, in the shape
            Bx(hidden_size)x(embed_H)x(embed_W)
        """
        sparse_embeddings = None
        if points is not None:
            batch_size = points.shape[0]
            if labels is None:
                raise ValueError("If points are provided, labels must also be provided.")
            coords = points
            point_embeddings = self._embed_points(coords, labels, pad=(boxes is None))
            sparse_embeddings = torch.empty(
                (batch_size, 0, self.hidden_size), device=self.shared_embedding.weight.device
            )
            sparse_embeddings = torch.cat([sparse_embeddings, point_embeddings], dim=1)
        if boxes is not None:
            batch_size = boxes.shape[0]
            box_embeddings = self._embed_boxes(boxes)
            if sparse_embeddings is None:
                sparse_embeddings = torch.empty(
                    (batch_size, 0, self.hidden_size), device=self.shared_embedding.weight.device
                )
            sparse_embeddings = torch.cat([sparse_embeddings, box_embeddings], dim=1)
        if masks is not None:
            dense_embeddings = self.mask_embed(masks)
        else:
            dense_embeddings = self.no_mask_embed.weight.reshape(1, -1, 1, 1).expand(
                batch_size, -1, self.image_embedding_size[0], self.image_embedding_size[1]
            )
        return sparse_embeddings, dense_embeddings


class SamVisionAttention(nn.Module):
    """Multi-head Attention block with relative position embeddings."""

    def __init__(self, config, window_size) -> None:
        super().__init__()
        input_size = (config.image_size // config.patch_size, config.image_size // config.patch_size)if window_size == 0 else (window_size, window_size)

        self.num_attention_heads = config.num_attention_heads
        head_dim = config.hidden_size // config.num_attention_heads
        self.scale = head_dim**-0.5
        self.dropout = config.attention_dropout

        self.qkv = nn.Linear(config.hidden_size, config.hidden_size * 3, bias=config.qkv_bias)
        self.proj = nn.Linear(config.hidden_size, config.hidden_size)

        self.use_rel_pos = config.use_rel_pos
        if self.use_rel_pos:
            assert input_size is not None, "Input size must be provided if using relative positional encoding."
            # initialize relative positional embeddings
            self.rel_pos_h = nn.Parameter(torch.zeros(2 * input_size[0] - 1, head_dim))
            self.rel_pos_w = nn.Parameter(torch.zeros(2 * input_size[1] - 1, head_dim))

    def get_rel_pos(self, q_size: int, k_size: int, rel_pos: torch.Tensor) -> torch.Tensor:
        """
        Get relative positional embeddings according to the relative positions of
            query and key sizes.
        Args:
            q_size (int): size of query q.
            k_size (int): size of key k.
            rel_pos (Tensor): relative position embeddings (L, C).

        Returns:
            Extracted positional embeddings according to relative positions.
        """
        max_rel_dist = int(2 * max(q_size, k_size) - 1)
        # Interpolate rel pos if needed.
        if rel_pos.shape[0] != max_rel_dist:
            # Interpolate rel pos.
            rel_pos_resized = F.interpolate(
                rel_pos.reshape(1, rel_pos.shape[0], -1).permute(0, 2, 1),
                size=max_rel_dist,
                mode="linear",
            )
            rel_pos_resized = rel_pos_resized.reshape(-1, max_rel_dist).permute(1, 0)
        else:
            rel_pos_resized = rel_pos

        # Scale the coords with short length if shapes for q and k are different.
        q_coords = torch.arange(q_size)[:, None] * max(k_size / q_size, 1.0)
        k_coords = torch.arange(k_size)[None, :] * max(q_size / k_size, 1.0)
        relative_coords = (q_coords - k_coords) + (k_size - 1) * max(q_size / k_size, 1.0)

        return rel_pos_resized[relative_coords.long()]

    def add_decomposed_rel_pos(
        self,
        attn: torch.Tensor,
        query: torch.Tensor,
        rel_pos_h: torch.Tensor,
        rel_pos_w: torch.Tensor,
        q_size: Tuple[int, int],
        k_size: Tuple[int, int],
    ) -> torch.Tensor:
        """
        Args:
        Calculate decomposed Relative Positional Embeddings from :paper:`mvitv2`.
        https:
            //github.com/facebookresearch/mvit/blob/19786631e330df9f3622e5402b4a419a263a2c80/mvit/models/attention.py
        # noqa B950
            attn (Tensor): attention map. q (Tensor): query q in the attention layer with shape (B, q_h * q_w, C).
            rel_pos_h (Tensor): relative position embeddings (Lh, C) for height axis. rel_pos_w (Tensor): relative
            position embeddings (Lw, C) for width axis. q_size (Tuple): spatial sequence size of query q with (q_h,
            q_w). k_size (Tuple): spatial sequence size of key k with (k_h, k_w).

        Returns:
            attn (Tensor): attention map with added relative positional embeddings.
        """
        q_h, q_w = q_size
        k_h, k_w = k_size
        Rh = self.get_rel_pos(q_h, k_h, rel_pos_h)
        Rw = self.get_rel_pos(q_w, k_w, rel_pos_w)

        B, _, dim = query.shape
        r_q = query.reshape(B, q_h, q_w, dim)
        rel_h = torch.einsum("bhwc,hkc->bhwk", r_q, Rh)
        rel_w = torch.einsum("bhwc,wkc->bhwk", r_q, Rw)

        attn = (attn.view(B, q_h, q_w, k_h, k_w) + rel_h[:, :, :, :, None] + rel_w[:, :, :, None, :]).view(
            B, q_h * q_w, k_h * k_w
        )

        return attn

    def forward(self, hidden_states: torch.Tensor, output_attentions=False) -> torch.Tensor:
        B, H, W, _ = hidden_states.shape
        # qkv with shape (3, B, nHead, H * W, C)
        qkv = self.qkv(hidden_states).reshape(B, H * W, 3, self.num_attention_heads, -1).permute(2, 0, 3, 1, 4)
        # q, k, v with shape (B * nHead, H * W, C)
        q, k, v = qkv.reshape(3, B * self.num_attention_heads, H * W, -1).unbind(0)

        attn_weights = (q * self.scale) @ k.transpose(-2, -1)

        if self.use_rel_pos:
            attn_weights = self.add_decomposed_rel_pos(attn_weights, q, self.rel_pos_h, self.rel_pos_w, (H, W), (H, W))


        
        attn_weights = torch.nn.functional.softmax(attn_weights, dtype=torch.float32, dim=-1).to(q.dtype)
        
        if output_attentions:
            # this operation is a bit akward, but it's required to
            # make sure that attn_weights keeps its gradient.
            # In order to do so, attn_weights have to reshaped
            # twice and have to be reused in the following
            attn_weights_reshaped = attn_weights.view(B, self.num_attention_heads, H, W)
            attn_weights = attn_weights_reshaped.view(B * self.num_attention_heads, H, W)
        else:
            attn_weights_reshaped = None
        
        attn_probs = nn.functional.dropout(attn_weights, p=self.dropout, training=self.training)
<<<<<<< HEAD
        attn_output = (
=======
        
        hidden_states = (
>>>>>>> 2ad8e6dd
            (attn_probs @ v).view(B, self.num_attention_heads, H, W, -1).permute(0, 2, 3, 1, 4).reshape(B, H, W, -1)
        )
        attn_output = self.proj(attn_output)

        return attn_output, attn_weights_reshaped


class SamVisionLayer(nn.Module):
    def __init__(self, config, window_size) -> None:
        """
        Args:
            dim (int): Number of input channels.
            num_attention_heads (int): Number of attention heads in each ViT block.
            mlp_ratio (float): Ratio of mlp hidden dim to embedding dim.
            qkv_bias (bool): If True, add a learnable bias to query, key, value.
            norm_layer (nn.Module): Normalization layer.
            act_layer (nn.Module): Activation layer.
            use_rel_pos (bool): If True, add relative positional embeddings to the attention map.
            window_size (int): Window size for window attention blocks. If it equals 0, then
                use global attention.
            input_size (int or None): Input resolution for calculating the relative positional
                parameter size.
        """
        super().__init__()
        self.layer_norm1 = nn.LayerNorm(config.hidden_size, eps=config.layer_norm_eps)
        self.attn = SamVisionAttention(config, window_size)
        self.layer_norm2 = nn.LayerNorm(config.hidden_size, eps=config.layer_norm_eps)
        self.mlp = SamMLPBlock(config)
        self.window_size = window_size

    def window_partition(self, hidden_states: torch.Tensor, window_size: int) -> Tuple[torch.Tensor, Tuple[int, int]]:
        """
        Args:
        Partition into non-overlapping windows with padding if needed.
            hidden_states (tensor): input tokens with [B, H, W, C]. window_size (int): window size.

        Returns:
            windows: windows after partition with [B * num_windows, window_size, window_size, C]. (Hp, Wp): padded
            height and width before partition
        """
        B, H, W, C = hidden_states.shape

        pad_h = (window_size - H % window_size) % window_size
        pad_w = (window_size - W % window_size) % window_size
        if pad_h > 0 or pad_w > 0:
            hidden_states = F.pad(hidden_states, (0, 0, 0, pad_w, 0, pad_h))
        Hp, Wp = H + pad_h, W + pad_w

        hidden_states = hidden_states.view(B, Hp // window_size, window_size, Wp // window_size, window_size, C)
        windows = hidden_states.permute(0, 1, 3, 2, 4, 5).contiguous().view(-1, window_size, window_size, C)
        return windows, (Hp, Wp)

    def window_unpartition(
        self, windows: torch.Tensor, window_size: int, pad_hw: Tuple[int, int], hw: Tuple[int, int]
    ) -> torch.Tensor:
        """
        Args:
        Window unpartition into original sequences and removing padding.
            hidden_states (tensor): input tokens with [B * num_windows, window_size, window_size, C]. window_size
            (int): window size. pad_hw (Tuple): padded height and width (Hp, Wp). hw (Tuple): original height and width
            (H, W) before padding.

        Returns:
            hidden_states: unpartitioned sequences with [B, H, W, C].
        """
        Hp, Wp = pad_hw
        H, W = hw
        B = windows.shape[0] // (Hp * Wp // window_size // window_size)
        hidden_states = windows.view(B, Hp // window_size, Wp // window_size, window_size, window_size, -1)
        hidden_states = hidden_states.permute(0, 1, 3, 2, 4, 5).contiguous().view(B, Hp, Wp, -1)

        if Hp > H or Wp > W:
            hidden_states = hidden_states[:, :H, :W, :].contiguous()
        return hidden_states

    def forward(
        self,
        hidden_states: torch.Tensor,
        output_attentions: Optional[bool] = False,
    ) -> Tuple[torch.FloatTensor]:
        residual = hidden_states

        hidden_states = self.layer_norm1(hidden_states)
        # Window partition
        if self.window_size > 0:
            H, W = hidden_states.shape[1], hidden_states.shape[2]
            hidden_states, pad_hw = self.window_partition(hidden_states, self.window_size)

        hidden_states, attn_weights = self.attn(
            hidden_states=hidden_states,
            output_attentions=output_attentions,
        )
        # Reverse window partition
        if self.window_size > 0:
            hidden_states = self.window_unpartition(hidden_states, self.window_size, pad_hw, (H, W))

        hidden_states = residual + hidden_states
        hidden_states = self.layer_norm2(hidden_states)
        hidden_states = self.mlp(hidden_states)

        outputs = (hidden_states,)
        if output_attentions:
            outputs += (attn_weights,)

        return outputs


class SamVisionEncoder(nn.Module):
    def __init__(self, config: SamVisionConfig):
        super().__init__()
        self.config = config
        self.image_size = config.image_size

        self.patch_embed = SamPatchEmbeddings(config)

        self.pos_embed = None
        # self.activation = ACT2FN[self.config.hidden_act]
        if config.use_abs_pos:
            # Initialize absolute positional embedding with pretrain image size.
            self.pos_embed = nn.Parameter(
                torch.zeros(
                    1,
                    config.image_size // config.patch_size,
                    config.image_size // config.patch_size,
                    config.hidden_size,
                )
            )

        self.layers = nn.ModuleList()
        for i in range(config.num_hidden_layers):
            layer = SamVisionLayer(
                config,
                window_size=config.window_size if i not in config.global_attn_indexes else 0,
            )
            self.layers.append(layer)

        self.neck_conv1 = nn.Conv2d(config.hidden_size, config.output_channels, kernel_size=1, bias=False)
        self.neck_layer_norm1 = SamLayerNorm(config.output_channels, data_format="channels_first")
        self.neck_conv2 = nn.Conv2d(
            config.output_channels, config.output_channels, kernel_size=3, padding=1, bias=False
        )
        self.neck_layer_norm2 = SamLayerNorm(config.output_channels, data_format="channels_first")
        self.gradient_checkpointing = False

    def get_input_embeddings(self):
        return self.patch_embed

    def forward(
        self,
        pixel_values: Optional[torch.FloatTensor] = None,
        head_mask: Optional[torch.FloatTensor] = None,
        output_attentions: Optional[bool] = None,
        output_hidden_states: Optional[bool] = None,
        return_dict: Optional[bool] = None,
    ) -> Union[Tuple, SamVisionEncoderOutput]:
        r"""
        Returns:

        Examples:

        ```python
        >>> from transformers import AutoImageProcessor, ViTMAEModel
        >>> from PIL import Image
        >>> import requests

        >>> url = "http://images.cocodataset.org/val2017/000000039769.jpg"
        >>> image = Image.open(requests.get(url, stream=True).raw)

        >>> image_processor = AutoImageProcessor.from_pretrained("facebook/vit-mae-base")
        >>> model = ViTMAEModel.from_pretrained("facebook/vit-mae-base")

        >>> inputs = image_processor(images=image, return_tensors="pt")
        >>> outputs = model(**inputs)
        >>> last_hidden_states = outputs.last_hidden_state
        ```"""
        output_attentions = output_attentions if output_attentions is not None else self.config.output_attentions
        output_hidden_states = (
            output_hidden_states if output_hidden_states is not None else self.config.output_hidden_states
        )
        return_dict = return_dict if return_dict is not None else self.config.use_return_dict

        if pixel_values is None:
            raise ValueError("You have to specify pixel_values")

        hidden_states = self.patch_embed(pixel_values)
        if self.pos_embed is not None:
            hidden_states = hidden_states + self.pos_embed

        all_hidden_states = () if output_hidden_states else None
        all_self_attentions = () if output_attentions else None


        for i, layer_module in enumerate(self.layers):
            if output_hidden_states:
                all_hidden_states = all_hidden_states + (hidden_states,)

            if self.gradient_checkpointing and self.training:

                def create_custom_forward(module):
                    def custom_forward(*inputs):
                        return module(*inputs, output_attentions)

                    return custom_forward

                layer_outputs = torch.utils.checkpoint.checkpoint(
                    create_custom_forward(layer_module),
                    hidden_states,
                )
            else:
                layer_outputs = layer_module(hidden_states, output_attentions=output_attentions)

            hidden_states = layer_outputs[0]

            if output_attentions:
                all_self_attentions = all_self_attentions + (layer_outputs[1],)

        if output_hidden_states:
            all_hidden_states = all_hidden_states + (hidden_states,)

        # Should neck have nn module of its own?
        hidden_states = hidden_states.permute(0, 3, 1, 2)
        hidden_states = self.neck_conv1(hidden_states)
        hidden_states = self.neck_layer_norm1(hidden_states)

        hidden_states = self.neck_conv2(hidden_states)
        hidden_states = self.neck_layer_norm2(hidden_states)

        if not return_dict:
            return (hidden_states, ) + all_hidden_states

        return SamVisionEncoderOutput(
            last_hidden_state=hidden_states,
            hidden_states=all_hidden_states,
            attentions=all_self_attentions,
        )

class SamPreTrainedModel(PreTrainedModel):
    config_class = SamConfig
    base_model_prefix = "sam"

    def _init_weights(self, module):
        """Initialize the weights"""
        if isinstance(module, (nn.Linear, nn.Embedding)):
            pass


SAM_START_DOCSTRING = r"""
    This model inherits from [`PreTrainedModel`]. Check the superclass documentation for the generic methods the
    library implements for all its model (such as downloading or saving, resizing the input embeddings, pruning heads
    etc.)

    This model is also a PyTorch [torch.nn.Module](https://pytorch.org/docs/stable/nn.html#torch.nn.Module) subclass.
    Use it as a regular PyTorch Module and refer to the PyTorch documentation for all matter related to general usage
    and behavior.

    Parameters:
        config ([`SamConfig`]): Model configuration class with all the parameters of the model.
            Initializing with a config file does not load the weights associated with the model, only the
            configuration. Check out the [`~PreTrainedModel.from_pretrained`] method to load the model weights.
"""

SAM_VISION_INPUTS_DOCSTRING = r"""
    Args:
        pixel_values (`torch.FloatTensor` of shape `(batch_size, num_channels, height, width)`):
            Pixel values. Pixel values can be obtained using [`SamProcessor`]. See [`SamProcessor.__call__`] for
            details.
        output_attentions (`bool`, *optional*):
            Whether or not to return the attentions tensors of all attention layers. See `attentions` under returned
            tensors for more detail.
        output_hidden_states (`bool`, *optional*):
            Whether or not to return the hidden states of all layers. See `hidden_states` under returned tensors for
            more detail.
        return_dict (`bool`, *optional*):
            Whether or not to return a [`~utils.ModelOutput`] instead of a plain tuple.
"""

SAM_TEXT_INPUTS_DOCSTRING = r"""
    Args:
        input_ids (`torch.LongTensor` of shape `(batch_size, sequence_length)`):
            Indices of input sequence tokens in the vocabulary. Padding will be ignored by default should you provide
            it. Indices can be obtained using [`AutoTokenizer`]. See [`PreTrainedTokenizer.encode`] and
            [`PreTrainedTokenizer.__call__`] for details. [What are input IDs?](../glossary#input-ids)
        attention_mask (`torch.Tensor` of shape `(batch_size, sequence_length)`, *optional*):
            Mask to avoid performing attention on padding token indices. Mask values selected in `[0, 1]`:
            - 1 for tokens that are **not masked**,
            - 0 for tokens that are **masked**.
            [What are attention masks?](../glossary#attention-mask)
        decoder_input_ids (`torch.LongTensor` of shape `(batch_size, target_sequence_length)`, *optional*):
            Indices of decoder input sequence tokens in the vocabulary.

            Indices can be obtained using [`AutoTokenizer`]. See [`PreTrainedTokenizer.encode`] and
            [`PreTrainedTokenizer.__call__`] for details.

            [What are decoder input IDs?](../glossary#decoder-input-ids)

            T5 uses the `pad_token_id` as the starting token for `decoder_input_ids` generation. If `past_key_values`
            is used, optionally only the last `decoder_input_ids` have to be input (see `past_key_values`).

            To know more on how to prepare `decoder_input_ids` for pretraining take a look at [T5
            Training](./t5#training).
        decoder_attention_mask (`torch.BoolTensor` of shape `(batch_size, target_sequence_length)`, *optional*):
            Default behavior: generate a tensor that ignores pad tokens in `decoder_input_ids`. Causal mask will also
            be used by default.
        output_attentions (`bool`, *optional*):
            Whether or not to return the attentions tensors of all attention layers. See `attentions` under returned
            tensors for more detail.
        output_hidden_states (`bool`, *optional*):
            Whether or not to return the hidden states of all layers. See `hidden_states` under returned tensors for
            more detail.
        return_dict (`bool`, *optional*):
            Whether or not to return a [`~utils.ModelOutput`] instead of a plain tuple.
"""

SAM_INPUTS_DOCSTRING = r"""
    Args:
        pixel_values (`torch.FloatTensor` of shape `(batch_size, num_channels, height, width)`):
            Pixel values. Pixel values can be obtained using [`SamProcessor`]. See [`SamProcessor.__call__`] for
            details.

        input_ids (`torch.LongTensor` of shape `(batch_size, sequence_length)`, *optional*):
            Indices of input sequence tokens in the vocabulary of the language model. Input tokens can optionally be
            provided to serve as text prompt, which the language model can continue.

            Indices can be obtained using [`SamProcessor`]. See [`SamProcessor.__call__`] for details.

            [What are input IDs?](../glossary#input-ids)
        attention_mask (`torch.Tensor` of shape `(batch_size, sequence_length)`, *optional*):
            Mask to avoid performing attention on padding token indices. Mask values selected in `[0, 1]`:

            - 1 for tokens that are **not masked**,
            - 0 for tokens that are **masked**.

            [What are attention masks?](../glossary#attention-mask)

        decoder_input_ids (`torch.LongTensor` of shape `(batch_size, target_sequence_length)`, *optional*):
            Indices of decoder input sequence tokens in the vocabulary of the language model. Only relevant in case an
            encoder-decoder language model (like T5) is used.

            Indices can be obtained using [`AutoTokenizer`]. See [`PreTrainedTokenizer.encode`] and
            [`PreTrainedTokenizer.__call__`] for details. [What are decoder input IDs?](../glossary#decoder-input-ids)

        decoder_attention_mask (`torch.BoolTensor` of shape `(batch_size, target_sequence_length)`, *optional*):
            Default behavior: generate a tensor that ignores pad tokens in `decoder_input_ids`. Causal mask will also
            be used by default.

            Only relevant in case an encoder-decoder language model (like T5) is used.

        output_attentions (`bool`, *optional*):
            Whether or not to return the attentions tensors of all attention layers. See `attentions` under returned
            tensors for more detail.
        output_hidden_states (`bool`, *optional*):
            Whether or not to return the hidden states of all layers. See `hidden_states` under returned tensors for
            more detail.
        return_dict (`bool`, *optional*):
            Whether or not to return a [`~utils.ModelOutput`] instead of a plain tuple.
"""


class SamForImageSegmentation(SamPreTrainedModel):
    mask_threshold: float = 0.0
    image_format: str = "RGB"

    def __init__(self, config) -> None:
        super().__init__(config)
        self.shared_image_embedding = SamPositionalEmbedding(config.vision_config)

        self.vision_encoder = SamVisionEncoder(config.vision_config)
        self.prompt_encoder = SamPromptEncoder(config.prompt_encoder_config, self.shared_image_embedding)
        self.mask_decoder = SamMaskDecoder(config.mask_decoder_config)

    def get_image_wide_positional_embeddings(self, size):
        height, width = size
        target_device = self.shared_image_embedding.positional_embedding.device
        target_dtype = self.shared_image_embedding.positional_embedding.dtype
        grid = torch.ones((height, width), device=target_device, dtype=target_dtype)
        y_embed = grid.cumsum(dim=0) - 0.5
        x_embed = grid.cumsum(dim=1) - 0.5
        y_embed = y_embed / height
        x_embed = x_embed / width

        image_embedding_size = (self.config.prompt_encoder_config.image_embedding_size, self.config.prompt_encoder_config.image_embedding_size)
        positional_embedding = self.shared_image_embedding(torch.stack([x_embed, y_embed], dim=-1), image_embedding_size)
        return positional_embedding.permute(2, 0, 1)  # C x H x W

    def forward(
        self,
        pixel_values,
        input_points=None,
        input_labels=None,
        input_image_sizes=None,
        input_boxes=None,
        mask_inputs=None,
        original_sizes=None,
        multimask_output: bool = True,
    ) -> List[Dict[str, torch.Tensor]]:
        image_position_embedding = self.get_image_wide_positional_embeddings(pixel_values.shape[2:])
        image_embeddings = self.vision_encoder(pixel_values)[0]

        sparse_embeddings, dense_embeddings = self.prompt_encoder(
            points=input_points,
            labels=input_labels,
            boxes=input_boxes,
            masks=mask_inputs,
        )
        low_res_masks, iou_predictions = self.mask_decoder(
            image_embeddings=image_embeddings,
            image_pe=image_position_embedding,
            sparse_prompt_embeddings=sparse_embeddings,
            dense_prompt_embeddings=dense_embeddings,
            multimask_output=multimask_output,
        )
        masks = self.postprocess_masks(
            low_res_masks,
            input_size=pixel_values.shape[-2:] if input_image_sizes is None else input_image_sizes[0],
            original_size=original_sizes,
        )
        masks = masks > self.mask_threshold
        outputs = {
            "masks": masks,
            "iou_predictions": iou_predictions,
            "low_res_logits": low_res_masks,
        }
        return outputs

    def postprocess_masks(
        self,
        masks: torch.Tensor,
        input_size: Tuple[int, ...],
        original_size: torch.Tensor,
    ):
        """
        Remove padding and upscale masks to the original image size.

        Arguments:
          masks (torch.Tensor): Batched masks from the mask_decoder,
            in BxCxHxW format.
          input_size (tuple(int, int)): The size of the image input to the
            model, in (H, W) format. Used to remove padding.
          original_size (tuple(int, int)): The original size of the image
            before resizing for input to the model, in (H, W) format.

        Returns:
          (torch.Tensor): Batched masks in BxCxHxW format, where (H, W)
            is given by original_size.
        """
        image_size = (self.vision_encoder.image_size, self.vision_encoder.image_size)
        masks = F.interpolate(masks, image_size, mode="bilinear", align_corners=False)
        masks = masks[..., : input_size[0], : input_size[1]]

        # check if original size is not the same across batches
        output_masks = []
        if original_size.shape[0] > 1:
            for i in range(original_size.shape[0]):
                output_masks.append(
                    F.interpolate(
                        masks[i].unsqueeze(0),
                        (original_size[i][0], original_size[i][1]),
                        mode="bilinear",
                        align_corners=False,
                    )
                )
            output_masks = torch.cat(output_masks, dim=0)
        else:
            output_masks = F.interpolate(
                masks, (original_size[0][0], original_size[0][1]), mode="bilinear", align_corners=False
            )
        return output_masks<|MERGE_RESOLUTION|>--- conflicted
+++ resolved
@@ -789,12 +789,7 @@
             attn_weights_reshaped = None
         
         attn_probs = nn.functional.dropout(attn_weights, p=self.dropout, training=self.training)
-<<<<<<< HEAD
         attn_output = (
-=======
-        
-        hidden_states = (
->>>>>>> 2ad8e6dd
             (attn_probs @ v).view(B, self.num_attention_heads, H, W, -1).permute(0, 2, 3, 1, 4).reshape(B, H, W, -1)
         )
         attn_output = self.proj(attn_output)
