--- conflicted
+++ resolved
@@ -604,7 +604,6 @@
 
         kv_seq_len = key_states.shape[-2]
         if past_key_value is not None:
-<<<<<<< HEAD
             kv_seq_len += cache_position[0] + 1
 
         if position_embeddings is None:
@@ -617,16 +616,6 @@
             cos, sin = self.rotary_emb(value_states, position_ids)
         else:
             cos, sin = position_embeddings
-=======
-            if self.layer_idx is None:
-                raise ValueError(
-                    f"The cache structure has changed since version v4.36. If you are using {self.__class__.__name__} "
-                    "for auto-regressive decoding with k/v caching, please make sure to initialize the attention class "
-                    "with a layer index."
-                )
-            kv_seq_len += past_key_value.get_usable_length(kv_seq_len, self.layer_idx)
-        cos, sin = self.rotary_emb(value_states, seq_len=kv_seq_len)
->>>>>>> 2b789f27
         query_states, key_states = apply_multimodal_rotary_pos_emb(
             query_states, key_states, cos, sin, self.rope_scaling["mrope_section"]
         )
@@ -716,7 +705,6 @@
             kv_seq_len += past_key_value.get_usable_length(kv_seq_len, self.layer_idx)
 
         # Because the input can be padded, the absolute sequence length depends on the max position id.
-<<<<<<< HEAD
         if position_embeddings is None:
             logger.warning_once(
                 "The attention layers in this model are transitioning from computing the RoPE embeddings internally "
@@ -727,13 +715,6 @@
             cos, sin = self.rotary_emb(value_states, position_ids)
         else:
             cos, sin = position_embeddings
-=======
-        rotary_seq_len = (
-            max(kv_seq_len, position_ids[:, -1].max().item() + 1) if position_ids is not None else kv_seq_len
-        )
-
-        cos, sin = self.rotary_emb(value_states, seq_len=rotary_seq_len)
->>>>>>> 2b789f27
 
         query_states, key_states = apply_multimodal_rotary_pos_emb(
             query_states, key_states, cos, sin, self.rope_scaling["mrope_section"]
