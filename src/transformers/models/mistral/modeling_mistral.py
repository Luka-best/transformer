--- conflicted
+++ resolved
@@ -960,18 +960,10 @@
         dtype, device = input_tensor.dtype, input_tensor.device
         min_dtype = torch.finfo(dtype).min
         sequence_length = input_tensor.shape[1]
-<<<<<<< HEAD
-        if using_sliding_window_cache:
-            sliding_window = self.config.sliding_window if self.config.sliding_window is not None else sequence_length
-            target_length = max(sequence_length, sliding_window)
-        elif using_static_cache:
-            target_length = past_key_values.get_max_length()
-=======
         # SlidingWindowCache or StaticCache
         if using_sliding_window_cache or using_static_cache:
             target_length = past_key_values.get_max_cache_shape()
         # DynamicCache or no cache
->>>>>>> a3add290
         else:
             target_length = (
                 attention_mask.shape[-1]
