# Copyright 2024 EleutherAI and The HuggingFace Inc. team. All rights reserved.
#
# Licensed under the Apache License, Version 2.0 (the "License");
# you may not use this file except in compliance with the License.
# You may obtain a copy of the License at
#
#     http://www.apache.org/licenses/LICENSE-2.0
#
# Unless required by applicable law or agreed to in writing, software
# distributed under the License is distributed on an "AS IS" BASIS,
# WITHOUT WARRANTIES OR CONDITIONS OF ANY KIND, either express or implied.
# See the License for the specific language governing permissions and
# limitations under the License.
import argparse
import os
import warnings

import torch

from transformers import GoldenGateConfig, GoldenGateForCausalLM, LlamaTokenizer


try:
    from transformers import LlamaTokenizerFast
except ImportError as e:
    warnings.warn(e)
    warnings.warn(
        "The converted tokenizer will be the `slow` tokenizer. To use the fast, update your `tokenizers` library and re-run the tokenizer conversion"
    )
    LlamaTokenizerFast = None

"""
Sample usage:

```
python src/transformers/models/golden_gate/convert_golden_gate_weights_to_hf.py \
    --input_dir /path/to/downloaded/golden_gate/weights --model_size 7B --output_dir /output/path
```

Thereafter, models can be loaded via:

```py
from transformers import GoldenGateForCausalLM, LlamaTokenizer

model = GoldenGateForCausalLM.from_pretrained("/output/path")
tokenizer = LlamaTokenizer.from_pretrained("/output/path")
```

Important note: you need to be able to host the whole model in RAM to execute this script (even if the biggest versions
come in several checkpoints they each contain a part of each weight of the model, so we need to load them all in RAM).
"""

golden_gate_2b_config = GoldenGateConfig(
    hidden_size=2048,
    intermediate_size=16384,
    num_attention_heads=8,
    num_hidden_layers=18,
    rms_norm_eps=1e-6,
    num_key_value_heads=1,
    vocab_size=256128,
    head_dim=256,
    max_position_embeddings=8192,
    rope=10000,
    hidden_act = "gelu"
)

golden_gate_7b_config = GoldenGateConfig(
    hidden_size=3072,
    intermediate_size=24576,
    num_attention_heads=16,
    num_hidden_layers=28,
    rms_norm_eps= 1e-6,
    num_key_value_heads=16,
    vocab_size=256128,
    head_dim=256,
    max_position_embeddings=8192,
    rope=10000,
    hidden_act = "gelu"
)

CONFIG_MAPPING = {"2B":golden_gate_2b_config,"7B":golden_gate_7b_config}

LAYER_NAME_MAPPING = {
    "model.embed_tokens.weight": "model.embedder.weight",
    "lm_head.weight": "model.embedder.weight",
}

def write_model(save_path, input_base_path, config, safe_serialization=True):
    num_attn_heads = config.num_attention_heads
    hidden_size = config.hidden_size

    # permute for sliced rotary
    def permute(w, n_heads=num_attn_heads, dim1=hidden_size, dim2=hidden_size):
        return w.view(n_heads, dim1 // n_heads // 2, 2, dim2).transpose(1, 2).reshape(dim1, dim2)

    print(f"Fetching all parameters from the checkpoint at {input_base_path}.")
    model_state_dict = torch.load(os.path.join(input_base_path), map_location="cpu")["model_state_dict"]

    state_dict = {}
    for k,v in model_state_dict.items():
        if "qkv_proj" in k:
            q_proj, k_proj , v_proj = v.split(3)
            state_dict[k.replace("qkv_proj", "q_proj")] = permute(q_proj)
            state_dict[k.replace("qkv_proj", "k_proj")] = permute(k_proj)
            state_dict[k.replace("qkv_proj", "v_proj")] = permute(v_proj)
        if k in LAYER_NAME_MAPPING:
            state_dict[LAYER_NAME_MAPPING[k]] = v
        else:
            state_dict[k] = v

    print("Loading the checkpoint in a GoldenGate model.")
    with torch.device("meta"):
        model = GoldenGateForCausalLM(config)
    model.load_state_dict(state_dict, assign=True, strict=True)
    del model.config._name_or_path
    print("Saving in the Transformers format.")
    model.save_pretrained(save_path, safe_serialization=safe_serialization)


def write_tokenizer(tokenizer_path, input_tokenizer_path):
    # Initialize the tokenizer based on the `spm` model
    tokenizer_class = LlamaTokenizer if LlamaTokenizerFast is None else LlamaTokenizerFast
    print(f"Saving a {tokenizer_class.__name__} to {tokenizer_path}.")
    tokenizer = tokenizer_class(input_tokenizer_path)
    tokenizer.save_pretrained(tokenizer_path)


def main():
    parser = argparse.ArgumentParser()
    parser.add_argument(
        "--input_dir",
        help="Location of GoldenGate weights, which contains tokenizer.model and model folders",
    )
    parser.add_argument(
        "--model_size",
        choices=["2B", "7B", "tokenizer_only"],
        help="'f' models correspond to the finetuned versions, and are specific to the GoldenGate2 official release. For more details on GoldenGate2, checkout the original repo: https://huggingface.co/meta-golden_gate",
    )
    parser.add_argument(
        "--output_dir",
        help="Location to write HF model and tokenizer",
    )
    parser.add_argument("--safe_serialization", type=bool, help="Whether or not to save using `safetensors`.")
    args = parser.parse_args()
    spm_path = os.path.join(args.input_dir, "tokenizer.model")

    config = CONFIG_MAPPING[args.model_size]
    write_model(
<<<<<<< HEAD
=======
        config = config,
>>>>>>> 32ea5fb1
        input_base_path=args.input_dir,
        save_path=args.output_dir,
        config = config,
        safe_serialization=args.safe_serialization,
        save_path=args.output_dir
    )
    write_tokenizer(
        spm_path
    )



if __name__ == "__main__":
    main()<|MERGE_RESOLUTION|>--- conflicted
+++ resolved
@@ -146,10 +146,8 @@
 
     config = CONFIG_MAPPING[args.model_size]
     write_model(
-<<<<<<< HEAD
-=======
+        model_path=args.output_dir,
         config = config,
->>>>>>> 32ea5fb1
         input_base_path=args.input_dir,
         save_path=args.output_dir,
         config = config,
