# Copyright 2024 EleutherAI and The HuggingFace Inc. team. All rights reserved.
#
# Licensed under the Apache License, Version 2.0 (the "License");
# you may not use this file except in compliance with the License.
# You may obtain a copy of the License at
#
#     http://www.apache.org/licenses/LICENSE-2.0
#
# Unless required by applicable law or agreed to in writing, software
# distributed under the License is distributed on an "AS IS" BASIS,
# WITHOUT WARRANTIES OR CONDITIONS OF ANY KIND, either express or implied.
# See the License for the specific language governing permissions and
# limitations under the License.
import argparse
import os
import warnings

import torch

from transformers import GoldenGateConfig, GoldenGateForCausalLM, LlamaTokenizer


try:
    from transformers import LlamaTokenizerFast
except ImportError as e:
    warnings.warn(e)
    warnings.warn(
        "The converted tokenizer will be the `slow` tokenizer. To use the fast, update your `tokenizers` library and re-run the tokenizer conversion"
    )
    LlamaTokenizerFast = None

"""
Sample usage:

```
python src/transformers/models/golden_gate/convert_golden_gate_weights_to_hf.py \
    --input_dir /path/to/downloaded/golden_gate/weights --model_size 7B --output_dir /output/path
```

Thereafter, models can be loaded via:

```py
from transformers import GoldenGateForCausalLM, LlamaTokenizer

model = GoldenGateForCausalLM.from_pretrained("/output/path")
tokenizer = LlamaTokenizer.from_pretrained("/output/path")
```

Important note: you need to be able to host the whole model in RAM to execute this script (even if the biggest versions
come in several checkpoints they each contain a part of each weight of the model, so we need to load them all in RAM).
"""

golden_gate_2b_config = GoldenGateConfig(
    hidden_size=2048,
    intermediate_size=16384,
    num_attention_heads=8,
    num_hidden_layers=18,
    rms_norm_eps=1e-6,
    num_key_value_heads=1,
    vocab_size=256128,
    head_dim=256,
    max_position_embeddings=8192,
    rope=10000,
    hidden_act = "gelu"
)

golden_gate_7b_config = GoldenGateConfig(
    hidden_size=3072,
    intermediate_size=24576,
    num_attention_heads=16,
    num_hidden_layers=28,
    rms_norm_eps= 1e-6,
    num_key_value_heads=16,
    vocab_size=256128,
    head_dim=256,
    max_position_embeddings=8192,
    rope=10000,
    hidden_act = "gelu"
)

CONFIG_MAPPING = {"2B":golden_gate_2b_config,"7B":golden_gate_7b_config}

LAYER_NAME_MAPPING = {
    "model.embed_tokens.weight": "model.embedder.weight",
    "lm_head.weight": "model.embedder.weight",
}

def write_model(save_path, input_base_path, config, safe_serialization=True):
    num_attn_heads = config.num_attention_heads
    hidden_size = config.hidden_size
    num_kv_heads = config.num_key_value_heads
    head_dim = config.head_dim

    # permute for sliced rotary
    def permute(w, n_heads=num_attn_heads, dim1=hidden_size, dim2=hidden_size):
        return w.view(n_heads, dim1 // n_heads // 2, 2, dim2).transpose(1, 2).reshape(dim1, dim2)

    print(f"Fetching all parameters from the checkpoint at {input_base_path}.")
    model_state_dict = torch.load(os.path.join(input_base_path), map_location="cpu")["model_state_dict"]

    state_dict = {}
    for k,v in model_state_dict["model_state_dict"].items():
        if "qkv_proj" in k:
<<<<<<< HEAD
            if config.num_key_value_heads != 1:
                q_proj, k_proj , v_proj = torch.split(v, v.shape[0] // 3, 0)
                state_dict[k.replace("qkv_proj", "q_proj")] = permute(q_proj.transpose(1, 0), dim2=q_proj.shape[0])
                state_dict[k.replace("qkv_proj", "k_proj")] = permute(k_proj.transpose(1, 0), dim2=k_proj.shape[0])
                state_dict[k.replace("qkv_proj", "v_proj")] = permute(v_proj.transpose(1, 0), dim2=v_proj.shape[0])
=======
            print(v.shape)
            
            if num_kv_heads == 1:
                v = v.reshape(num_attn_heads + num_kv_heads * 2, head_dim, hidden_size)
                q_proj = v[:num_attn_heads, ...]
                k_proj = v[num_attn_heads:num_attn_heads + num_kv_heads, ...].repeat(num_kv_heads, 1, 1)
                v_proj = v[-num_kv_heads:, ...].repeat(num_kv_heads, 1, 1)
            else:
                v = v.reshape(3, num_attn_heads, head_dim, hidden_size)
                q_proj, q_proj, q_proj = torch.split(v, 3)

            print(q_proj.shape)
            print(k_proj.shape)
            print(v_proj.shape)
            
            state_dict[k.replace("qkv_proj", "q_proj")] = permute(q_proj.transpose(0,1).contiguous())
            state_dict[k.replace("qkv_proj", "k_proj")] = permute(k_proj)
            state_dict[k.replace("qkv_proj", "v_proj")] = v_proj

>>>>>>> 78de9f5f
        if k in LAYER_NAME_MAPPING:
            state_dict[LAYER_NAME_MAPPING[k]] = v
        else:
            state_dict[k] = v

    print("Loading the checkpoint in a GoldenGate model.")
    with torch.device("meta"):
        model = GoldenGateForCausalLM(config)
    model.load_state_dict(state_dict, assign=True, strict=True)
    del model.config._name_or_path
    print("Saving in the Transformers format.")
    model.save_pretrained(save_path, safe_serialization=safe_serialization)


def write_tokenizer(tokenizer_path, input_tokenizer_path):
    # Initialize the tokenizer based on the `spm` model
    tokenizer_class = LlamaTokenizer if LlamaTokenizerFast is None else LlamaTokenizerFast
    print(f"Saving a {tokenizer_class.__name__} to {tokenizer_path}.")
    tokenizer = tokenizer_class(input_tokenizer_path)
    tokenizer.save_pretrained(tokenizer_path)


def main():
    parser = argparse.ArgumentParser()
    parser.add_argument(
        "--input_dir",
        help="Location of GoldenGate weights, which contains tokenizer.model and model folders",
    )
    parser.add_argument(
        "--model_size",
        choices=["2B", "7B", "tokenizer_only"],
        help="'f' models correspond to the finetuned versions, and are specific to the GoldenGate2 official release. For more details on GoldenGate2, checkout the original repo: https://huggingface.co/meta-golden_gate",
    )
    parser.add_argument(
        "--output_dir",
        help="Location to write HF model and tokenizer",
    )
    parser.add_argument("--safe_serialization", type=bool, help="Whether or not to save using `safetensors`.")
    args = parser.parse_args()
    spm_path = os.path.join(args.input_dir, "tokenizer.model")

    config = CONFIG_MAPPING[args.model_size]
    write_model(
        config = config,
        input_base_path=args.input_dir,
        save_path=args.output_dir,
        safe_serialization=args.safe_serialization,
    )
    write_tokenizer(
        spm_path
    )



if __name__ == "__main__":
    main()<|MERGE_RESOLUTION|>--- conflicted
+++ resolved
@@ -100,34 +100,22 @@
 
     state_dict = {}
     for k,v in model_state_dict["model_state_dict"].items():
-        if "qkv_proj" in k:
-<<<<<<< HEAD
-            if config.num_key_value_heads != 1:
-                q_proj, k_proj , v_proj = torch.split(v, v.shape[0] // 3, 0)
-                state_dict[k.replace("qkv_proj", "q_proj")] = permute(q_proj.transpose(1, 0), dim2=q_proj.shape[0])
-                state_dict[k.replace("qkv_proj", "k_proj")] = permute(k_proj.transpose(1, 0), dim2=k_proj.shape[0])
-                state_dict[k.replace("qkv_proj", "v_proj")] = permute(v_proj.transpose(1, 0), dim2=v_proj.shape[0])
-=======
-            print(v.shape)
-            
+        if "qkv_proj" in k:            
             if num_kv_heads == 1:
                 v = v.reshape(num_attn_heads + num_kv_heads * 2, head_dim, hidden_size)
                 q_proj = v[:num_attn_heads, ...]
                 k_proj = v[num_attn_heads:num_attn_heads + num_kv_heads, ...].repeat(num_kv_heads, 1, 1)
                 v_proj = v[-num_kv_heads:, ...].repeat(num_kv_heads, 1, 1)
+
+                state_dict[k.replace("qkv_proj", "q_proj")] = permute(q_proj.transpose(0,1).contiguous())
+                state_dict[k.replace("qkv_proj", "k_proj")] = permute(k_proj)
+                state_dict[k.replace("qkv_proj", "v_proj")] = v_proj
             else:
-                v = v.reshape(3, num_attn_heads, head_dim, hidden_size)
-                q_proj, q_proj, q_proj = torch.split(v, 3)
+                q_proj, k_proj , v_proj = torch.split(v, v.shape[0] // 3, 0)
+                state_dict[k.replace("qkv_proj", "q_proj")] = permute(q_proj.transpose(1, 0), dim2=q_proj.shape[0])
+                state_dict[k.replace("qkv_proj", "k_proj")] = permute(k_proj.transpose(1, 0), dim2=k_proj.shape[0])
 
-            print(q_proj.shape)
-            print(k_proj.shape)
-            print(v_proj.shape)
-            
-            state_dict[k.replace("qkv_proj", "q_proj")] = permute(q_proj.transpose(0,1).contiguous())
-            state_dict[k.replace("qkv_proj", "k_proj")] = permute(k_proj)
-            state_dict[k.replace("qkv_proj", "v_proj")] = v_proj
-
->>>>>>> 78de9f5f
+        
         if k in LAYER_NAME_MAPPING:
             state_dict[LAYER_NAME_MAPPING[k]] = v
         else:
