--- conflicted
+++ resolved
@@ -18,10 +18,7 @@
 # See the License for the specific language governing permissions and
 # limitations under the License.
 """ Idefics model configuration"""
-<<<<<<< HEAD
 import copy
-=======
->>>>>>> faf25f5e
 
 from transformers.configuration_utils import PretrainedConfig
 from transformers.utils import logging
@@ -172,9 +169,7 @@
         self.resampler_n_latents = resampler_n_latents
         self.resampler_depth = resampler_depth
         self.resampler_n_heads = resampler_n_heads
-<<<<<<< HEAD
         self.resampler_head_dim = resampler_head_dim
-
         # IMPORTANT: Do not do any __init__ args-based checks in the constructor, since
         # PretrainedConfig.from_dict first instantiates the class with the config dict and only then
         # updates the config object with `kwargs` from from_pretrained, so during the instantiation
@@ -217,7 +212,4 @@
         """
         output = copy.deepcopy(self.__dict__)
         output["vision_config_dict"] = self.vision_config_dict
-        return output
-=======
-        self.resampler_head_dim = resampler_head_dim
->>>>>>> faf25f5e
+        return output