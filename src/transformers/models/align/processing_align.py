--- conflicted
+++ resolved
@@ -18,60 +18,6 @@
 
 from typing import List, Union
 
-<<<<<<< HEAD
-from ...image_utils import ImageInput
-from ...processing_utils import (
-    CommonKwargs,
-    ImagesKwargs,
-    ProcessingKwargs,
-    ProcessorMixin,
-    TextKwargs,
-)
-from ...tokenization_utils_base import BatchEncoding, PreTokenizedInput, TextInput
-from ...utils import is_torch_available, is_vision_available
-
-
-# TODO (@molbap) This is a bother, forward references from TypedDict are resolved and need this to work
-if is_vision_available():
-    import PIL  # noqa: F401
-if is_torch_available():
-    import torch  # noqa: F401
-
-
-class AlignProcessorKwargs(ProcessingKwargs, total=False):
-    """
-    Inherits from `ProcessingKwargs` to provide:
-        1) Additional keys that this model requires to process inputs.
-        2) Default values for extra keys.
-    New keys have to be defined as follows to ensure type hinting is done correctly.
-
-    ```python
-    common_kwargs: CommonKwargs = {
-            **CommonKwargs.__annotations__,
-        }
-        text_kwargs: TextKwargs = {
-            **TextKwargs.__annotations__,
-            "a_new_text_boolean_key": Optional[bool],
-        }
-        images_kwargs: ImagesKwargs = {
-            **ImagesKwargs.__annotations__,
-            "a_new_image_processing_key": Optional[int]
-        }
-    ```
-
-    """
-
-    common_kwargs: CommonKwargs = {
-        **CommonKwargs.__annotations__,
-    }
-    text_kwargs: TextKwargs = {
-        **TextKwargs.__annotations__,
-    }
-    images_kwargs: ImagesKwargs = {
-        **ImagesKwargs.__annotations__,
-    }
-
-=======
 
 try:
     from typing import Unpack
@@ -87,7 +33,6 @@
 
 
 class AlignProcessorKwargs(ProcessingKwargs, total=False):
->>>>>>> b3f98bac
     _defaults = {
         "text_kwargs": {
             "padding": "max_length",
@@ -109,26 +54,6 @@
         model_id = "kakaobrain/align-base"
         processor = AlignProcessor.from_pretrained(model_id)
 
-<<<<<<< HEAD
-        # Define the kwargs for each modality
-        common_kwargs = {"return_tensors": "pt"}
-        images_kwargs = {"crop_size": {"height": 224, "width": 224}}
-        text_kwargs = {"padding": "do_not_pad"}
-
-        # Combine them into a single dictionary
-
-        all_kwargs = {
-        "images_kwargs": images_kwargs,
-        "text_kwargs": text_kwargs,
-        "common_kwargs": common_kwargs
-        }
-
-        processor(images=your_pil_image, text=["What is that?"], **all_kwargs)
-
-        # passing directly any number of kwargs is also supported, but not recommended
-
-        processor(images=your_pil_image, text=["What is that?"], padding="do_not_pad)
-=======
         processor(
             images=your_pil_image,
             text=["What is that?"],
@@ -136,7 +61,6 @@
             text_kwargs = {"padding": "do_not_pad"},
             common_kwargs = {"return_tensors": "pt"},
         )
->>>>>>> b3f98bac
         ```
 
     Args:
@@ -160,14 +84,7 @@
         images: ImageInput = None,
         audio=None,
         videos=None,
-<<<<<<< HEAD
-        text_kwargs: AlignProcessorKwargs.text_kwargs = {},
-        images_kwargs: AlignProcessorKwargs.images_kwargs = {},
-        common_kwargs: AlignProcessorKwargs.common_kwargs = {},
-        **kwargs: AlignProcessorKwargs,
-=======
         **kwargs: Unpack[AlignProcessorKwargs],
->>>>>>> b3f98bac
     ) -> BatchEncoding:
         """
         Main method to prepare text(s) and image(s) to be fed as input to the model. This method forwards the `text`
@@ -201,46 +118,6 @@
         """
         if text is None and images is None:
             raise ValueError("You must specify either text or images.")
-<<<<<<< HEAD
-        # Init with default values if they exist
-        text_kwargs = AlignProcessorKwargs._defaults.get("text_kwargs", {}).copy()
-
-        # then override with tokenizer-level arguments passed
-        text_kwargs.update(
-            {k: v for k, v in self.tokenizer.init_kwargs.items() if k in AlignProcessorKwargs.text_kwargs}
-        )
-        # then get passed per-modality dictionaries if they exist
-        text_kwargs.update(kwargs.pop("text_kwargs", {}))
-        images_kwargs.update(kwargs.pop("images_kwargs", {}))
-        common_kwargs.update(kwargs.pop("common_kwargs", {}))
-        # then merge kwargs by name
-        for text_key in AlignProcessorKwargs.text_kwargs.keys():
-            text_kwarg_value = kwargs.pop(text_key, None)
-            if text_kwarg_value is not None:
-                text_kwargs[text_key] = text_kwarg_value
-
-        for images_key in AlignProcessorKwargs.images_kwargs.keys():
-            images_kwarg_value = kwargs.pop(images_key, None)
-            if images_kwarg_value is not None:
-                images_kwargs[images_key] = images_kwarg_value
-        # if something remains in kwargs, it belongs to common
-        common_kwargs.update(kwargs)
-
-        # all modality-specific kwargs are updated with common kwargs
-        text_kwargs.update(common_kwargs)
-        images_kwargs.update(common_kwargs)
-
-        # then, we can pass correct kwargs to each processor
-        if text is not None:
-            encoding = self.tokenizer(text, **text_kwargs)
-
-        if images is not None:
-            image_features = self.image_processor(images, **images_kwargs)
-
-        # BC for explicit return_tensors
-        if "return_tensors" in common_kwargs:
-            return_tensors = common_kwargs.pop("return_tensors", None)
-=======
         output_kwargs = self._merge_kwargs(
             AlignProcessorKwargs,
             tokenizer_init_kwargs=self.tokenizer.init_kwargs,
@@ -256,7 +133,6 @@
         # BC for explicit return_tensors
         if "return_tensors" in output_kwargs["common_kwargs"]:
             return_tensors = output_kwargs["common_kwargs"].pop("return_tensors", None)
->>>>>>> b3f98bac
 
         if text is not None and images is not None:
             encoding["pixel_values"] = image_features.pixel_values
