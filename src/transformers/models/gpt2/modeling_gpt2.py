# coding=utf-8
# Copyright 2018 The OpenAI Team Authors and HuggingFace Inc. team.
# Copyright (c) 2018, NVIDIA CORPORATION.  All rights reserved.
#
# Licensed under the Apache License, Version 2.0 (the "License");
# you may not use this file except in compliance with the License.
# You may obtain a copy of the License at
#
#     http://www.apache.org/licenses/LICENSE-2.0
#
# Unless required by applicable law or agreed to in writing, software
# distributed under the License is distributed on an "AS IS" BASIS,
# WITHOUT WARRANTIES OR CONDITIONS OF ANY KIND, either express or implied.
# See the License for the specific language governing permissions and
# limitations under the License.
"""PyTorch OpenAI GPT-2 model."""

import math
import os
import warnings
from dataclasses import dataclass
from typing import Optional, Tuple, Union

import torch
import torch.utils.checkpoint
from torch import nn
from torch.cuda.amp import autocast
from torch.nn import BCEWithLogitsLoss, CrossEntropyLoss, MSELoss

from ...activations import ACT2FN
from ...modeling_outputs import (
    BaseModelOutputWithPastAndCrossAttentions,
    CausalLMOutputWithCrossAttentions,
    QuestionAnsweringModelOutput,
    SequenceClassifierOutputWithPast,
    TokenClassifierOutput,
)
from ...modeling_utils import PreTrainedModel, SequenceSummary
from ...pytorch_utils import Conv1D, find_pruneable_heads_and_indices, prune_conv1d_layer
from ...utils import (
    ModelOutput,
    add_code_sample_docstrings,
    add_start_docstrings,
    add_start_docstrings_to_model_forward,
    logging,
    replace_return_docstrings,
)
from ...utils.model_parallel_utils import assert_device_map, get_device_map
from .configuration_gpt2 import GPT2Config


logger = logging.get_logger(__name__)

_CHECKPOINT_FOR_DOC = "gpt2"
_REAL_CHECKPOINT_FOR_DOC = "gpt2"
_CONFIG_FOR_DOC = "GPT2Config"

GPT2_PRETRAINED_MODEL_ARCHIVE_LIST = [
    "gpt2",
    "gpt2-medium",
    "gpt2-large",
    "gpt2-xl",
    "distilgpt2",
    # See all GPT-2 models at https://huggingface.co/models?filter=gpt2
]


def load_tf_weights_in_gpt2(model, config, gpt2_checkpoint_path):
    """Load tf checkpoints in a pytorch model"""
    try:
        import re

        import tensorflow as tf
    except ImportError:
        logger.error(
            "Loading a TensorFlow model in PyTorch, requires TensorFlow to be installed. Please see "
            "https://www.tensorflow.org/install/ for installation instructions."
        )
        raise
    tf_path = os.path.abspath(gpt2_checkpoint_path)
    logger.info(f"Converting TensorFlow checkpoint from {tf_path}")
    # Load weights from TF model
    init_vars = tf.train.list_variables(tf_path)
    names = []
    arrays = []
    for name, shape in init_vars:
        logger.info(f"Loading TF weight {name} with shape {shape}")
        array = tf.train.load_variable(tf_path, name)
        names.append(name)
        arrays.append(array.squeeze())

    for name, array in zip(names, arrays):
        name = name[6:]  # skip "model/"
        name = name.split("/")
        pointer = model
        for m_name in name:
            if re.fullmatch(r"[A-Za-z]+\d+", m_name):
                scope_names = re.split(r"(\d+)", m_name)
            else:
                scope_names = [m_name]
            if scope_names[0] == "w" or scope_names[0] == "g":
                pointer = getattr(pointer, "weight")
            elif scope_names[0] == "b":
                pointer = getattr(pointer, "bias")
            elif scope_names[0] == "wpe" or scope_names[0] == "wte":
                pointer = getattr(pointer, scope_names[0])
                pointer = getattr(pointer, "weight")
            else:
                pointer = getattr(pointer, scope_names[0])
            if len(scope_names) >= 2:
                num = int(scope_names[1])
                pointer = pointer[num]
        try:
            assert (
                pointer.shape == array.shape
            ), f"Pointer shape {pointer.shape} and array shape {array.shape} mismatched"
        except AssertionError as e:
            e.args += (pointer.shape, array.shape)
            raise
        logger.info(f"Initialize PyTorch weight {name}")
        pointer.data = torch.from_numpy(array)
    return model


class GPT2Attention(nn.Module):
    def __init__(self, config, is_cross_attention=False, layer_idx=None):
        super().__init__()

        max_positions = config.max_position_embeddings
        self.register_buffer(
            "bias",
            torch.tril(torch.ones((max_positions, max_positions), dtype=torch.bool)).view(
                1, 1, max_positions, max_positions
            ),
        )
        self.register_buffer("masked_bias", torch.tensor(-1e4))

        self.embed_dim = config.hidden_size
        self.num_heads = config.num_attention_heads
        self.head_dim = self.embed_dim // self.num_heads
        self.split_size = self.embed_dim
        if self.head_dim * self.num_heads != self.embed_dim:
            raise ValueError(
                f"`embed_dim` must be divisible by num_heads (got `embed_dim`: {self.embed_dim} and `num_heads`:"
                f" {self.num_heads})."
            )

        self.scale_attn_weights = config.scale_attn_weights
        self.is_cross_attention = is_cross_attention

        # Layer-wise attention scaling, reordering, and upcasting
        self.scale_attn_by_inverse_layer_idx = config.scale_attn_by_inverse_layer_idx
        self.layer_idx = layer_idx
        self.reorder_and_upcast_attn = config.reorder_and_upcast_attn

        if self.is_cross_attention:
            self.c_attn = Conv1D(2 * self.embed_dim, self.embed_dim)
            self.q_attn = Conv1D(self.embed_dim, self.embed_dim)
        else:
            self.c_attn = Conv1D(3 * self.embed_dim, self.embed_dim)
        self.c_proj = Conv1D(self.embed_dim, self.embed_dim)

        self.attn_dropout = nn.Dropout(config.attn_pdrop)
        self.resid_dropout = nn.Dropout(config.resid_pdrop)

        self.pruned_heads = set()

    def prune_heads(self, heads):
        if len(heads) == 0:
            return
        heads, index = find_pruneable_heads_and_indices(heads, self.num_heads, self.head_dim, self.pruned_heads)
        index_attn = torch.cat([index, index + self.split_size, index + (2 * self.split_size)])

        # Prune conv1d layers
        self.c_attn = prune_conv1d_layer(self.c_attn, index_attn, dim=1)
        self.c_proj = prune_conv1d_layer(self.c_proj, index, dim=0)

        # Update hyper params
        self.split_size = (self.split_size // self.num_heads) * (self.num_heads - len(heads))
        self.num_heads = self.num_heads - len(heads)
        self.pruned_heads = self.pruned_heads.union(heads)

    def _attn(self, query, key, value, attention_mask=None, head_mask=None):
        attn_weights = torch.matmul(query, key.transpose(-1, -2))

        if self.scale_attn_weights:
            attn_weights = attn_weights / torch.full(
                [], value.size(-1) ** 0.5, dtype=attn_weights.dtype, device=attn_weights.device
            )

        # Layer-wise attention scaling
        if self.scale_attn_by_inverse_layer_idx:
            attn_weights = attn_weights / float(self.layer_idx + 1)

        if not self.is_cross_attention:
            # if only "normal" attention layer implements causal mask
            query_length, key_length = query.size(-2), key.size(-2)
            causal_mask = self.bias[:, :, key_length - query_length : key_length, :key_length]
            mask_value = torch.finfo(attn_weights.dtype).min
            # Need to be a tensor, otherwise we get error: `RuntimeError: expected scalar type float but found double`.
            # Need to be on the same device, otherwise `RuntimeError: ..., x and y to be on the same device`
            mask_value = torch.full([], mask_value, dtype=attn_weights.dtype).to(attn_weights.device)
            attn_weights = torch.where(causal_mask, attn_weights.to(attn_weights.dtype), mask_value)

        if attention_mask is not None:
            # Apply the attention mask
            attn_weights = attn_weights + attention_mask

        attn_weights = nn.functional.softmax(attn_weights, dim=-1)

        # Downcast (if necessary) back to V's dtype (if in mixed-precision) -- No-Op otherwise
        attn_weights = attn_weights.type(value.dtype)
        attn_weights = self.attn_dropout(attn_weights)

        # Mask heads if we want to
        if head_mask is not None:
            attn_weights = attn_weights * head_mask

        attn_output = torch.matmul(attn_weights, value)

        return attn_output, attn_weights

    def _upcast_and_reordered_attn(self, query, key, value, attention_mask=None, head_mask=None):
        # Use `torch.baddbmm` (a bit more efficient w/ alpha param for scaling -- from Megatron-LM)
        bsz, num_heads, q_seq_len, dk = query.size()
        _, _, k_seq_len, _ = key.size()

        # Preallocate attn_weights for `baddbmm`
        attn_weights = torch.empty(bsz * num_heads, q_seq_len, k_seq_len, dtype=torch.float32, device=query.device)

        # Compute Scale Factor
        scale_factor = 1.0
        if self.scale_attn_weights:
            scale_factor /= float(value.size(-1)) ** 0.5

        if self.scale_attn_by_inverse_layer_idx:
            scale_factor /= float(self.layer_idx + 1)

        # Upcast (turn off autocast) and reorder (Scale K by 1 / root(dk))
        with autocast(enabled=False):
            q, k = query.reshape(-1, q_seq_len, dk), key.transpose(-1, -2).reshape(-1, dk, k_seq_len)
            attn_weights = torch.baddbmm(attn_weights, q.float(), k.float(), beta=0, alpha=scale_factor)
            attn_weights = attn_weights.reshape(bsz, num_heads, q_seq_len, k_seq_len)

        if not self.is_cross_attention:
            # if only "normal" attention layer implements causal mask
            query_length, key_length = query.size(-2), key.size(-2)
            causal_mask = self.bias[:, :, key_length - query_length : key_length, :key_length]
            mask_value = torch.finfo(attn_weights.dtype).min
            # Need to be a tensor, otherwise we get error: `RuntimeError: expected scalar type float but found double`.
            # Need to be on the same device, otherwise `RuntimeError: ..., x and y to be on the same device`
            mask_value = torch.tensor(mask_value, dtype=attn_weights.dtype).to(attn_weights.device)
            attn_weights = torch.where(causal_mask, attn_weights, mask_value)

        if attention_mask is not None:
            # Apply the attention mask
            attn_weights = attn_weights + attention_mask

        attn_weights = nn.functional.softmax(attn_weights, dim=-1)

        # Downcast (if necessary) back to V's dtype (if in mixed-precision) -- No-Op if otherwise
        if attn_weights.dtype != torch.float32:
            raise RuntimeError("Error with upcasting, attn_weights does not have dtype torch.float32")
        attn_weights = attn_weights.type(value.dtype)
        attn_weights = self.attn_dropout(attn_weights)

        # Mask heads if we want to
        if head_mask is not None:
            attn_weights = attn_weights * head_mask

        attn_output = torch.matmul(attn_weights, value)

        return attn_output, attn_weights

    def _split_heads(self, tensor, num_heads, attn_head_size):
        """
        Splits hidden_size dim into attn_head_size and num_heads
        """
        new_shape = tensor.size()[:-1] + (num_heads, attn_head_size)
        tensor = tensor.view(new_shape)
        return tensor.permute(0, 2, 1, 3)  # (batch, head, seq_length, head_features)

    def _merge_heads(self, tensor, num_heads, attn_head_size):
        """
        Merges attn_head_size dim and num_attn_heads dim into hidden_size
        """
        tensor = tensor.permute(0, 2, 1, 3).contiguous()
        new_shape = tensor.size()[:-2] + (num_heads * attn_head_size,)
        return tensor.view(new_shape)

    def forward(
        self,
        hidden_states: Optional[Tuple[torch.FloatTensor]],
        layer_past: Optional[Tuple[torch.Tensor]] = None,
        attention_mask: Optional[torch.FloatTensor] = None,
        head_mask: Optional[torch.FloatTensor] = None,
        encoder_hidden_states: Optional[torch.Tensor] = None,
        encoder_attention_mask: Optional[torch.FloatTensor] = None,
        use_cache: Optional[bool] = False,
        output_attentions: Optional[bool] = False,
    ) -> Tuple[Union[torch.Tensor, Tuple[torch.Tensor]], ...]:
        if encoder_hidden_states is not None:
            if not hasattr(self, "q_attn"):
                raise ValueError(
                    "If class is used as cross attention, the weights `q_attn` have to be defined. "
                    "Please make sure to instantiate class with `GPT2Attention(..., is_cross_attention=True)`."
                )

            query = self.q_attn(hidden_states)
            key, value = self.c_attn(encoder_hidden_states).split(self.split_size, dim=2)
            attention_mask = encoder_attention_mask
        else:
            query, key, value = self.c_attn(hidden_states).split(self.split_size, dim=2)

        query = self._split_heads(query, self.num_heads, self.head_dim)
        key = self._split_heads(key, self.num_heads, self.head_dim)
        value = self._split_heads(value, self.num_heads, self.head_dim)

        if layer_past is not None:
            past_key, past_value = layer_past
            key = torch.cat((past_key, key), dim=-2)
            value = torch.cat((past_value, value), dim=-2)

        if use_cache is True:
            present = (key, value)
        else:
            present = None

        if self.reorder_and_upcast_attn:
            attn_output, attn_weights = self._upcast_and_reordered_attn(query, key, value, attention_mask, head_mask)
        else:
            attn_output, attn_weights = self._attn(query, key, value, attention_mask, head_mask)

        attn_output = self._merge_heads(attn_output, self.num_heads, self.head_dim)
        attn_output = self.c_proj(attn_output)
        attn_output = self.resid_dropout(attn_output)

        outputs = (attn_output, present)
        if output_attentions:
            outputs += (attn_weights,)

        return outputs  # a, present, (attentions)


class GPT2MLP(nn.Module):
    def __init__(self, intermediate_size, config):
        super().__init__()
        embed_dim = config.hidden_size
        self.c_fc = Conv1D(intermediate_size, embed_dim)
        self.c_proj = Conv1D(embed_dim, intermediate_size)
        self.act = ACT2FN[config.activation_function]
        self.dropout = nn.Dropout(config.resid_pdrop)

    def forward(self, hidden_states: Optional[Tuple[torch.FloatTensor]]) -> torch.FloatTensor:
        hidden_states = self.c_fc(hidden_states)
        hidden_states = self.act(hidden_states)
        hidden_states = self.c_proj(hidden_states)
        hidden_states = self.dropout(hidden_states)
        return hidden_states


class GPT2Block(nn.Module):
    def __init__(self, config, layer_idx=None):
        super().__init__()
        hidden_size = config.hidden_size
        inner_dim = config.n_inner if config.n_inner is not None else 4 * hidden_size

        self.ln_1 = nn.LayerNorm(hidden_size, eps=config.layer_norm_epsilon)
        self.attn = GPT2Attention(config, layer_idx=layer_idx)
        self.ln_2 = nn.LayerNorm(hidden_size, eps=config.layer_norm_epsilon)

        if config.add_cross_attention:
            self.crossattention = GPT2Attention(config, is_cross_attention=True, layer_idx=layer_idx)
            self.ln_cross_attn = nn.LayerNorm(hidden_size, eps=config.layer_norm_epsilon)

        self.mlp = GPT2MLP(inner_dim, config)

    def forward(
        self,
        hidden_states: Optional[Tuple[torch.FloatTensor]],
        layer_past: Optional[Tuple[torch.Tensor]] = None,
        attention_mask: Optional[torch.FloatTensor] = None,
        head_mask: Optional[torch.FloatTensor] = None,
        encoder_hidden_states: Optional[torch.Tensor] = None,
        encoder_attention_mask: Optional[torch.FloatTensor] = None,
        use_cache: Optional[bool] = False,
        output_attentions: Optional[bool] = False,
    ) -> Union[Tuple[torch.Tensor], Optional[Tuple[torch.Tensor, Tuple[torch.FloatTensor, ...]]]]:
        residual = hidden_states
        hidden_states = self.ln_1(hidden_states)
        attn_outputs = self.attn(
            hidden_states,
            layer_past=layer_past,
            attention_mask=attention_mask,
            head_mask=head_mask,
            use_cache=use_cache,
            output_attentions=output_attentions,
        )
        attn_output = attn_outputs[0]  # output_attn: a, present, (attentions)
        outputs = attn_outputs[1:]
        # residual connection
        hidden_states = attn_output + residual

        if encoder_hidden_states is not None:
            # add one self-attention block for cross-attention
            if not hasattr(self, "crossattention"):
                raise ValueError(
                    f"If `encoder_hidden_states` are passed, {self} has to be instantiated with "
                    "cross-attention layers by setting `config.add_cross_attention=True`"
                )
            residual = hidden_states
            hidden_states = self.ln_cross_attn(hidden_states)
            cross_attn_outputs = self.crossattention(
                hidden_states,
                attention_mask=attention_mask,
                head_mask=head_mask,
                encoder_hidden_states=encoder_hidden_states,
                encoder_attention_mask=encoder_attention_mask,
                output_attentions=output_attentions,
            )
            attn_output = cross_attn_outputs[0]
            # residual connection
            hidden_states = residual + attn_output
            outputs = outputs + cross_attn_outputs[2:]  # add cross attentions if we output attention weights

        residual = hidden_states
        hidden_states = self.ln_2(hidden_states)
        feed_forward_hidden_states = self.mlp(hidden_states)
        # residual connection
        hidden_states = residual + feed_forward_hidden_states

        if use_cache:
            outputs = (hidden_states,) + outputs
        else:
            outputs = (hidden_states,) + outputs[1:]

        return outputs  # hidden_states, present, (attentions, cross_attentions)


class GPT2PreTrainedModel(PreTrainedModel):
    """
    An abstract class to handle weights initialization and a simple interface for downloading and loading pretrained
    models.
    """

    config_class = GPT2Config
    load_tf_weights = load_tf_weights_in_gpt2
    base_model_prefix = "transformer"
    is_parallelizable = True
    supports_gradient_checkpointing = True
    _no_split_modules = ["GPT2Block"]

    def __init__(self, *inputs, **kwargs):
        super().__init__(*inputs, **kwargs)

    def _init_weights(self, module):
        """Initialize the weights."""
        if isinstance(module, (nn.Linear, Conv1D)):
            # Slightly different from the TF version which uses truncated_normal for initialization
            # cf https://github.com/pytorch/pytorch/pull/5617
            module.weight.data.normal_(mean=0.0, std=self.config.initializer_range)
            if module.bias is not None:
                module.bias.data.zero_()
        elif isinstance(module, nn.Embedding):
            module.weight.data.normal_(mean=0.0, std=self.config.initializer_range)
            if module.padding_idx is not None:
                module.weight.data[module.padding_idx].zero_()
        elif isinstance(module, nn.LayerNorm):
            module.bias.data.zero_()
            module.weight.data.fill_(1.0)

        # Reinitialize selected weights subject to the OpenAI GPT-2 Paper Scheme:
        #   > A modified initialization which accounts for the accumulation on the residual path with model depth. Scale
        #   > the weights of residual layers at initialization by a factor of 1/√N where N is the # of residual layers.
        #   >   -- GPT-2 :: https://openai.com/blog/better-language-models/
        #
        # Reference (Megatron-LM): https://github.com/NVIDIA/Megatron-LM/blob/main/megatron/model/gpt_model.py
        for name, p in module.named_parameters():
            if name == "c_proj.weight":
                # Special Scaled Initialization --> There are 2 Layer Norms per Transformer Block
                p.data.normal_(mean=0.0, std=(self.config.initializer_range / math.sqrt(2 * self.config.n_layer)))

    def _set_gradient_checkpointing(self, module, value=False):
        if isinstance(module, GPT2Model):
            module.gradient_checkpointing = value


@dataclass
class GPT2DoubleHeadsModelOutput(ModelOutput):
    """
    Base class for outputs of models predicting if two sentences are consecutive or not.

    Args:
        loss (`torch.FloatTensor` of shape `(1,)`, *optional*, returned when `labels` is provided):
            Language modeling loss.
        mc_loss (`torch.FloatTensor` of shape `(1,)`, *optional*, returned when `mc_labels` is provided):
            Multiple choice classification loss.
        logits (`torch.FloatTensor` of shape `(batch_size, num_choices, sequence_length, config.vocab_size)`):
            Prediction scores of the language modeling head (scores for each vocabulary token before SoftMax).
        mc_logits (`torch.FloatTensor` of shape `(batch_size, num_choices)`):
            Prediction scores of the multiple choice classification head (scores for each choice before SoftMax).
        past_key_values (`Tuple[Tuple[torch.Tensor]]`, *optional*, returned when `use_cache=True` is passed or when `config.use_cache=True`):
            Tuple of length `config.n_layers`, containing tuples of tensors of shape `(batch_size, num_heads,
            sequence_length, embed_size_per_head)`).

            Contains pre-computed hidden-states (key and values in the attention blocks) that can be used (see
            `past_key_values` input) to speed up sequential decoding.
        hidden_states (`tuple(torch.FloatTensor)`, *optional*, returned when `output_hidden_states=True` is passed or when `config.output_hidden_states=True`):
            Tuple of `torch.FloatTensor` (one for the output of the embeddings + one for the output of each layer) of
            shape `(batch_size, sequence_length, hidden_size)`.

            Hidden-states of the model at the output of each layer plus the initial embedding outputs.
        attentions (`tuple(torch.FloatTensor)`, *optional*, returned when `output_attentions=True` is passed or when `config.output_attentions=True`):
            Tuple of `torch.FloatTensor` (one for each layer) of shape `(batch_size, num_heads, sequence_length,
            sequence_length)`.

            GPT2Attentions weights after the attention softmax, used to compute the weighted average in the
            self-attention heads.
    """

    loss: Optional[torch.FloatTensor] = None
    mc_loss: Optional[torch.FloatTensor] = None
    logits: torch.FloatTensor = None
    mc_logits: torch.FloatTensor = None
    past_key_values: Optional[Tuple[Tuple[torch.FloatTensor]]] = None
    hidden_states: Optional[Tuple[torch.FloatTensor]] = None
    attentions: Optional[Tuple[torch.FloatTensor]] = None


GPT2_START_DOCSTRING = r"""

    This model inherits from [`PreTrainedModel`]. Check the superclass documentation for the generic methods the
    library implements for all its model (such as downloading or saving, resizing the input embeddings, pruning heads
    etc.)

    This model is also a PyTorch [torch.nn.Module](https://pytorch.org/docs/stable/nn.html#torch.nn.Module) subclass.
    Use it as a regular PyTorch Module and refer to the PyTorch documentation for all matter related to general usage
    and behavior.

    Parameters:
        config ([`GPT2Config`]): Model configuration class with all the parameters of the model.
            Initializing with a config file does not load the weights associated with the model, only the
            configuration. Check out the [`~PreTrainedModel.from_pretrained`] method to load the model weights.
"""

GPT2_INPUTS_DOCSTRING = r"""
    Args:
        input_ids (`torch.LongTensor` of shape `(batch_size, input_ids_length)`):
            `input_ids_length` = `sequence_length` if `past_key_values` is `None` else
            `past_key_values[0][0].shape[-2]` (`sequence_length` of input past key value states). Indices of input
            sequence tokens in the vocabulary.

            If `past_key_values` is used, only `input_ids` that do not have their past calculated should be passed as
            `input_ids`.

            Indices can be obtained using [`AutoTokenizer`]. See [`PreTrainedTokenizer.encode`] and
            [`PreTrainedTokenizer.__call__`] for details.

            [What are input IDs?](../glossary#input-ids)
        past_key_values (`Tuple[Tuple[torch.Tensor]]` of length `config.n_layers`):
            Contains precomputed hidden-states (key and values in the attention blocks) as computed by the model (see
            `past_key_values` output below). Can be used to speed up sequential decoding. The `input_ids` which have
            their past given to this model should not be passed as `input_ids` as they have already been computed.
        attention_mask (`torch.FloatTensor` of shape `(batch_size, sequence_length)`, *optional*):
            Mask to avoid performing attention on padding token indices. Mask values selected in `[0, 1]`:

            - 1 for tokens that are **not masked**,
            - 0 for tokens that are **masked**.

            If `past_key_values` is used, `attention_mask` needs to contain the masking strategy that was used for
            `past_key_values`. In other words, the `attention_mask` always has to have the length:
            `len(past_key_values) + len(input_ids)`

            [What are attention masks?](../glossary#attention-mask)
        token_type_ids (`torch.LongTensor` of shape `(batch_size, input_ids_length)`, *optional*):
            Segment token indices to indicate first and second portions of the inputs. Indices are selected in `[0,
            1]`:

            - 0 corresponds to a *sentence A* token,
            - 1 corresponds to a *sentence B* token.

            [What are token type IDs?](../glossary#token-type-ids)
        position_ids (`torch.LongTensor` of shape `(batch_size, sequence_length)`, *optional*):
            Indices of positions of each input sequence tokens in the position embeddings. Selected in the range `[0,
            config.max_position_embeddings - 1]`.

            [What are position IDs?](../glossary#position-ids)
        head_mask (`torch.FloatTensor` of shape `(num_heads,)` or `(num_layers, num_heads)`, *optional*):
            Mask to nullify selected heads of the self-attention modules. Mask values selected in `[0, 1]`:

            - 1 indicates the head is **not masked**,
            - 0 indicates the head is **masked**.

        inputs_embeds (`torch.FloatTensor` of shape `(batch_size, sequence_length, hidden_size)`, *optional*):
            Optionally, instead of passing `input_ids` you can choose to directly pass an embedded representation. This
            is useful if you want more control over how to convert `input_ids` indices into associated vectors than the
            model's internal embedding lookup matrix.

            If `past_key_values` is used, optionally only the last `inputs_embeds` have to be input (see
            `past_key_values`).
        use_cache (`bool`, *optional*):
            If set to `True`, `past_key_values` key value states are returned and can be used to speed up decoding (see
            `past_key_values`).
        output_attentions (`bool`, *optional*):
            Whether or not to return the attentions tensors of all attention layers. See `attentions` under returned
            tensors for more detail.
        output_hidden_states (`bool`, *optional*):
            Whether or not to return the hidden states of all layers. See `hidden_states` under returned tensors for
            more detail.
        return_dict (`bool`, *optional*):
            Whether or not to return a [`~utils.ModelOutput`] instead of a plain tuple.
"""
PARALLELIZE_DOCSTRING = r"""
    This is an experimental feature and is a subject to change at a moment's notice.

    Uses a device map to distribute attention modules of the model across several devices. If no device map is given,
    it will evenly distribute blocks across all devices.

    Args:
        device_map (`Dict[int, list]`, optional, defaults to None):
            A dictionary that maps attention modules to devices. Note that the embedding module and LMHead are always
            automatically mapped to the first device (for esoteric reasons). That means that the first device should
            have fewer attention modules mapped to it than other devices. For reference, the gpt2 models have the
            following number of attention modules:

                - gpt2: 12
                - gpt2-medium: 24
                - gpt2-large: 36
                - gpt2-xl: 48

    Example:

    ```python
    # Here is an example of a device map on a machine with 4 GPUs using gpt2-xl, which has a total of 48 attention modules:
    model = GPT2LMHeadModel.from_pretrained("gpt2-xl")
    device_map = {
        0: [0, 1, 2, 3, 4, 5, 6, 7, 8],
        1: [9, 10, 11, 12, 13, 14, 15, 16, 17, 18, 19, 20, 21],
        2: [22, 23, 24, 25, 26, 27, 28, 29, 30, 31, 32, 33, 34],
        3: [35, 36, 37, 38, 39, 40, 41, 42, 43, 44, 45, 46, 47],
    }
    model.parallelize(device_map)
    ```
"""
DEPARALLELIZE_DOCSTRING = r"""
    Moves the model to cpu from a model parallel state.

    Example:

    ```python
    # On a 4 GPU machine with gpt2-large:
    model = GPT2LMHeadModel.from_pretrained("gpt2-large")
    device_map = {
        0: [0, 1, 2, 3, 4, 5, 6, 7],
        1: [8, 9, 10, 11, 12, 13, 14, 15],
        2: [16, 17, 18, 19, 20, 21, 22, 23],
        3: [24, 25, 26, 27, 28, 29, 30, 31, 32, 33, 34, 35],
    }
    model.parallelize(device_map)  # Splits the model across several devices
    model.deparallelize()  # Put the model back on cpu and cleans memory by calling torch.cuda.empty_cache()
    ```
"""


@add_start_docstrings(
    "The bare GPT2 Model transformer outputting raw hidden-states without any specific head on top.",
    GPT2_START_DOCSTRING,
)
class GPT2Model(GPT2PreTrainedModel):
    _keys_to_ignore_on_load_missing = ["attn.masked_bias"]

    def __init__(self, config):
        super().__init__(config)

        self.embed_dim = config.hidden_size

        self.wte = nn.Embedding(config.vocab_size, self.embed_dim)
        self.wpe = nn.Embedding(config.max_position_embeddings, self.embed_dim)

        self.drop = nn.Dropout(config.embd_pdrop)
        self.h = nn.ModuleList([GPT2Block(config, layer_idx=i) for i in range(config.num_hidden_layers)])
        self.ln_f = nn.LayerNorm(self.embed_dim, eps=config.layer_norm_epsilon)

        # Model parallel
        self.model_parallel = False
        self.device_map = None
        self.gradient_checkpointing = False

        # Initialize weights and apply final processing
        self.post_init()

    @add_start_docstrings(PARALLELIZE_DOCSTRING)
    def parallelize(self, device_map=None):
        # Check validity of device_map
        warnings.warn(
            "`GPT2Model.parallelize` is deprecated and will be removed in v5 of Transformers, you should load your"
            " model with `device_map='balanced'` in the call to `from_pretrained`. You can also provide your own"
            " `device_map` but it needs to be a dictionary module_name to device, so for instance {'h.0': 0, 'h.1': 1,"
            " ...}",
            FutureWarning,
        )
        self.device_map = (
            get_device_map(len(self.h), range(torch.cuda.device_count())) if device_map is None else device_map
        )
        assert_device_map(self.device_map, len(self.h))
        self.model_parallel = True
        self.first_device = "cpu" if "cpu" in self.device_map.keys() else "cuda:" + str(min(self.device_map.keys()))
        self.last_device = "cuda:" + str(max(self.device_map.keys()))
        self.wte = self.wte.to(self.first_device)
        self.wpe = self.wpe.to(self.first_device)
        # Load onto devices
        for k, v in self.device_map.items():
            for block in v:
                cuda_device = "cuda:" + str(k)
                self.h[block] = self.h[block].to(cuda_device)
        # ln_f to last
        self.ln_f = self.ln_f.to(self.last_device)

    @add_start_docstrings(DEPARALLELIZE_DOCSTRING)
    def deparallelize(self):
        warnings.warn(
            "Like `parallelize`, `deparallelize` is deprecated and will be removed in v5 of Transformers.",
            FutureWarning,
        )
        self.model_parallel = False
        self.device_map = None
        self.first_device = "cpu"
        self.last_device = "cpu"
        self.wte = self.wte.to("cpu")
        self.wpe = self.wpe.to("cpu")
        for index in range(len(self.h)):
            self.h[index] = self.h[index].to("cpu")
        self.ln_f = self.ln_f.to("cpu")
        torch.cuda.empty_cache()

    def get_input_embeddings(self):
        return self.wte

    def set_input_embeddings(self, new_embeddings):
        self.wte = new_embeddings

    def _prune_heads(self, heads_to_prune):
        """
        Prunes heads of the model. heads_to_prune: dict of {layer_num: list of heads to prune in this layer}
        """
        for layer, heads in heads_to_prune.items():
            self.h[layer].attn.prune_heads(heads)

    @add_start_docstrings_to_model_forward(GPT2_INPUTS_DOCSTRING)
    @add_code_sample_docstrings(
        checkpoint=_CHECKPOINT_FOR_DOC,
        output_type=BaseModelOutputWithPastAndCrossAttentions,
        config_class=_CONFIG_FOR_DOC,
    )
    def forward(
        self,
        input_ids: Optional[torch.LongTensor] = None,
        past_key_values: Optional[Tuple[Tuple[torch.Tensor]]] = None,
        attention_mask: Optional[torch.FloatTensor] = None,
        token_type_ids: Optional[torch.LongTensor] = None,
        position_ids: Optional[torch.LongTensor] = None,
        head_mask: Optional[torch.FloatTensor] = None,
        inputs_embeds: Optional[torch.FloatTensor] = None,
        encoder_hidden_states: Optional[torch.Tensor] = None,
        encoder_attention_mask: Optional[torch.FloatTensor] = None,
        use_cache: Optional[bool] = None,
        output_attentions: Optional[bool] = None,
        output_hidden_states: Optional[bool] = None,
        return_dict: Optional[bool] = None,
    ) -> Union[Tuple, BaseModelOutputWithPastAndCrossAttentions]:
        output_attentions = output_attentions if output_attentions is not None else self.config.output_attentions
        output_hidden_states = (
            output_hidden_states if output_hidden_states is not None else self.config.output_hidden_states
        )
        use_cache = use_cache if use_cache is not None else self.config.use_cache
        return_dict = return_dict if return_dict is not None else self.config.use_return_dict

        if input_ids is not None and inputs_embeds is not None:
            raise ValueError("You cannot specify both input_ids and inputs_embeds at the same time")
        elif input_ids is not None:
            input_shape = input_ids.size()
            input_ids = input_ids.view(-1, input_shape[-1])
            batch_size = input_ids.shape[0]
        elif inputs_embeds is not None:
            input_shape = inputs_embeds.size()[:-1]
            batch_size = inputs_embeds.shape[0]
        else:
            raise ValueError("You have to specify either input_ids or inputs_embeds")

        device = input_ids.device if input_ids is not None else inputs_embeds.device

        if token_type_ids is not None:
            token_type_ids = token_type_ids.view(-1, input_shape[-1])
        if position_ids is not None:
            position_ids = position_ids.view(-1, input_shape[-1])

        if past_key_values is None:
            past_length = 0
            past_key_values = tuple([None] * len(self.h))
        else:
            past_length = past_key_values[0][0].size(-2)
        if position_ids is None:
            position_ids = torch.arange(past_length, input_shape[-1] + past_length, dtype=torch.long, device=device)
            position_ids = position_ids.unsqueeze(0).view(-1, input_shape[-1])

        # GPT2Attention mask.
        if attention_mask is not None:
            if batch_size <= 0:
                raise ValueError("batch_size has to be defined and > 0")
            attention_mask = attention_mask.view(batch_size, -1)
            # We create a 3D attention mask from a 2D tensor mask.
            # Sizes are [batch_size, 1, 1, to_seq_length]
            # So we can broadcast to [batch_size, num_heads, from_seq_length, to_seq_length]
            # this attention mask is more simple than the triangular masking of causal attention
            # used in OpenAI GPT, we just need to prepare the broadcast dimension here.
            attention_mask = attention_mask[:, None, None, :]

            # Since attention_mask is 1.0 for positions we want to attend and 0.0 for
            # masked positions, this operation will create a tensor which is 0.0 for
            # positions we want to attend and the dtype's smallest value for masked positions.
            # Since we are adding it to the raw scores before the softmax, this is
            # effectively the same as removing these entirely.
            attention_mask = attention_mask.to(dtype=self.dtype)  # fp16 compatibility
            attention_mask = (1.0 - attention_mask) * torch.finfo(self.dtype).min

        # If a 2D or 3D attention mask is provided for the cross-attention
        # we need to make broadcastable to [batch_size, num_heads, seq_length, seq_length]
        if self.config.add_cross_attention and encoder_hidden_states is not None:
            encoder_batch_size, encoder_sequence_length, _ = encoder_hidden_states.size()
            encoder_hidden_shape = (encoder_batch_size, encoder_sequence_length)
            if encoder_attention_mask is None:
                encoder_attention_mask = torch.ones(encoder_hidden_shape, device=device)
            encoder_attention_mask = self.invert_attention_mask(encoder_attention_mask)
        else:
            encoder_attention_mask = None

        # Prepare head mask if needed
        # 1.0 in head_mask indicate we keep the head
        # attention_probs has shape bsz x n_heads x N x N
        # head_mask has shape n_layer x batch x n_heads x N x N
        head_mask = self.get_head_mask(head_mask, self.config.n_layer)

        if inputs_embeds is None:
            inputs_embeds = self.wte(input_ids)
        position_embeds = self.wpe(position_ids)
        hidden_states = inputs_embeds + position_embeds

        if token_type_ids is not None:
            token_type_embeds = self.wte(token_type_ids)
            hidden_states = hidden_states + token_type_embeds

        hidden_states = self.drop(hidden_states)

        output_shape = input_shape + (hidden_states.size(-1),)

        if self.gradient_checkpointing and self.training:
            if use_cache:
                logger.warning_once(
                    "`use_cache=True` is incompatible with gradient checkpointing. Setting `use_cache=False`..."
                )
                use_cache = False

        presents = () if use_cache else None
        all_self_attentions = () if output_attentions else None
        all_cross_attentions = () if output_attentions and self.config.add_cross_attention else None
        all_hidden_states = () if output_hidden_states else None
        for i, (block, layer_past) in enumerate(zip(self.h, past_key_values)):
            # Model parallel
            if self.model_parallel:
                torch.cuda.set_device(hidden_states.device)
                # Ensure layer_past is on same device as hidden_states (might not be correct)
                if layer_past is not None:
                    layer_past = tuple(past_state.to(hidden_states.device) for past_state in layer_past)
                # Ensure that attention_mask is always on the same device as hidden_states
                if attention_mask is not None:
                    attention_mask = attention_mask.to(hidden_states.device)
                if isinstance(head_mask, torch.Tensor):
                    head_mask = head_mask.to(hidden_states.device)
            if output_hidden_states:
                all_hidden_states = all_hidden_states + (hidden_states,)

            if self.gradient_checkpointing and self.training:

                def create_custom_forward(module):
                    def custom_forward(*inputs):
                        # None for past_key_value
                        return module(*inputs, use_cache, output_attentions)

                    return custom_forward

                outputs = torch.utils.checkpoint.checkpoint(
                    create_custom_forward(block),
                    hidden_states,
                    None,
                    attention_mask,
                    head_mask[i],
                    encoder_hidden_states,
                    encoder_attention_mask,
                )
            else:
                outputs = block(
                    hidden_states,
                    layer_past=layer_past,
                    attention_mask=attention_mask,
                    head_mask=head_mask[i],
                    encoder_hidden_states=encoder_hidden_states,
                    encoder_attention_mask=encoder_attention_mask,
                    use_cache=use_cache,
                    output_attentions=output_attentions,
                )

            hidden_states = outputs[0]
            if use_cache is True:
                presents = presents + (outputs[1],)

            if output_attentions:
                all_self_attentions = all_self_attentions + (outputs[2 if use_cache else 1],)
                if self.config.add_cross_attention:
                    all_cross_attentions = all_cross_attentions + (outputs[3 if use_cache else 2],)

            # Model Parallel: If it's the last layer for that device, put things on the next device
            if self.model_parallel:
                for k, v in self.device_map.items():
                    if i == v[-1] and "cuda:" + str(k) != self.last_device:
                        hidden_states = hidden_states.to("cuda:" + str(k + 1))

        hidden_states = self.ln_f(hidden_states)

        hidden_states = hidden_states.view(output_shape)
        # Add last hidden state
        if output_hidden_states:
            all_hidden_states = all_hidden_states + (hidden_states,)

        if not return_dict:
            return tuple(
                v
                for v in [hidden_states, presents, all_hidden_states, all_self_attentions, all_cross_attentions]
                if v is not None
            )

        return BaseModelOutputWithPastAndCrossAttentions(
            last_hidden_state=hidden_states,
            past_key_values=presents,
            hidden_states=all_hidden_states,
            attentions=all_self_attentions,
            cross_attentions=all_cross_attentions,
        )


@add_start_docstrings(
    """
    The GPT2 Model transformer with a language modeling head on top (linear layer with weights tied to the input
    embeddings).
    """,
    GPT2_START_DOCSTRING,
)
class GPT2LMHeadModel(GPT2PreTrainedModel):
    _keys_to_ignore_on_load_missing = [r"attn.masked_bias", r"attn.bias", r"lm_head.weight"]

    def __init__(self, config):
        super().__init__(config)
        self.transformer = GPT2Model(config)
        self.lm_head = nn.Linear(config.n_embd, config.vocab_size, bias=False)

        # Model parallel
        self.model_parallel = False
        self.device_map = None

        # Initialize weights and apply final processing
        self.post_init()

    @add_start_docstrings(PARALLELIZE_DOCSTRING)
    def parallelize(self, device_map=None):
        warnings.warn(
            "`GPT2LMHeadModel.parallelize` is deprecated and will be removed in v5 of Transformers, you should load"
            " your model with `device_map='balanced'` in the call to `from_pretrained`. You can also provide your own"
            " `device_map` but it needs to be a dictionary module_name to device, so for instance {'transformer.h.0':"
            " 0, 'transformer.h.1': 1, ...}",
            FutureWarning,
        )
        self.device_map = (
            get_device_map(len(self.transformer.h), range(torch.cuda.device_count()))
            if device_map is None
            else device_map
        )
        assert_device_map(self.device_map, len(self.transformer.h))
        self.transformer.parallelize(self.device_map)
        self.lm_head = self.lm_head.to(self.transformer.first_device)
        self.model_parallel = True

    @add_start_docstrings(DEPARALLELIZE_DOCSTRING)
    def deparallelize(self):
        warnings.warn(
            "Like `parallelize`, `deparallelize` is deprecated and will be removed in v5 of Transformers.",
            FutureWarning,
        )
        self.transformer.deparallelize()
        self.transformer = self.transformer.to("cpu")
        self.lm_head = self.lm_head.to("cpu")
        self.model_parallel = False
        torch.cuda.empty_cache()

    def get_output_embeddings(self):
        return self.lm_head

    def set_output_embeddings(self, new_embeddings):
        self.lm_head = new_embeddings

    def prepare_inputs_for_generation(self, input_ids, past_key_values=None, inputs_embeds=None, **kwargs):
        token_type_ids = kwargs.get("token_type_ids", None)
        # only last token for inputs_ids if past is defined in kwargs
        if past_key_values:
            input_ids = input_ids[:, -1].unsqueeze(-1)
            if token_type_ids is not None:
                token_type_ids = token_type_ids[:, -1].unsqueeze(-1)

        attention_mask = kwargs.get("attention_mask", None)
        position_ids = kwargs.get("position_ids", None)

        if attention_mask is not None and position_ids is None:
            # create position_ids on the fly for batch generation
            position_ids = attention_mask.long().cumsum(-1) - 1
            position_ids.masked_fill_(attention_mask == 0, 1)
            if past_key_values:
                position_ids = position_ids[:, -1].unsqueeze(-1)
        else:
            position_ids = None

        # if `inputs_embeds` are passed, we only want to use them in the 1st generation step
        if inputs_embeds is not None and past_key_values is None:
            model_inputs = {"inputs_embeds": inputs_embeds}
        else:
            model_inputs = {"input_ids": input_ids}

        model_inputs.update(
            {
                "past_key_values": past_key_values,
                "use_cache": kwargs.get("use_cache"),
                "position_ids": position_ids,
                "attention_mask": attention_mask,
                "token_type_ids": token_type_ids,
            }
        )
        return model_inputs

    @add_start_docstrings_to_model_forward(GPT2_INPUTS_DOCSTRING)
    @add_code_sample_docstrings(
        checkpoint=_CHECKPOINT_FOR_DOC,
        output_type=CausalLMOutputWithCrossAttentions,
        config_class=_CONFIG_FOR_DOC,
    )
    def forward(
        self,
        input_ids: Optional[torch.LongTensor] = None,
        past_key_values: Optional[Tuple[Tuple[torch.Tensor]]] = None,
        attention_mask: Optional[torch.FloatTensor] = None,
        token_type_ids: Optional[torch.LongTensor] = None,
        position_ids: Optional[torch.LongTensor] = None,
        head_mask: Optional[torch.FloatTensor] = None,
        inputs_embeds: Optional[torch.FloatTensor] = None,
        encoder_hidden_states: Optional[torch.Tensor] = None,
        encoder_attention_mask: Optional[torch.FloatTensor] = None,
        labels: Optional[torch.LongTensor] = None,
        use_cache: Optional[bool] = None,
        output_attentions: Optional[bool] = None,
        output_hidden_states: Optional[bool] = None,
        return_dict: Optional[bool] = None,
    ) -> Union[Tuple, CausalLMOutputWithCrossAttentions]:
        r"""
        labels (`torch.LongTensor` of shape `(batch_size, sequence_length)`, *optional*):
            Labels for language modeling. Note that the labels **are shifted** inside the model, i.e. you can set
            `labels = input_ids` Indices are selected in `[-100, 0, ..., config.vocab_size]` All labels set to `-100`
            are ignored (masked), the loss is only computed for labels in `[0, ..., config.vocab_size]`
        """
        return_dict = return_dict if return_dict is not None else self.config.use_return_dict

        transformer_outputs = self.transformer(
            input_ids,
            past_key_values=past_key_values,
            attention_mask=attention_mask,
            token_type_ids=token_type_ids,
            position_ids=position_ids,
            head_mask=head_mask,
            inputs_embeds=inputs_embeds,
            encoder_hidden_states=encoder_hidden_states,
            encoder_attention_mask=encoder_attention_mask,
            use_cache=use_cache,
            output_attentions=output_attentions,
            output_hidden_states=output_hidden_states,
            return_dict=return_dict,
        )
        hidden_states = transformer_outputs[0]

        # Set device for model parallelism
        if self.model_parallel:
            torch.cuda.set_device(self.transformer.first_device)
            hidden_states = hidden_states.to(self.lm_head.weight.device)

        lm_logits = self.lm_head(hidden_states)

        loss = None
        if labels is not None:
            # move labels to correct device to enable model parallelism
            labels = labels.to(lm_logits.device)
            # Shift so that tokens < n predict n
            shift_logits = lm_logits[..., :-1, :].contiguous()
            shift_labels = labels[..., 1:].contiguous()
            # Flatten the tokens
            loss_fct = CrossEntropyLoss()
            loss = loss_fct(shift_logits.view(-1, shift_logits.size(-1)), shift_labels.view(-1))

        if not return_dict:
            output = (lm_logits,) + transformer_outputs[1:]
            return ((loss,) + output) if loss is not None else output

        return CausalLMOutputWithCrossAttentions(
            loss=loss,
            logits=lm_logits,
            past_key_values=transformer_outputs.past_key_values,
            hidden_states=transformer_outputs.hidden_states,
            attentions=transformer_outputs.attentions,
            cross_attentions=transformer_outputs.cross_attentions,
        )

    @staticmethod
    def _reorder_cache(
        past_key_values: Tuple[Tuple[torch.Tensor]], beam_idx: torch.Tensor
    ) -> Tuple[Tuple[torch.Tensor]]:
        """
        This function is used to re-order the `past_key_values` cache if [`~PreTrainedModel.beam_search`] or
        [`~PreTrainedModel.beam_sample`] is called. This is required to match `past_key_values` with the correct
        beam_idx at every generation step.
        """
        return tuple(
            tuple(past_state.index_select(0, beam_idx.to(past_state.device)) for past_state in layer_past)
            for layer_past in past_key_values
        )


@add_start_docstrings(
    """
The GPT2 Model transformer with a language modeling and a multiple-choice classification head on top e.g. for
RocStories/SWAG tasks. The two heads are two linear layers. The language modeling head has its weights tied to the
input embeddings, the classification head takes as input the input of a specified classification token index in the
input sequence).
""",
    GPT2_START_DOCSTRING,
)
class GPT2DoubleHeadsModel(GPT2PreTrainedModel):
    _keys_to_ignore_on_load_missing = [r"attn.masked_bias", r"attn.bias", r"lm_head.weight"]

    def __init__(self, config):
        super().__init__(config)
        config.num_labels = 1
        self.transformer = GPT2Model(config)
        self.lm_head = nn.Linear(config.n_embd, config.vocab_size, bias=False)
        self.multiple_choice_head = SequenceSummary(config)

        # Model parallel
        self.model_parallel = False
        self.device_map = None

        # Initialize weights and apply final processing
        self.post_init()

    @add_start_docstrings(PARALLELIZE_DOCSTRING)
    def parallelize(self, device_map=None):
        warnings.warn(
            "`GPT2DoubleHeadsModel.parallelize` is deprecated and will be removed in v5 of Transformers, you should"
            " load your model with `device_map='balanced'` in the call to `from_pretrained`. You can also provide your"
            " own `device_map` but it needs to be a dictionary module_name to device, so for instance"
            " {'transformer.h.0': 0, 'transformer.h.1': 1, ...}",
            FutureWarning,
        )
        self.device_map = (
            get_device_map(len(self.transformer.h), range(torch.cuda.device_count()))
            if device_map is None
            else device_map
        )
        assert_device_map(self.device_map, len(self.transformer.h))
        self.transformer.parallelize(self.device_map)
        self.lm_head = self.lm_head.to(self.transformer.first_device)
        self.multiple_choice_head = self.multiple_choice_head.to(self.transformer.first_device)
        self.model_parallel = True

    @add_start_docstrings(DEPARALLELIZE_DOCSTRING)
    def deparallelize(self):
        warnings.warn(
            "Like `parallelize`, `deparallelize` is deprecated and will be removed in v5 of Transformers.",
            FutureWarning,
        )
        self.transformer.deparallelize()
        self.transformer = self.transformer.to("cpu")
        self.lm_head = self.lm_head.to("cpu")
        self.multiple_choice_head = self.multiple_choice_head.to("cpu")
        self.model_parallel = False
        torch.cuda.empty_cache()

    def get_output_embeddings(self):
        return self.lm_head

    def set_output_embeddings(self, new_embeddings):
        self.lm_head = new_embeddings

    def prepare_inputs_for_generation(self, input_ids, past_key_values=None, **kwargs):
        token_type_ids = kwargs.get("token_type_ids", None)
        # only last token for inputs_ids if past is defined in kwargs
        if past_key_values:
            input_ids = input_ids[:, -1].unsqueeze(-1)
            if token_type_ids is not None:
                token_type_ids = token_type_ids[:, -1].unsqueeze(-1)

        attention_mask = kwargs.get("attention_mask", None)
        position_ids = kwargs.get("position_ids", None)

        if attention_mask is not None and position_ids is None:
            # create position_ids on the fly for batch generation
            position_ids = attention_mask.long().cumsum(-1) - 1
            position_ids.masked_fill_(attention_mask == 0, 1)
            if past_key_values:
                position_ids = position_ids[:, -1].unsqueeze(-1)
        else:
            position_ids = None

        return {
            "input_ids": input_ids,
            "past_key_values": past_key_values,
            "use_cache": kwargs.get("use_cache"),
            "position_ids": position_ids,
            "attention_mask": attention_mask,
            "token_type_ids": token_type_ids,
        }

    @add_start_docstrings_to_model_forward(GPT2_INPUTS_DOCSTRING)
    @replace_return_docstrings(output_type=GPT2DoubleHeadsModelOutput, config_class=_CONFIG_FOR_DOC)
    def forward(
        self,
        input_ids: Optional[torch.LongTensor] = None,
        past_key_values: Optional[Tuple[Tuple[torch.Tensor]]] = None,
        attention_mask: Optional[torch.FloatTensor] = None,
        token_type_ids: Optional[torch.LongTensor] = None,
        position_ids: Optional[torch.LongTensor] = None,
        head_mask: Optional[torch.FloatTensor] = None,
        inputs_embeds: Optional[torch.FloatTensor] = None,
        mc_token_ids: Optional[torch.LongTensor] = None,
        labels: Optional[torch.LongTensor] = None,
        mc_labels: Optional[torch.LongTensor] = None,
        use_cache: Optional[bool] = None,
        output_attentions: Optional[bool] = None,
        output_hidden_states: Optional[bool] = None,
        return_dict: Optional[bool] = None,
        **kwargs,
    ) -> Union[Tuple, GPT2DoubleHeadsModelOutput]:
        r"""
        mc_token_ids (`torch.LongTensor` of shape `(batch_size, num_choices)`, *optional*, default to index of the last token of the input):
            Index of the classification token in each input sequence. Selected in the range `[0, input_ids.size(-1) -
            1]`.
        labels (`torch.LongTensor` of shape `(batch_size, sequence_length)`, *optional*):
            Labels for language modeling. Note that the labels **are shifted** inside the model, i.e. you can set
            `labels = input_ids`. Indices are selected in `[-100, 0, ..., config.vocab_size - 1]`. All labels set to
            `-100` are ignored (masked), the loss is only computed for labels in `[0, ..., config.vocab_size - 1]`
        mc_labels (`torch.LongTensor` of shape `(batch_size)`, *optional*):
            Labels for computing the multiple choice classification loss. Indices should be in `[0, ..., num_choices]`
            where *num_choices* is the size of the second dimension of the input tensors. (see *input_ids* above)

        Return:

        Example:

        ```python
        >>> import torch
        >>> from transformers import AutoTokenizer, GPT2DoubleHeadsModel

        >>> tokenizer = AutoTokenizer.from_pretrained("gpt2")
        >>> model = GPT2DoubleHeadsModel.from_pretrained("gpt2")

        >>> # Add a [CLS] to the vocabulary (we should train it also!)
        >>> num_added_tokens = tokenizer.add_special_tokens({"cls_token": "[CLS]"})
        >>> # Update the model embeddings with the new vocabulary size
        >>> embedding_layer = model.resize_token_embeddings(len(tokenizer))

        >>> choices = ["Hello, my dog is cute [CLS]", "Hello, my cat is cute [CLS]"]
        >>> encoded_choices = [tokenizer.encode(s) for s in choices]
        >>> cls_token_location = [tokens.index(tokenizer.cls_token_id) for tokens in encoded_choices]

        >>> input_ids = torch.tensor(encoded_choices).unsqueeze(0)  # Batch size: 1, number of choices: 2
        >>> mc_token_ids = torch.tensor([cls_token_location])  # Batch size: 1

        >>> outputs = model(input_ids, mc_token_ids=mc_token_ids)
        >>> lm_logits = outputs.logits
        >>> mc_logits = outputs.mc_logits
        ```"""
        return_dict = return_dict if return_dict is not None else self.config.use_return_dict

        transformer_outputs = self.transformer(
            input_ids,
            past_key_values=past_key_values,
            attention_mask=attention_mask,
            token_type_ids=token_type_ids,
            position_ids=position_ids,
            head_mask=head_mask,
            inputs_embeds=inputs_embeds,
            use_cache=use_cache,
            output_attentions=output_attentions,
            output_hidden_states=output_hidden_states,
            return_dict=return_dict,
        )

        hidden_states = transformer_outputs[0]

        # Set device for model parallelism
        if self.model_parallel:
            torch.cuda.set_device(self.transformer.first_device)
            hidden_states = hidden_states.to(self.lm_head.weight.device)

        lm_logits = self.lm_head(hidden_states)
        mc_logits = self.multiple_choice_head(hidden_states, mc_token_ids).squeeze(-1)

        mc_loss = None
        if mc_labels is not None:
            loss_fct = CrossEntropyLoss()
            mc_loss = loss_fct(mc_logits.view(-1, mc_logits.size(-1)), mc_labels.view(-1))
        lm_loss = None
        if labels is not None:
            labels = labels.to(lm_logits.device)
            shift_logits = lm_logits[..., :-1, :].contiguous()
            shift_labels = labels[..., 1:].contiguous()
            loss_fct = CrossEntropyLoss()
            lm_loss = loss_fct(shift_logits.view(-1, shift_logits.size(-1)), shift_labels.view(-1))

        if not return_dict:
            output = (lm_logits, mc_logits) + transformer_outputs[1:]
            if mc_loss is not None:
                output = (mc_loss,) + output
            return ((lm_loss,) + output) if lm_loss is not None else output

        return GPT2DoubleHeadsModelOutput(
            loss=lm_loss,
            mc_loss=mc_loss,
            logits=lm_logits,
            mc_logits=mc_logits,
            past_key_values=transformer_outputs.past_key_values,
            hidden_states=transformer_outputs.hidden_states,
            attentions=transformer_outputs.attentions,
        )

    @staticmethod
    def _reorder_cache(
        past_key_values: Tuple[Tuple[torch.Tensor]], beam_idx: torch.Tensor
    ) -> Tuple[Tuple[torch.Tensor]]:
        """
        This function is used to re-order the `past_key_values` cache if [`~PreTrainedModel.beam_search`] or
        [`~PreTrainedModel.beam_sample`] is called. This is required to match `past_key_values` with the correct
        beam_idx at every generation step.
        """
        return tuple(
            tuple(past_state.index_select(0, beam_idx.to(past_state.device)) for past_state in layer_past)
            for layer_past in past_key_values
        )


@add_start_docstrings(
    """
    The GPT2 Model transformer with a sequence classification head on top (linear layer).

    [`GPT2ForSequenceClassification`] uses the last token in order to do the classification, as other causal models
    (e.g. GPT-1) do.

    Since it does classification on the last token, it requires to know the position of the last token. If a
    `pad_token_id` is defined in the configuration, it finds the last token that is not a padding token in each row. If
    no `pad_token_id` is defined, it simply takes the last value in each row of the batch. Since it cannot guess the
    padding tokens when `inputs_embeds` are passed instead of `input_ids`, it does the same (take the last value in
    each row of the batch).
    """,
    GPT2_START_DOCSTRING,
)
class GPT2ForSequenceClassification(GPT2PreTrainedModel):
    _keys_to_ignore_on_load_missing = [r"h\.\d+\.attn\.masked_bias", r"lm_head.weight"]

    def __init__(self, config):
        super().__init__(config)
        self.num_labels = config.num_labels
        self.transformer = GPT2Model(config)
        self.score = nn.Linear(config.n_embd, self.num_labels, bias=False)

        # Model parallel
        self.model_parallel = False
        self.device_map = None

        # Initialize weights and apply final processing
        self.post_init()

    @add_start_docstrings_to_model_forward(GPT2_INPUTS_DOCSTRING)
    @add_code_sample_docstrings(
        checkpoint="microsoft/DialogRPT-updown",
        output_type=SequenceClassifierOutputWithPast,
        config_class=_CONFIG_FOR_DOC,
    )
    def forward(
        self,
        input_ids: Optional[torch.LongTensor] = None,
        past_key_values: Optional[Tuple[Tuple[torch.Tensor]]] = None,
        attention_mask: Optional[torch.FloatTensor] = None,
        token_type_ids: Optional[torch.LongTensor] = None,
        position_ids: Optional[torch.LongTensor] = None,
        head_mask: Optional[torch.FloatTensor] = None,
        inputs_embeds: Optional[torch.FloatTensor] = None,
        labels: Optional[torch.LongTensor] = None,
        use_cache: Optional[bool] = None,
        output_attentions: Optional[bool] = None,
        output_hidden_states: Optional[bool] = None,
        return_dict: Optional[bool] = None,
    ) -> Union[Tuple, SequenceClassifierOutputWithPast]:
        r"""
        labels (`torch.LongTensor` of shape `(batch_size,)`, *optional*):
            Labels for computing the sequence classification/regression loss. Indices should be in `[0, ...,
            config.num_labels - 1]`. If `config.num_labels == 1` a regression loss is computed (Mean-Square loss), If
            `config.num_labels > 1` a classification loss is computed (Cross-Entropy).
        """
        return_dict = return_dict if return_dict is not None else self.config.use_return_dict

        transformer_outputs = self.transformer(
            input_ids,
            past_key_values=past_key_values,
            attention_mask=attention_mask,
            token_type_ids=token_type_ids,
            position_ids=position_ids,
            head_mask=head_mask,
            inputs_embeds=inputs_embeds,
            use_cache=use_cache,
            output_attentions=output_attentions,
            output_hidden_states=output_hidden_states,
            return_dict=return_dict,
        )
        hidden_states = transformer_outputs[0]
        logits = self.score(hidden_states)

        if input_ids is not None:
            batch_size, sequence_length = input_ids.shape[:2]
        else:
            batch_size, sequence_length = inputs_embeds.shape[:2]

        assert (
            self.config.pad_token_id is not None or batch_size == 1
        ), "Cannot handle batch sizes > 1 if no padding token is defined."
        if self.config.pad_token_id is None:
            sequence_lengths = -1
        else:
            if input_ids is not None:
                sequence_lengths = (torch.ne(input_ids, self.config.pad_token_id).sum(-1) - 1).to(logits.device)
            else:
                sequence_lengths = -1
                logger.warning(
                    f"{self.__class__.__name__} will not detect padding tokens in `inputs_embeds`. Results may be "
                    "unexpected if using padding tokens in conjunction with `inputs_embeds.`"
                )

        pooled_logits = logits[torch.arange(batch_size, device=logits.device), sequence_lengths]

        loss = None
        if labels is not None:
            if self.config.problem_type is None:
                if self.num_labels == 1:
                    self.config.problem_type = "regression"
                elif self.num_labels > 1 and (labels.dtype == torch.long or labels.dtype == torch.int):
                    self.config.problem_type = "single_label_classification"
                else:
                    self.config.problem_type = "multi_label_classification"

            if self.config.problem_type == "regression":
                loss_fct = MSELoss()
                if self.num_labels == 1:
                    loss = loss_fct(pooled_logits.squeeze(), labels.squeeze())
                else:
                    loss = loss_fct(pooled_logits, labels)
            elif self.config.problem_type == "single_label_classification":
                loss_fct = CrossEntropyLoss()
                loss = loss_fct(pooled_logits.view(-1, self.num_labels), labels.view(-1))
            elif self.config.problem_type == "multi_label_classification":
                loss_fct = BCEWithLogitsLoss()
                loss = loss_fct(pooled_logits, labels)
        if not return_dict:
            output = (pooled_logits,) + transformer_outputs[1:]
            return ((loss,) + output) if loss is not None else output

        return SequenceClassifierOutputWithPast(
            loss=loss,
            logits=pooled_logits,
            past_key_values=transformer_outputs.past_key_values,
            hidden_states=transformer_outputs.hidden_states,
            attentions=transformer_outputs.attentions,
        )


@add_start_docstrings(
    """
    GPT2 Model with a token classification head on top (a linear layer on top of the hidden-states output) e.g. for
    Named-Entity-Recognition (NER) tasks.
    """,
    GPT2_START_DOCSTRING,
)
class GPT2ForTokenClassification(GPT2PreTrainedModel):
    def __init__(self, config):
        super().__init__(config)
        self.num_labels = config.num_labels

        self.transformer = GPT2Model(config)
        if hasattr(config, "classifier_dropout") and config.classifier_dropout is not None:
            classifier_dropout = config.classifier_dropout
        elif hasattr(config, "hidden_dropout") and config.hidden_dropout is not None:
            classifier_dropout = config.hidden_dropout
        else:
            classifier_dropout = 0.1
        self.dropout = nn.Dropout(classifier_dropout)
        self.classifier = nn.Linear(config.hidden_size, config.num_labels)

        # Model parallel
        self.model_parallel = False
        self.device_map = None

        # Initialize weights and apply final processing
        self.post_init()

    @add_start_docstrings_to_model_forward(GPT2_INPUTS_DOCSTRING)
    # fmt: off
    @add_code_sample_docstrings(
        checkpoint="brad1141/gpt2-finetuned-comp2",
        output_type=TokenClassifierOutput,
        config_class=_CONFIG_FOR_DOC,
        expected_loss=0.25,
        expected_output=["Lead", "Lead", "Lead", "Position", "Lead", "Lead", "Lead", "Lead", "Lead", "Lead", "Lead", "Lead"],
    )
    # fmt: on
    def forward(
        self,
        input_ids: Optional[torch.LongTensor] = None,
        past_key_values: Optional[Tuple[Tuple[torch.Tensor]]] = None,
        attention_mask: Optional[torch.FloatTensor] = None,
        token_type_ids: Optional[torch.LongTensor] = None,
        position_ids: Optional[torch.LongTensor] = None,
        head_mask: Optional[torch.FloatTensor] = None,
        inputs_embeds: Optional[torch.FloatTensor] = None,
        labels: Optional[torch.LongTensor] = None,
        use_cache: Optional[bool] = None,
        output_attentions: Optional[bool] = None,
        output_hidden_states: Optional[bool] = None,
        return_dict: Optional[bool] = None,
    ) -> Union[Tuple, TokenClassifierOutput]:
        r"""
        labels (`torch.LongTensor` of shape `(batch_size, sequence_length)`, *optional*):
            Labels for computing the sequence classification/regression loss. Indices should be in `[0, ...,
            config.num_labels - 1]`. If `config.num_labels == 1` a regression loss is computed (Mean-Square loss), If
            `config.num_labels > 1` a classification loss is computed (Cross-Entropy).
        """
        return_dict = return_dict if return_dict is not None else self.config.use_return_dict

        transformer_outputs = self.transformer(
            input_ids,
            past_key_values=past_key_values,
            attention_mask=attention_mask,
            token_type_ids=token_type_ids,
            position_ids=position_ids,
            head_mask=head_mask,
            inputs_embeds=inputs_embeds,
            use_cache=use_cache,
            output_attentions=output_attentions,
            output_hidden_states=output_hidden_states,
            return_dict=return_dict,
        )

        hidden_states = transformer_outputs[0]
        hidden_states = self.dropout(hidden_states)
        logits = self.classifier(hidden_states)

        loss = None
        if labels is not None:
            labels = labels.to(logits.device)
            loss_fct = CrossEntropyLoss()
            loss = loss_fct(logits.view(-1, self.num_labels), labels.view(-1))

        if not return_dict:
            output = (logits,) + transformer_outputs[2:]
            return ((loss,) + output) if loss is not None else output

        return TokenClassifierOutput(
            loss=loss,
            logits=logits,
            hidden_states=transformer_outputs.hidden_states,
            attentions=transformer_outputs.attentions,
        )


@add_start_docstrings(
    """
    The GPT-2 Model transformer with a span classification head on top for extractive question-answering tasks like
    SQuAD (a linear layer on top of the hidden-states output to compute `span start logits` and `span end logits`).
    """,
    GPT2_START_DOCSTRING,
)
class GPT2ForQuestionAnswering(GPT2PreTrainedModel):
    _keys_to_ignore_on_load_missing = [r"h\.\d+\.attn\.masked_bias", r"h\.\d+\.attn\.bias", r"lm_head.weight"]

    def __init__(self, config):
        super().__init__(config)
        self.num_labels = config.num_labels
        self.transformer = GPT2Model(config)
        self.qa_outputs = nn.Linear(config.hidden_size, 2)

<<<<<<< HEAD
=======
        # Model parallel
        self.model_parallel = False
        self.device_map = None
        self.gradient_checkpointing = False

>>>>>>> 78b7debf
        # Initialize weights and apply final processing
        self.post_init()

    @add_start_docstrings_to_model_forward(GPT2_INPUTS_DOCSTRING.format("batch_size, sequence_length"))
    @add_code_sample_docstrings(
        checkpoint=_CHECKPOINT_FOR_DOC,
        output_type=QuestionAnsweringModelOutput,
        config_class=_CONFIG_FOR_DOC,
        real_checkpoint=_REAL_CHECKPOINT_FOR_DOC,
    )
    def forward(
        self,
        input_ids: Optional[torch.LongTensor] = None,
        attention_mask: Optional[torch.FloatTensor] = None,
        token_type_ids: Optional[torch.LongTensor] = None,
        position_ids: Optional[torch.LongTensor] = None,
        head_mask: Optional[torch.FloatTensor] = None,
        inputs_embeds: Optional[torch.FloatTensor] = None,
        start_positions: Optional[torch.LongTensor] = None,
        end_positions: Optional[torch.LongTensor] = None,
        output_attentions: Optional[bool] = None,
        output_hidden_states: Optional[bool] = None,
        return_dict: Optional[bool] = None,
    ) -> Union[Tuple, QuestionAnsweringModelOutput]:
        r"""
        start_positions (`torch.LongTensor` of shape `(batch_size,)`, *optional*):
            Labels for position (index) of the start of the labelled span for computing the token classification loss.
            Positions are clamped to the length of the sequence (`sequence_length`). Position outside of the sequence
            are not taken into account for computing the loss.
        end_positions (`torch.LongTensor` of shape `(batch_size,)`, *optional*):
            Labels for position (index) of the end of the labelled span for computing the token classification loss.
            Positions are clamped to the length of the sequence (`sequence_length`). Position outside of the sequence
            are not taken into account for computing the loss.
        """
        return_dict = return_dict if return_dict is not None else self.config.use_return_dict

        outputs = self.transformer(
            input_ids,
            attention_mask=attention_mask,
            token_type_ids=token_type_ids,
            position_ids=position_ids,
            head_mask=head_mask,
            inputs_embeds=inputs_embeds,
            output_attentions=output_attentions,
            output_hidden_states=output_hidden_states,
            return_dict=return_dict,
        )

        sequence_output = outputs[0]

        logits = self.qa_outputs(sequence_output)
        start_logits, end_logits = logits.split(1, dim=-1)
        start_logits = start_logits.squeeze(-1).contiguous()
        end_logits = end_logits.squeeze(-1).contiguous()

        total_loss = None
        if start_positions is not None and end_positions is not None:
            # If we are on multi-GPU, split add a dimension
            if len(start_positions.size()) > 1:
                start_positions = start_positions.squeeze(-1)
            if len(end_positions.size()) > 1:
                end_positions = end_positions.squeeze(-1)
            # sometimes the start/end positions are outside our model inputs, we ignore these terms
            ignored_index = start_logits.size(1)
            start_positions = start_positions.clamp(0, ignored_index)
            end_positions = end_positions.clamp(0, ignored_index)

            loss_fct = CrossEntropyLoss(ignore_index=ignored_index)
            start_loss = loss_fct(start_logits, start_positions)
            end_loss = loss_fct(end_logits, end_positions)
            total_loss = (start_loss + end_loss) / 2

        if not return_dict:
            output = (start_logits, end_logits) + outputs[2:]
            return ((total_loss,) + output) if total_loss is not None else output

        return QuestionAnsweringModelOutput(
            loss=total_loss,
            start_logits=start_logits,
            end_logits=end_logits,
            hidden_states=outputs.hidden_states,
            attentions=outputs.attentions,
        )<|MERGE_RESOLUTION|>--- conflicted
+++ resolved
@@ -1606,14 +1606,11 @@
         self.transformer = GPT2Model(config)
         self.qa_outputs = nn.Linear(config.hidden_size, 2)
 
-<<<<<<< HEAD
-=======
         # Model parallel
         self.model_parallel = False
         self.device_map = None
         self.gradient_checkpointing = False
 
->>>>>>> 78b7debf
         # Initialize weights and apply final processing
         self.post_init()
 
@@ -1673,9 +1670,9 @@
         if start_positions is not None and end_positions is not None:
             # If we are on multi-GPU, split add a dimension
             if len(start_positions.size()) > 1:
-                start_positions = start_positions.squeeze(-1)
+                start_positions = start_positions.squeeze(-1).to(start_logits.device)
             if len(end_positions.size()) > 1:
-                end_positions = end_positions.squeeze(-1)
+                end_positions = end_positions.squeeze(-1).to(end_logits.device)
             # sometimes the start/end positions are outside our model inputs, we ignore these terms
             ignored_index = start_logits.size(1)
             start_positions = start_positions.clamp(0, ignored_index)
