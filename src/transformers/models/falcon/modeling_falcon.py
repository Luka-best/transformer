--- conflicted
+++ resolved
@@ -439,6 +439,13 @@
 
         if alibi is None:
             if hasattr(F, "scaled_dot_product_attention") and not output_attentions:
+                # TODO: deprecate this once we add FA2 support in Falcon
+                logger.warning_once(
+                    "The current implementation of Falcon calls `torch.scaled_dot_product_attention` directly, this will be deprecated in the"
+                    " future in favor of the `BetterTransformer` API. Please install the latest optimum library with `pip install -U optimum` and call "
+                    "`model.to_bettertransformer()` to benefit from `torch.scaled_dot_product_attention` and future performance optimizations."
+                )
+
                 attn_output = F.scaled_dot_product_attention(
                     query_layer, key_layer, value_layer, attention_mask, 0.0, is_causal=False
                 )
@@ -448,12 +455,8 @@
                 attention_scores /= math.sqrt(self.head_dim)
 
                 attention_scores = F.softmax(attention_scores + attention_mask, dim=-1, dtype=hidden_states.dtype)
-<<<<<<< HEAD
                 # It is unclear why neither dropout nor head_mask is applied here (while it is with alibi).
-                attn_output = attention_scores @ value_layer_
-=======
                 attn_output = attention_scores @ value_layer
->>>>>>> 011b15c1
 
             attn_output = attn_output.view(batch_size, self.num_heads, query_length, self.head_dim)
             attn_output = attn_output.permute(0, 2, 1, 3)
@@ -465,8 +468,8 @@
                 return output_tensor, present, attention_scores
             else:
                 return output_tensor, present
+
         else:
-<<<<<<< HEAD
             if hasattr(F, "scaled_dot_product_attention") and not output_attentions and head_mask is None:
                 context_layer = torch.nn.functional.scaled_dot_product_attention(
                     query_layer_,
@@ -484,9 +487,6 @@
 
                 # change view to [batch_size, num_heads, q_length, kv_length]
                 attention_scores = matmul_result.view(batch_size, self.num_heads, query_length, kv_length)
-=======
-            matmul_result = query_layer @ key_layer.transpose(-1, -2)
->>>>>>> 011b15c1
 
                 # cast attention scores to fp32, compute scaled softmax and cast back to initial dtype - [batch_size, num_heads, q_length, kv_length]
                 input_dtype = attention_scores.dtype
@@ -506,13 +506,8 @@
                 # change view [batch_size, num_heads, q_length, kv_length]
                 attention_probs_reshaped = attention_probs.view(batch_size, self.num_heads, query_length, kv_length)
 
-<<<<<<< HEAD
                 # matmul: [batch_size * num_heads, q_length, head_dim]
                 context_layer = (attention_probs_reshaped @ value_layer_).flatten(0, 1)
-=======
-            # matmul: [batch_size * num_heads, q_length, head_dim]
-            context_layer = (attention_probs_reshaped @ value_layer).flatten(0, 1)
->>>>>>> 011b15c1
 
                 # change view [batch_size, q_length, num_heads * head_dim]
                 context_layer = self._merge_heads(context_layer)
