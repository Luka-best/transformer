--- conflicted
+++ resolved
@@ -567,97 +567,11 @@
                 pixel_values_videos=pixel_values_videos, vision_feature_layer=vision_feature_layer
             )
 
-<<<<<<< HEAD
             n_video_tokens = (input_ids == self.config.video_token_index).sum(dim=-1)[0].item()
             n_video_features = video_features.shape[1]
             if n_video_tokens != n_video_features:
                 raise ValueError(
                     f"Video features and video tokens do not match: tokens: {n_video_tokens}, features {n_video_features}"
-=======
-        if legacy_processing:
-            logger.warning_once(
-                "Expanding inputs for image tokens in Video-LLaVa should be done in processing. "
-                "Please add `patch_size` and `vision_feature_select_strategy` to the model's processing config or set directly "
-                "with `processor.patch_size = {{patch_size}}` and processor.vision_feature_select_strategy = {{vision_feature_select_strategy}}`. "
-                "Using processors without these attributes in the config is deprecated and will throw an error in v4.50."
-            )
-            if input_ids.shape[1] != 1:
-                for features, frames in ((image_features, 1), (video_features, num_frames)):
-                    if features is not None:
-                        (
-                            inputs_embeds,
-                            attention_mask,
-                            labels,
-                            position_ids,
-                            input_ids,
-                        ) = self._merge_input_ids_with_visual_features(
-                            features,
-                            inputs_embeds,
-                            input_ids,
-                            attention_mask,
-                            labels,
-                            num_frames=frames,
-                        )
-                cache_position = torch.arange(attention_mask.shape[1], device=attention_mask.device)
-            else:
-                # Retrieve the first layer to inspect the logits and mask out the hidden states
-                # that are set to 0
-                first_layer_past_key_value = past_key_values[0][0][:, :, :, 0]
-
-                # Sum all dimensions of head_dim (-2) to avoid random errors such as: https://github.com/huggingface/transformers/pull/28032#issuecomment-1863691941
-                batch_index, non_attended_tokens = torch.where(first_layer_past_key_value.float().sum(-2) == 0)
-                target_length = input_ids.shape[1]
-                past_length = first_layer_past_key_value.shape[-1]
-                extended_attention_mask = torch.ones(
-                    (attention_mask.shape[0], past_length),
-                    dtype=attention_mask.dtype,
-                    device=attention_mask.device,
-                )
-
-                # Filter out only the tokens that can be un-attended, this can happen
-                # if one uses Llava + Fused modules where the cache on the
-                # first iteration is already big enough, or if one passes custom cache
-                valid_indices = non_attended_tokens < extended_attention_mask.size(-1)
-                new_batch_index = batch_index[valid_indices]
-                new_non_attended_tokens = non_attended_tokens[valid_indices]
-
-                # Zero-out the places where we don't need to attend
-                extended_attention_mask[new_batch_index, new_non_attended_tokens] = 0
-                attention_mask = torch.cat((extended_attention_mask, attention_mask[:, -target_length:]), dim=1)
-                position_ids = torch.sum(attention_mask, dim=1).unsqueeze(-1) - 1
-                cache_position = torch.arange(attention_mask.shape[1], device=attention_mask.device)[-target_length:]
-
-        # TODO: @raushan retain only the new behavior after v4.47
-        else:
-            if pixel_values_images is not None:
-                n_image_tokens = (input_ids == self.config.image_token_index).sum().item()
-                n_image_features = image_features.shape[0] * image_features.shape[1]
-                if n_image_tokens != n_image_features:
-                    raise ValueError(
-                        f"Image features and image tokens do not match: tokens: {n_image_tokens}, features {n_image_features}"
-                    )
-                special_image_mask = (
-                    (input_ids == self.config.image_token_index)
-                    .unsqueeze(-1)
-                    .expand_as(inputs_embeds)
-                    .to(inputs_embeds.device)
-                )
-                image_features = image_features.to(inputs_embeds.device, inputs_embeds.dtype)
-                inputs_embeds = inputs_embeds.masked_scatter(special_image_mask, image_features)
-
-            if pixel_values_videos is not None:
-                n_video_tokens = (input_ids == self.config.video_token_index).sum().item()
-                n_video_features = video_features.shape[0] * video_features.shape[1]
-                if n_video_tokens != n_video_features:
-                    raise ValueError(
-                        f"Video features and video tokens do not match: tokens: {n_video_tokens}, features {n_video_features}"
-                    )
-                special_image_mask = (
-                    (input_ids == self.config.video_token_index)
-                    .unsqueeze(-1)
-                    .expand_as(inputs_embeds)
-                    .to(inputs_embeds.device)
->>>>>>> 597efd21
                 )
             special_image_mask = (
                 (input_ids == self.config.video_token_index)
