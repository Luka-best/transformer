--- conflicted
+++ resolved
@@ -588,44 +588,6 @@
         training=False,
         **kwargs,
     ):
-<<<<<<< HEAD
-        if isinstance(inputs, (tuple, list)):
-            input_ids = inputs[0]
-            attention_mask = inputs[1] if len(inputs) > 1 else attention_mask
-            mems = inputs[2] if len(inputs) > 2 else mems
-            perm_mask = inputs[3] if len(inputs) > 3 else perm_mask
-            target_mapping = inputs[4] if len(inputs) > 4 else target_mapping
-            token_type_ids = inputs[5] if len(inputs) > 5 else token_type_ids
-            input_mask = inputs[6] if len(inputs) > 6 else input_mask
-            head_mask = inputs[7] if len(inputs) > 7 else head_mask
-            inputs_embeds = inputs[8] if len(inputs) > 8 else inputs_embeds
-            use_mems = inputs[9] if len(inputs) > 9 else use_mems
-            output_attentions = inputs[10] if len(inputs) > 10 else output_attentions
-            output_hidden_states = inputs[11] if len(inputs) > 11 else output_hidden_states
-            return_dict = inputs[12] if len(inputs) > 12 else return_dict
-            assert len(inputs) <= 13, "Too many inputs."
-        elif isinstance(inputs, (dict, BatchEncoding)):
-            input_ids = inputs.get("input_ids")
-            attention_mask = inputs.get("attention_mask", attention_mask)
-            mems = inputs.get("mems", mems)
-            perm_mask = inputs.get("perm_mask", perm_mask)
-            target_mapping = inputs.get("target_mapping", target_mapping)
-            token_type_ids = inputs.get("token_type_ids", token_type_ids)
-            input_mask = inputs.get("input_mask", input_mask)
-            head_mask = inputs.get("head_mask", head_mask)
-            inputs_embeds = inputs.get("inputs_embeds", inputs_embeds)
-            use_mems = inputs.get("use_mems", use_mems)
-            output_attentions = inputs.get("output_attentions", output_attentions)
-            output_hidden_states = inputs.get("output_hidden_states", output_hidden_states)
-            return_dict = inputs.get("return_dict", return_dict)
-            assert len(inputs) <= 13, "Too many inputs."
-        else:
-            input_ids = inputs
-
-        output_attentions = output_attentions if output_attentions is not None else self.output_attentions
-        output_hidden_states = output_hidden_states if output_hidden_states is not None else self.output_hidden_states
-        return_dict = return_dict if return_dict is not None else self.return_dict
-=======
         inputs = input_processing(
             func=self.call,
             input_ids=input_ids,
@@ -637,7 +599,7 @@
             input_mask=input_mask,
             head_mask=head_mask,
             inputs_embeds=inputs_embeds,
-            use_cache=use_cache,
+            use_mems=use_mems,
             output_attentions=output_attentions,
             output_hidden_states=output_hidden_states,
             return_dict=return_dict,
@@ -651,7 +613,6 @@
             inputs["output_hidden_states"] if inputs["output_hidden_states"] is not None else self.output_hidden_states
         )
         return_dict = inputs["return_dict"] if inputs["return_dict"] is not None else self.return_dict
->>>>>>> 138f45c1
 
         if training:
             use_mems = use_mems if use_mems is not None else self.use_mems_train
@@ -793,13 +754,8 @@
         hidden_states = [] if output_hidden_states else None
         for i, layer_module in enumerate(self.layer):
             # cache new mems
-<<<<<<< HEAD
             if use_mems:
-                new_mems = new_mems + (self.cache_mem(output_h, mems[i]),)
-=======
-            if self.mem_len is not None and self.mem_len > 0 and use_cache:
                 new_mems = new_mems + (self.cache_mem(output_h, inputs["mems"][i]),)
->>>>>>> 138f45c1
             if output_hidden_states:
                 hidden_states.append((output_h, output_g) if output_g is not None else output_h)
 
@@ -1208,7 +1164,7 @@
         input_mask=None,
         head_mask=None,
         inputs_embeds=None,
-        use_cache=True,
+        use_mems=True,
         output_attentions=None,
         output_hidden_states=None,
         return_dict=None,
@@ -1226,7 +1182,7 @@
             input_mask=input_mask,
             head_mask=head_mask,
             inputs_embeds=inputs_embeds,
-            use_cache=use_cache,
+            use_mems=use_mems,
             output_attentions=output_attentions,
             output_hidden_states=output_hidden_states,
             return_dict=return_dict,
@@ -1243,7 +1199,7 @@
             input_mask=inputs["input_mask"],
             head_mask=inputs["head_mask"],
             inputs_embeds=inputs["inputs_embeds"],
-            use_cache=inputs["use_cache"],
+            use_mems=inputs["use_mems"],
             output_attentions=inputs["output_attentions"],
             output_hidden_states=inputs["output_hidden_states"],
             return_dict=inputs["return_dict"],
@@ -1295,16 +1251,12 @@
         target_mapping_seq_end = tf.ones((effective_batch_size, 1, 1), dtype=tf.float32)
         target_mapping = tf.concat([target_mapping, target_mapping_seq_end], axis=-1)
 
-<<<<<<< HEAD
-        inputs = {"inputs": inputs, "perm_mask": perm_mask, "target_mapping": target_mapping, "use_mems": use_mems}
-=======
         inputs = {
             "input_ids": inputs,
             "perm_mask": perm_mask,
             "target_mapping": target_mapping,
-            "use_cache": kwargs["use_cache"],
+            "use_mems": kwargs["use_mems"],
         }
->>>>>>> 138f45c1
 
         # if past is defined in model kwargs then use it for faster decoding
         if past:
@@ -1393,7 +1345,7 @@
             input_mask=inputs["input_mask"],
             head_mask=inputs["head_mask"],
             inputs_embeds=inputs["inputs_embeds"],
-            use_cache=inputs["use_cache"],
+            use_mems=inputs["use_mems"],
             output_attentions=inputs["output_attentions"],
             output_hidden_states=inputs["output_hidden_states"],
             return_dict=return_dict,
@@ -1504,7 +1456,7 @@
             input_mask=inputs["input_mask"],
             head_mask=inputs["head_mask"],
             inputs_embeds=inputs["inputs_embeds"],
-            use_cache=inputs["use_cache"],
+            use_mems=inputs["use_mems"],
             output_attentions=inputs["output_attentions"],
             output_hidden_states=inputs["output_hidden_states"],
             return_dict=return_dict,
@@ -1591,43 +1543,7 @@
             num_choices]`` where :obj:`num_choices` is the size of the second dimension of the input tensors. (See
             :obj:`input_ids` above)
         """
-<<<<<<< HEAD
-        if isinstance(inputs, (tuple, list)):
-            input_ids = inputs[0]
-            attention_mask = inputs[1] if len(inputs) > 1 else attention_mask
-            mems = inputs[2] if len(inputs) > 2 else mems
-            perm_mask = inputs[3] if len(inputs) > 3 else perm_mask
-            target_mapping = inputs[4] if len(inputs) > 4 else target_mapping
-            token_type_ids = inputs[5] if len(inputs) > 5 else token_type_ids
-            input_mask = inputs[6] if len(inputs) > 6 else input_mask
-            head_mask = inputs[7] if len(inputs) > 7 else head_mask
-            inputs_embeds = inputs[8] if len(inputs) > 8 else inputs_embeds
-            use_mems = inputs[9] if len(inputs) > 9 else use_mems
-            output_attentions = inputs[10] if len(inputs) > 10 else output_attentions
-            output_hidden_states = inputs[11] if len(inputs) > 11 else output_hidden_states
-            return_dict = inputs[12] if len(inputs) > 12 else return_dict
-            labels = inputs[13] if len(inputs) > 13 else labels
-            assert len(inputs) <= 14, "Too many inputs."
-        elif isinstance(inputs, (dict, BatchEncoding)):
-            input_ids = inputs.get("input_ids")
-            attention_mask = inputs.get("attention_mask", attention_mask)
-            mems = inputs.get("mems", mems)
-            perm_mask = inputs.get("perm_mask", perm_mask)
-            target_mapping = inputs.get("target_mapping", target_mapping)
-            token_type_ids = inputs.get("token_type_ids", token_type_ids)
-            input_mask = inputs.get("input_mask", input_mask)
-            head_mask = inputs.get("head_mask", head_mask)
-            inputs_embeds = inputs.get("inputs_embeds", inputs_embeds)
-            use_mems = inputs.get("use_mems", use_mems)
-            output_attentions = inputs.get("output_attentions", output_attentions)
-            output_hidden_states = inputs.get("output_hidden_states", output_hidden_states)
-            return_dict = inputs.get("return_dict", return_dict)
-            labels = inputs.get("labels", labels)
-            assert len(inputs) <= 14, "Too many inputs."
-        else:
-            input_ids = inputs
-        return_dict = return_dict if return_dict is not None else self.transformer.return_dict
-=======
+
         inputs = input_processing(
             func=self.call,
             input_ids=input_ids,
@@ -1639,7 +1555,7 @@
             input_mask=input_mask,
             head_mask=head_mask,
             inputs_embeds=inputs_embeds,
-            use_cache=use_cache,
+            use_mems=use_mems,
             output_attentions=output_attentions,
             output_hidden_states=output_hidden_states,
             return_dict=return_dict,
@@ -1648,7 +1564,6 @@
             kwargs_call=kwargs,
         )
         return_dict = inputs["return_dict"] if inputs["return_dict"] is not None else self.transformer.return_dict
->>>>>>> 138f45c1
 
         if inputs["input_ids"] is not None:
             num_choices = shape_list(inputs["input_ids"])[1]
@@ -1682,15 +1597,9 @@
             flat_input_mask,
             inputs["head_mask"],
             flat_inputs_embeds,
-<<<<<<< HEAD
-            use_mems,
-            output_attentions,
-            output_hidden_states,
-=======
-            inputs["use_cache"],
+            inputs["use_mems"],
             inputs["output_attentions"],
             inputs["output_hidden_states"],
->>>>>>> 138f45c1
             return_dict=return_dict,
             training=inputs["training"],
         )
@@ -1791,7 +1700,7 @@
             input_mask=inputs["input_mask"],
             head_mask=inputs["head_mask"],
             inputs_embeds=inputs["inputs_embeds"],
-            use_cache=inputs["use_cache"],
+            use_mems=inputs["use_mems"],
             output_attentions=inputs["output_attentions"],
             output_hidden_states=inputs["output_hidden_states"],
             return_dict=return_dict,
@@ -1898,7 +1807,7 @@
             input_mask=inputs["input_mask"],
             head_mask=inputs["head_mask"],
             inputs_embeds=inputs["inputs_embeds"],
-            use_cache=inputs["use_cache"],
+            use_mems=inputs["use_mems"],
             output_attentions=inputs["output_attentions"],
             output_hidden_states=inputs["output_hidden_states"],
             return_dict=return_dict,
