# coding=utf-8
# Copyright 2020 The HuggingFace Inc. team.
#
# Licensed under the Apache License, Version 2.0 (the "License");
# you may not use this file except in compliance with the License.
# You may obtain a copy of the License at
#
#     http://www.apache.org/licenses/LICENSE-2.0
#
# Unless required by applicable law or agreed to in writing, software
# distributed under the License is distributed on an "AS IS" BASIS,
# WITHOUT WARRANTIES OR CONDITIONS OF ANY KIND, either express or implied.
# See the License for the specific language governing permissions and
# limitations under the License.
import os
from shutil import copyfile
from typing import Optional, Tuple

from tokenizers import processors

from ...tokenization_utils_fast import PreTrainedTokenizerFast
from ...utils import is_sentencepiece_available, logging
from ...utils.versions import require_version


require_version("tokenizers>=0.13.3")

if is_sentencepiece_available():
    from .tokenization_llama import LlamaTokenizer
else:
    LlamaTokenizer = None

logger = logging.get_logger(__name__)
VOCAB_FILES_NAMES = {"vocab_file": "tokenizer.model", "tokenizer_file": "tokenizer.json"}

PRETRAINED_VOCAB_FILES_MAP = {
    "vocab_file": {
        "hf-internal-testing/llama-tokenizer": "https://huggingface.co/hf-internal-testing/llama-tokenizer/resolve/main/tokenizer.model",
    },
    "tokenizer_file": {
        "hf-internal-testing/llama-tokenizer": "https://huggingface.co/hf-internal-testing/llama-tokenizer/resolve/main/tokenizer_config.json",
    },
}
B_INST, E_INST = "[INST]", "[/INST]"
B_SYS, E_SYS = "<<SYS>>\n", "\n<</SYS>>\n\n"

# fmt: off
DEFAULT_SYSTEM_PROMPT = """You are a helpful, respectful and honest assistant. Always answer as helpfully as possible, while being safe. Your \
answers should not include any harmful, unethical, racist, sexist, toxic, dangerous, or illegal content. Please ensure\
 that your responses are socially unbiased and positive in nature.

If a question does not make any sense, or is not factually coherent, explain why instead of answering something not \
correct. If you don't know the answer to a question, please don't share false information."""
# fmt: on


class LlamaTokenizerFast(PreTrainedTokenizerFast):
    """
    Construct a Llama tokenizer. Based on byte-level Byte-Pair-Encoding.

    This uses notably ByteFallback and no normalization.

    ```python
    >>> from transformers import LlamaTokenizerFast

    >>> tokenizer = LlamaTokenizerFast.from_pretrained("hf-internal-testing/llama-tokenizer")
    >>> tokenizer.encode("Hello this is a test")
    [1, 15043, 445, 338, 263, 1243]
    ```

    If you want to change the `bos_token` or the `eos_token`, make sure to specify them when initializing the model, or
    call `tokenizer.update_post_processor()` to make sure that the post-processing is correctly done (otherwise the
    values of the first token and final token of an encoded sequence will not be correct). For more details, checkout
    [post-processors] (https://huggingface.co/docs/tokenizers/api/post-processors) documentation.


    This tokenizer inherits from [`PreTrainedTokenizerFast`] which contains most of the main methods. Users should
    refer to this superclass for more information regarding those methods.

    Args:
        vocab_file (`str`, *optional*):
            [SentencePiece](https://github.com/google/sentencepiece) file (generally has a .model extension) that
            contains the vocabulary necessary to instantiate a tokenizer.
        tokenizer_file (`str`, *optional*):
            [tokenizers](https://github.com/huggingface/tokenizers) file (generally has a .json extension) that
            contains everything needed to load the tokenizer.
        clean_up_tokenization_spaces (`bool`, *optional*, defaults to `False`):
            Whether or not to cleanup spaces after decoding, cleanup consists in removing potential artifacts like
            extra spaces.
        unk_token (`str` or `tokenizers.AddedToken`, *optional*, defaults to `"<unk>"`):
            The unknown token. A token that is not in the vocabulary cannot be converted to an ID and is set to be this
            token instead.
        bos_token (`str` or `tokenizers.AddedToken`, *optional*, defaults to `"<s>"`):
            The beginning of sequence token that was used during pretraining. Can be used a sequence classifier token.
        eos_token (`str` or `tokenizers.AddedToken`, *optional*, defaults to `"</s>"`):
            The end of sequence token.
        add_bos_token (`bool`, *optional*, defaults to `True`):
            Whether or not to add an `bos_token` at the start of sequences.
        add_eos_token (`bool`, *optional*, defaults to `False`):
            Whether or not to add an `eos_token` at the end of sequences.
        use_default_system_prompt (`bool`, *optional*, defaults to `False`):
<<<<<<< HEAD
            Whether or not the default system prompt for Llama should be used
        legacy (`bool`, *optional*):
            Whether or not the `legacy` behavior of the tokenizer should be used. Legacy is before the merge of #24622
            and #25224 which includes fixes to properly handle tokens that appear after special tokens. A simple
            example:

            - `legacy=True`:
            ```python
            >>> from transformers import T5Tokenizer

            >>> tokenizer = T5Tokenizer.from_pretrained("t5-base", legacy=True)
            >>> tokenizer.encode("Hello <extra_id_0>.")
            [8774, 32099, 3, 5, 1]
            ```
            - `legacy=False`:
            ```python
            >>> from transformers import T5Tokenizer

            >>> tokenizer = T5Tokenizer.from_pretrained("t5-base", legacy=False)
            >>> tokenizer.encode("Hello <extra_id_0>.")  # the extra space `[3]` is no longer here
            [8774, 32099, 5, 1]
            ```
            Checkout the [pull request](https://github.com/huggingface/transformers/pull/24565) for more details.
=======
            Whether or not the default system prompt for Llama should be used.
        add_prefix_space (`bool`, *optional*):
            Whether or not the tokenizer should automatically add a prefix space
>>>>>>> fadb0533
    """

    vocab_files_names = VOCAB_FILES_NAMES
    pretrained_vocab_files_map = PRETRAINED_VOCAB_FILES_MAP
    slow_tokenizer_class = LlamaTokenizer
    padding_side = "left"
    model_input_names = ["input_ids", "attention_mask"]

    def __init__(
        self,
        vocab_file=None,
        tokenizer_file=None,
        clean_up_tokenization_spaces=False,
        unk_token="<unk>",
        bos_token="<s>",
        eos_token="</s>",
        add_bos_token=True,
        add_eos_token=False,
        use_default_system_prompt=False,
<<<<<<< HEAD
        legacy=None,
        **kwargs,
    ):
        if legacy is None:
            logger.warning_once(
                f"You are using the default legacy behaviour of the {self.__class__}. This is"
                " expected, and simply means that the `legacy` (previous) behavior will be used so nothing changes for you."
                " If you want to use the new behaviour, set `legacy=False`. This should only be set if you understand what it"
                " means, and thoroughly read the reason why this was added as explained in"
                " https://github.com/huggingface/transformers/pull/24565"
            )
            legacy = True
        self.legacy = legacy
=======
        add_prefix_space=None,
        **kwargs,
    ):
        if add_prefix_space is not None:
            logger.warning_once(
                "You set `add_prefix_space`. The tokenizer needs to be converted from the slow tokenizers"
            )
            kwargs["from_slow"] = True
>>>>>>> fadb0533

        super().__init__(
            vocab_file=vocab_file,
            tokenizer_file=tokenizer_file,
            clean_up_tokenization_spaces=clean_up_tokenization_spaces,
            unk_token=unk_token,
            bos_token=bos_token,
            eos_token=eos_token,
            add_bos_token=add_bos_token,
            add_eos_token=add_eos_token,
            use_default_system_prompt=use_default_system_prompt,
            **kwargs,
        )
        self._add_bos_token = add_bos_token
        self._add_eos_token = add_eos_token
        self.update_post_processor()
        self.use_default_system_prompt = use_default_system_prompt
        self.vocab_file = vocab_file

    @property
    def can_save_slow_tokenizer(self) -> bool:
        return os.path.isfile(self.vocab_file) if self.vocab_file else False

    def update_post_processor(self):
        """
        Updates the underlying post processor with the current `bos_token` and `eos_token`.
        """
        bos = self.bos_token
        bos_token_id = self.bos_token_id
        if bos is None and self.add_bos_token:
            raise ValueError("add_bos_token = True but bos_token = None")

        eos = self.eos_token
        eos_token_id = self.eos_token_id
        if eos is None and self.add_eos_token:
            raise ValueError("add_eos_token = True but eos_token = None")

        single = f"{(bos+':0 ') if self.add_bos_token else ''}$A:0{(' '+eos+':0') if self.add_eos_token else ''}"
        pair = f"{single}{(' '+bos+':1') if self.add_bos_token else ''} $B:1{(' '+eos+':1') if self.add_eos_token else ''}"

        special_tokens = []
        if self.add_bos_token:
            special_tokens.append((bos, bos_token_id))
        if self.add_eos_token:
            special_tokens.append((eos, eos_token_id))
        self._tokenizer.post_processor = processors.TemplateProcessing(
            single=single, pair=pair, special_tokens=special_tokens
        )

    @property
    def add_eos_token(self):
        return self._add_eos_token

    @property
    def add_bos_token(self):
        return self._add_bos_token

    @add_eos_token.setter
    def add_eos_token(self, value):
        self._add_eos_token = value
        self.update_post_processor()

    @add_bos_token.setter
    def add_bos_token(self, value):
        self._add_bos_token = value
        self.update_post_processor()

    def save_vocabulary(self, save_directory: str, filename_prefix: Optional[str] = None) -> Tuple[str]:
        if not self.can_save_slow_tokenizer:
            raise ValueError(
                "Your fast tokenizer does not have the necessary information to save the vocabulary for a slow "
                "tokenizer."
            )

        if not os.path.isdir(save_directory):
            logger.error(f"Vocabulary path ({save_directory}) should be a directory")
            return
        out_vocab_file = os.path.join(
            save_directory, (filename_prefix + "-" if filename_prefix else "") + VOCAB_FILES_NAMES["vocab_file"]
        )

        if os.path.abspath(self.vocab_file) != os.path.abspath(out_vocab_file):
            copyfile(self.vocab_file, out_vocab_file)

        return (out_vocab_file,)

    @property
    # Copied from transformers.models.llama.tokenization_llama.LlamaTokenizer.default_chat_template
    def default_chat_template(self):
        """
        LLaMA uses [INST] and [/INST] to indicate user messages, and <<SYS>> and <</SYS>> to indicate system messages.
        Assistant messages do not have special tokens, because LLaMA chat models are generally trained with strict
        user/assistant/user/assistant message ordering, and so assistant messages can be identified from the ordering
        rather than needing special tokens. The system message is partly 'embedded' in the first user message, which
        results in an unusual token ordering when it is present. This template should definitely be changed if you wish
        to fine-tune a model with more flexible role ordering!

        The output should look something like:

        <bos>[INST] B_SYS SystemPrompt E_SYS Prompt [/INST] Answer <eos><bos>[INST] Prompt [/INST] Answer <eos>
        <bos>[INST] Prompt [/INST]

        The reference for this chat template is [this code
        snippet](https://github.com/facebookresearch/llama/blob/556949fdfb72da27c2f4a40b7f0e4cf0b8153a28/llama/generation.py#L320-L362)
        in the original repository.
        """
        logger.warning_once(
            "\nNo chat template is defined for this tokenizer - using the default template "
            f"for the {self.__class__.__name__} class. If the default is not appropriate for "
            "your model, please set `tokenizer.chat_template` to an appropriate template. "
            "See https://huggingface.co/docs/transformers/main/chat_templating for more information.\n"
        )
        template = (
            "{% if messages[0]['role'] == 'system' %}"
            "{% set loop_messages = messages[1:] %}"  # Extract system message if it's present
            "{% set system_message = messages[0]['content'] %}"
            "{% elif USE_DEFAULT_PROMPT == true and not '<<SYS>>' in messages[0]['content'] %}"
            "{% set loop_messages = messages %}"  # Or use the default system message if the flag is set
            "{% set system_message = 'DEFAULT_SYSTEM_MESSAGE' %}"
            "{% else %}"
            "{% set loop_messages = messages %}"
            "{% set system_message = false %}"
            "{% endif %}"
            "{% for message in loop_messages %}"  # Loop over all non-system messages
            "{% if (message['role'] == 'user') != (loop.index0 % 2 == 0) %}"
            "{{ raise_exception('Conversation roles must alternate user/assistant/user/assistant/...') }}"
            "{% endif %}"
            "{% if loop.index0 == 0 and system_message != false %}"  # Embed system message in first message
            "{% set content = '<<SYS>>\\n' + system_message + '\\n<</SYS>>\\n\\n' + message['content'] %}"
            "{% else %}"
            "{% set content = message['content'] %}"
            "{% endif %}"
            "{% if message['role'] == 'user' %}"  # After all of that, handle messages/roles in a fairly normal way
            "{{ bos_token + '[INST] ' + content.strip() + ' [/INST]' }}"
            "{% elif message['role'] == 'system' %}"
            "{{ '<<SYS>>\\n' + content.strip() + '\\n<</SYS>>\\n\\n' }}"
            "{% elif message['role'] == 'assistant' %}"
            "{{ ' '  + content.strip() + ' ' + eos_token }}"
            "{% endif %}"
            "{% endfor %}"
        )
        template = template.replace("USE_DEFAULT_PROMPT", "true" if self.use_default_system_prompt else "false")
        default_message = DEFAULT_SYSTEM_PROMPT.replace("\n", "\\n").replace("'", "\\'")
        template = template.replace("DEFAULT_SYSTEM_MESSAGE", default_message)

        return template

    # TODO ArthurZ let's rely on the template processor instead, refactor all fast tokenizers
    # Copied from transformers.models.llama.tokenization_llama.LlamaTokenizer.build_inputs_with_special_tokens
    def build_inputs_with_special_tokens(self, token_ids_0, token_ids_1=None):
        bos_token_id = [self.bos_token_id] if self.add_bos_token else []
        eos_token_id = [self.eos_token_id] if self.add_eos_token else []

        output = bos_token_id + token_ids_0 + eos_token_id

        if token_ids_1 is not None:
            output = output + bos_token_id + token_ids_1 + eos_token_id

        return output<|MERGE_RESOLUTION|>--- conflicted
+++ resolved
@@ -99,7 +99,6 @@
         add_eos_token (`bool`, *optional*, defaults to `False`):
             Whether or not to add an `eos_token` at the end of sequences.
         use_default_system_prompt (`bool`, *optional*, defaults to `False`):
-<<<<<<< HEAD
             Whether or not the default system prompt for Llama should be used
         legacy (`bool`, *optional*):
             Whether or not the `legacy` behavior of the tokenizer should be used. Legacy is before the merge of #24622
@@ -123,11 +122,9 @@
             [8774, 32099, 5, 1]
             ```
             Checkout the [pull request](https://github.com/huggingface/transformers/pull/24565) for more details.
-=======
             Whether or not the default system prompt for Llama should be used.
         add_prefix_space (`bool`, *optional*):
             Whether or not the tokenizer should automatically add a prefix space
->>>>>>> fadb0533
     """
 
     vocab_files_names = VOCAB_FILES_NAMES
@@ -147,10 +144,11 @@
         add_bos_token=True,
         add_eos_token=False,
         use_default_system_prompt=False,
-<<<<<<< HEAD
         legacy=None,
+        add_prefix_space=None,
         **kwargs,
     ):
+        
         if legacy is None:
             logger.warning_once(
                 f"You are using the default legacy behaviour of the {self.__class__}. This is"
@@ -161,16 +159,12 @@
             )
             legacy = True
         self.legacy = legacy
-=======
-        add_prefix_space=None,
-        **kwargs,
-    ):
+    
         if add_prefix_space is not None:
             logger.warning_once(
                 "You set `add_prefix_space`. The tokenizer needs to be converted from the slow tokenizers"
             )
             kwargs["from_slow"] = True
->>>>>>> fadb0533
 
         super().__init__(
             vocab_file=vocab_file,
