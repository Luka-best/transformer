--- conflicted
+++ resolved
@@ -194,11 +194,7 @@
     def __init__(
         self,
         do_resize: bool = True,
-<<<<<<< HEAD
-        size: Dict[str, int] = {"shortest_edge": 288},
-=======
         size: Dict[str, int] = None,
->>>>>>> 89c64817
         size_divisor: int = 32,
         resample: PILImageResampling = PILImageResampling.BICUBIC,
         do_rescale: bool = True,
@@ -232,11 +228,6 @@
         self.image_std = image_std if image_std is not None else OPENAI_CLIP_STD
         self.do_pad = do_pad
         self.do_center_crop = do_center_crop
-<<<<<<< HEAD
-        self.return_tensors = return_tensors
-        self.data_format = data_format
-        self.input_data_format = input_data_format
-=======
         self.crop_size = crop_size
         self._valid_processor_keys = [
             "images",
@@ -256,7 +247,6 @@
             "data_format",
             "input_data_format",
         ]
->>>>>>> 89c64817
 
     # Copied from transformers.models.vilt.image_processing_vilt.ViltImageProcessor.resize
     def resize(
@@ -535,13 +525,6 @@
         do_normalize = do_normalize if do_normalize is not None else self.do_normalize
         image_mean = image_mean if image_mean is not None else self.image_mean
         image_std = image_std if image_std is not None else self.image_std
-<<<<<<< HEAD
-        do_pad = do_pad if (do_pad is not None or pad_and_return_pixel_mask) else self.do_pad
-        do_center_crop = do_center_crop if do_center_crop is not None else self.do_center_crop
-        return_tensors = return_tensors if return_tensors is not None else self.return_tensors
-        input_data_format = input_data_format if input_data_format is not None else self.input_data_format
-        data_format = data_format if data_format is not None else self.data_format
-=======
         do_pad = do_pad if do_pad is not None else self.do_pad
         do_center_crop if do_center_crop is not None else self.do_center_crop
         # For backwards compatibility. Initial version of this processor was cropping to the "size" argument, which
@@ -549,7 +532,6 @@
         crop_size = (
             crop_size if crop_size is not None else (self.crop_size if self.crop_size is not None else self.size)
         )
->>>>>>> 89c64817
 
         size = size if size is not None else self.size
 
