# coding=utf-8
# Copyright 2018 The HuggingFace Inc. team.
#
# Licensed under the Apache License, Version 2.0 (the "License");
# you may not use this file except in compliance with the License.
# You may obtain a copy of the License at
#
#     http://www.apache.org/licenses/LICENSE-2.0
#
# Unless required by applicable law or agreed to in writing, software
# distributed under the License is distributed on an "AS IS" BASIS,
# WITHOUT WARRANTIES OR CONDITIONS OF ANY KIND, either express or implied.
# See the License for the specific language governing permissions and
# limitations under the License.
""" Auto Config class."""
import importlib
import os
import re
import warnings
from collections import OrderedDict
from typing import List, Union

from ...configuration_utils import PretrainedConfig
from ...dynamic_module_utils import get_class_from_dynamic_module, resolve_trust_remote_code
from ...utils import CONFIG_NAME, logging


logger = logging.get_logger(__name__)


from ..deprecated._archive_maps import CONFIG_ARCHIVE_MAP_MAPPING_NAMES  # noqa: F401, E402


CONFIG_MAPPING_NAMES = OrderedDict(
    [
        # Add configs here
        ("albert", "AlbertConfig"),
        ("align", "AlignConfig"),
        ("altclip", "AltCLIPConfig"),
        ("audio-spectrogram-transformer", "ASTConfig"),
        ("autoformer", "AutoformerConfig"),
        ("bark", "BarkConfig"),
        ("bart", "BartConfig"),
        ("beit", "BeitConfig"),
        ("bert", "BertConfig"),
        ("bert-generation", "BertGenerationConfig"),
        ("big_bird", "BigBirdConfig"),
        ("bigbird_pegasus", "BigBirdPegasusConfig"),
        ("biogpt", "BioGptConfig"),
        ("bit", "BitConfig"),
        ("blenderbot", "BlenderbotConfig"),
        ("blenderbot-small", "BlenderbotSmallConfig"),
        ("blip", "BlipConfig"),
        ("blip-2", "Blip2Config"),
        ("bloom", "BloomConfig"),
        ("bridgetower", "BridgeTowerConfig"),
        ("bros", "BrosConfig"),
        ("camembert", "CamembertConfig"),
        ("canine", "CanineConfig"),
        ("chinese_clip", "ChineseCLIPConfig"),
        ("chinese_clip_vision_model", "ChineseCLIPVisionConfig"),
        ("clap", "ClapConfig"),
        ("clip", "CLIPConfig"),
        ("clip_vision_model", "CLIPVisionConfig"),
        ("clipseg", "CLIPSegConfig"),
        ("clvp", "ClvpConfig"),
        ("code_llama", "LlamaConfig"),
        ("codegen", "CodeGenConfig"),
        ("cohere", "CohereConfig"),
        ("conditional_detr", "ConditionalDetrConfig"),
        ("convbert", "ConvBertConfig"),
        ("convnext", "ConvNextConfig"),
        ("convnextv2", "ConvNextV2Config"),
        ("cpmant", "CpmAntConfig"),
        ("ctrl", "CTRLConfig"),
        ("cvt", "CvtConfig"),
        ("data2vec-audio", "Data2VecAudioConfig"),
        ("data2vec-text", "Data2VecTextConfig"),
        ("data2vec-vision", "Data2VecVisionConfig"),
        ("dbrx", "DbrxConfig"),
        ("deberta", "DebertaConfig"),
        ("deberta-v2", "DebertaV2Config"),
        ("decision_transformer", "DecisionTransformerConfig"),
        ("deformable_detr", "DeformableDetrConfig"),
        ("deit", "DeiTConfig"),
        ("depth_anything", "DepthAnythingConfig"),
        ("deta", "DetaConfig"),
        ("detr", "DetrConfig"),
        ("dinat", "DinatConfig"),
        ("dinov2", "Dinov2Config"),
        ("distilbert", "DistilBertConfig"),
        ("donut-swin", "DonutSwinConfig"),
        ("dpr", "DPRConfig"),
        ("dpt", "DPTConfig"),
        ("efficientformer", "EfficientFormerConfig"),
        ("efficientnet", "EfficientNetConfig"),
        ("electra", "ElectraConfig"),
        ("encodec", "EncodecConfig"),
        ("encoder-decoder", "EncoderDecoderConfig"),
        ("ernie", "ErnieConfig"),
        ("ernie_m", "ErnieMConfig"),
        ("esm", "EsmConfig"),
        ("falcon", "FalconConfig"),
        ("fastspeech2_conformer", "FastSpeech2ConformerConfig"),
        ("flaubert", "FlaubertConfig"),
        ("flava", "FlavaConfig"),
        ("fnet", "FNetConfig"),
        ("focalnet", "FocalNetConfig"),
        ("fsmt", "FSMTConfig"),
        ("funnel", "FunnelConfig"),
        ("fuyu", "FuyuConfig"),
        ("gemma", "GemmaConfig"),
        ("git", "GitConfig"),
        ("glpn", "GLPNConfig"),
        ("gpt-sw3", "GPT2Config"),
        ("gpt2", "GPT2Config"),
        ("gpt_bigcode", "GPTBigCodeConfig"),
        ("gpt_neo", "GPTNeoConfig"),
        ("gpt_neox", "GPTNeoXConfig"),
        ("gpt_neox_japanese", "GPTNeoXJapaneseConfig"),
        ("gptj", "GPTJConfig"),
        ("gptsan-japanese", "GPTSanJapaneseConfig"),
        ("graphormer", "GraphormerConfig"),
        ("grounding-dino", "GroundingDinoConfig"),
        ("groupvit", "GroupViTConfig"),
        ("hubert", "HubertConfig"),
        ("ibert", "IBertConfig"),
        ("idefics", "IdeficsConfig"),
        ("idefics2", "Idefics2Config"),
        ("imagegpt", "ImageGPTConfig"),
        ("informer", "InformerConfig"),
        ("instructblip", "InstructBlipConfig"),
<<<<<<< HEAD
        ("jetmoe", "JetMoeConfig"),
=======
        ("jamba", "JambaConfig"),
>>>>>>> e74d793a
        ("jukebox", "JukeboxConfig"),
        ("kosmos-2", "Kosmos2Config"),
        ("layoutlm", "LayoutLMConfig"),
        ("layoutlmv2", "LayoutLMv2Config"),
        ("layoutlmv3", "LayoutLMv3Config"),
        ("led", "LEDConfig"),
        ("levit", "LevitConfig"),
        ("lilt", "LiltConfig"),
        ("llama", "LlamaConfig"),
        ("llava", "LlavaConfig"),
        ("llava_next", "LlavaNextConfig"),
        ("longformer", "LongformerConfig"),
        ("longt5", "LongT5Config"),
        ("luke", "LukeConfig"),
        ("lxmert", "LxmertConfig"),
        ("m2m_100", "M2M100Config"),
        ("mamba", "MambaConfig"),
        ("marian", "MarianConfig"),
        ("markuplm", "MarkupLMConfig"),
        ("mask2former", "Mask2FormerConfig"),
        ("maskformer", "MaskFormerConfig"),
        ("maskformer-swin", "MaskFormerSwinConfig"),
        ("mbart", "MBartConfig"),
        ("mctct", "MCTCTConfig"),
        ("mega", "MegaConfig"),
        ("megatron-bert", "MegatronBertConfig"),
        ("mgp-str", "MgpstrConfig"),
        ("mistral", "MistralConfig"),
        ("mixtral", "MixtralConfig"),
        ("mobilebert", "MobileBertConfig"),
        ("mobilenet_v1", "MobileNetV1Config"),
        ("mobilenet_v2", "MobileNetV2Config"),
        ("mobilevit", "MobileViTConfig"),
        ("mobilevitv2", "MobileViTV2Config"),
        ("mpnet", "MPNetConfig"),
        ("mpt", "MptConfig"),
        ("mra", "MraConfig"),
        ("mt5", "MT5Config"),
        ("musicgen", "MusicgenConfig"),
        ("musicgen_melody", "MusicgenMelodyConfig"),
        ("mvp", "MvpConfig"),
        ("nat", "NatConfig"),
        ("nezha", "NezhaConfig"),
        ("nllb-moe", "NllbMoeConfig"),
        ("nougat", "VisionEncoderDecoderConfig"),
        ("nystromformer", "NystromformerConfig"),
        ("olmo", "OlmoConfig"),
        ("oneformer", "OneFormerConfig"),
        ("open-llama", "OpenLlamaConfig"),
        ("openai-gpt", "OpenAIGPTConfig"),
        ("opt", "OPTConfig"),
        ("owlv2", "Owlv2Config"),
        ("owlvit", "OwlViTConfig"),
        ("patchtsmixer", "PatchTSMixerConfig"),
        ("patchtst", "PatchTSTConfig"),
        ("pegasus", "PegasusConfig"),
        ("pegasus_x", "PegasusXConfig"),
        ("perceiver", "PerceiverConfig"),
        ("persimmon", "PersimmonConfig"),
        ("phi", "PhiConfig"),
        ("pix2struct", "Pix2StructConfig"),
        ("plbart", "PLBartConfig"),
        ("poolformer", "PoolFormerConfig"),
        ("pop2piano", "Pop2PianoConfig"),
        ("prophetnet", "ProphetNetConfig"),
        ("pvt", "PvtConfig"),
        ("pvt_v2", "PvtV2Config"),
        ("qdqbert", "QDQBertConfig"),
        ("qwen2", "Qwen2Config"),
        ("qwen2_moe", "Qwen2MoeConfig"),
        ("rag", "RagConfig"),
        ("realm", "RealmConfig"),
        ("recurrent_gemma", "RecurrentGemmaConfig"),
        ("reformer", "ReformerConfig"),
        ("regnet", "RegNetConfig"),
        ("rembert", "RemBertConfig"),
        ("resnet", "ResNetConfig"),
        ("retribert", "RetriBertConfig"),
        ("roberta", "RobertaConfig"),
        ("roberta-prelayernorm", "RobertaPreLayerNormConfig"),
        ("roc_bert", "RoCBertConfig"),
        ("roformer", "RoFormerConfig"),
        ("rwkv", "RwkvConfig"),
        ("sam", "SamConfig"),
        ("seamless_m4t", "SeamlessM4TConfig"),
        ("seamless_m4t_v2", "SeamlessM4Tv2Config"),
        ("segformer", "SegformerConfig"),
        ("seggpt", "SegGptConfig"),
        ("sew", "SEWConfig"),
        ("sew-d", "SEWDConfig"),
        ("siglip", "SiglipConfig"),
        ("siglip_vision_model", "SiglipVisionConfig"),
        ("speech-encoder-decoder", "SpeechEncoderDecoderConfig"),
        ("speech_to_text", "Speech2TextConfig"),
        ("speech_to_text_2", "Speech2Text2Config"),
        ("speecht5", "SpeechT5Config"),
        ("splinter", "SplinterConfig"),
        ("squeezebert", "SqueezeBertConfig"),
        ("stablelm", "StableLmConfig"),
        ("starcoder2", "Starcoder2Config"),
        ("superpoint", "SuperPointConfig"),
        ("swiftformer", "SwiftFormerConfig"),
        ("swin", "SwinConfig"),
        ("swin2sr", "Swin2SRConfig"),
        ("swinv2", "Swinv2Config"),
        ("switch_transformers", "SwitchTransformersConfig"),
        ("t5", "T5Config"),
        ("table-transformer", "TableTransformerConfig"),
        ("tapas", "TapasConfig"),
        ("time_series_transformer", "TimeSeriesTransformerConfig"),
        ("timesformer", "TimesformerConfig"),
        ("timm_backbone", "TimmBackboneConfig"),
        ("trajectory_transformer", "TrajectoryTransformerConfig"),
        ("transfo-xl", "TransfoXLConfig"),
        ("trocr", "TrOCRConfig"),
        ("tvlt", "TvltConfig"),
        ("tvp", "TvpConfig"),
        ("udop", "UdopConfig"),
        ("umt5", "UMT5Config"),
        ("unispeech", "UniSpeechConfig"),
        ("unispeech-sat", "UniSpeechSatConfig"),
        ("univnet", "UnivNetConfig"),
        ("upernet", "UperNetConfig"),
        ("van", "VanConfig"),
        ("videomae", "VideoMAEConfig"),
        ("vilt", "ViltConfig"),
        ("vipllava", "VipLlavaConfig"),
        ("vision-encoder-decoder", "VisionEncoderDecoderConfig"),
        ("vision-text-dual-encoder", "VisionTextDualEncoderConfig"),
        ("visual_bert", "VisualBertConfig"),
        ("vit", "ViTConfig"),
        ("vit_hybrid", "ViTHybridConfig"),
        ("vit_mae", "ViTMAEConfig"),
        ("vit_msn", "ViTMSNConfig"),
        ("vitdet", "VitDetConfig"),
        ("vitmatte", "VitMatteConfig"),
        ("vits", "VitsConfig"),
        ("vivit", "VivitConfig"),
        ("wav2vec2", "Wav2Vec2Config"),
        ("wav2vec2-bert", "Wav2Vec2BertConfig"),
        ("wav2vec2-conformer", "Wav2Vec2ConformerConfig"),
        ("wavlm", "WavLMConfig"),
        ("whisper", "WhisperConfig"),
        ("xclip", "XCLIPConfig"),
        ("xglm", "XGLMConfig"),
        ("xlm", "XLMConfig"),
        ("xlm-prophetnet", "XLMProphetNetConfig"),
        ("xlm-roberta", "XLMRobertaConfig"),
        ("xlm-roberta-xl", "XLMRobertaXLConfig"),
        ("xlnet", "XLNetConfig"),
        ("xmod", "XmodConfig"),
        ("yolos", "YolosConfig"),
        ("yoso", "YosoConfig"),
    ]
)


MODEL_NAMES_MAPPING = OrderedDict(
    [
        # Add full (and cased) model names here
        ("albert", "ALBERT"),
        ("align", "ALIGN"),
        ("altclip", "AltCLIP"),
        ("audio-spectrogram-transformer", "Audio Spectrogram Transformer"),
        ("autoformer", "Autoformer"),
        ("bark", "Bark"),
        ("bart", "BART"),
        ("barthez", "BARThez"),
        ("bartpho", "BARTpho"),
        ("beit", "BEiT"),
        ("bert", "BERT"),
        ("bert-generation", "Bert Generation"),
        ("bert-japanese", "BertJapanese"),
        ("bertweet", "BERTweet"),
        ("big_bird", "BigBird"),
        ("bigbird_pegasus", "BigBird-Pegasus"),
        ("biogpt", "BioGpt"),
        ("bit", "BiT"),
        ("blenderbot", "Blenderbot"),
        ("blenderbot-small", "BlenderbotSmall"),
        ("blip", "BLIP"),
        ("blip-2", "BLIP-2"),
        ("bloom", "BLOOM"),
        ("bort", "BORT"),
        ("bridgetower", "BridgeTower"),
        ("bros", "BROS"),
        ("byt5", "ByT5"),
        ("camembert", "CamemBERT"),
        ("canine", "CANINE"),
        ("chinese_clip", "Chinese-CLIP"),
        ("chinese_clip_vision_model", "ChineseCLIPVisionModel"),
        ("clap", "CLAP"),
        ("clip", "CLIP"),
        ("clip_vision_model", "CLIPVisionModel"),
        ("clipseg", "CLIPSeg"),
        ("clvp", "CLVP"),
        ("code_llama", "CodeLlama"),
        ("codegen", "CodeGen"),
        ("cohere", "Cohere"),
        ("conditional_detr", "Conditional DETR"),
        ("convbert", "ConvBERT"),
        ("convnext", "ConvNeXT"),
        ("convnextv2", "ConvNeXTV2"),
        ("cpm", "CPM"),
        ("cpmant", "CPM-Ant"),
        ("ctrl", "CTRL"),
        ("cvt", "CvT"),
        ("data2vec-audio", "Data2VecAudio"),
        ("data2vec-text", "Data2VecText"),
        ("data2vec-vision", "Data2VecVision"),
        ("dbrx", "DBRX"),
        ("deberta", "DeBERTa"),
        ("deberta-v2", "DeBERTa-v2"),
        ("decision_transformer", "Decision Transformer"),
        ("deformable_detr", "Deformable DETR"),
        ("deit", "DeiT"),
        ("deplot", "DePlot"),
        ("depth_anything", "Depth Anything"),
        ("deta", "DETA"),
        ("detr", "DETR"),
        ("dialogpt", "DialoGPT"),
        ("dinat", "DiNAT"),
        ("dinov2", "DINOv2"),
        ("distilbert", "DistilBERT"),
        ("dit", "DiT"),
        ("donut-swin", "DonutSwin"),
        ("dpr", "DPR"),
        ("dpt", "DPT"),
        ("efficientformer", "EfficientFormer"),
        ("efficientnet", "EfficientNet"),
        ("electra", "ELECTRA"),
        ("encodec", "EnCodec"),
        ("encoder-decoder", "Encoder decoder"),
        ("ernie", "ERNIE"),
        ("ernie_m", "ErnieM"),
        ("esm", "ESM"),
        ("falcon", "Falcon"),
        ("fastspeech2_conformer", "FastSpeech2Conformer"),
        ("flan-t5", "FLAN-T5"),
        ("flan-ul2", "FLAN-UL2"),
        ("flaubert", "FlauBERT"),
        ("flava", "FLAVA"),
        ("fnet", "FNet"),
        ("focalnet", "FocalNet"),
        ("fsmt", "FairSeq Machine-Translation"),
        ("funnel", "Funnel Transformer"),
        ("fuyu", "Fuyu"),
        ("gemma", "Gemma"),
        ("git", "GIT"),
        ("glpn", "GLPN"),
        ("gpt-sw3", "GPT-Sw3"),
        ("gpt2", "OpenAI GPT-2"),
        ("gpt_bigcode", "GPTBigCode"),
        ("gpt_neo", "GPT Neo"),
        ("gpt_neox", "GPT NeoX"),
        ("gpt_neox_japanese", "GPT NeoX Japanese"),
        ("gptj", "GPT-J"),
        ("gptsan-japanese", "GPTSAN-japanese"),
        ("graphormer", "Graphormer"),
        ("grounding-dino", "Grounding DINO"),
        ("groupvit", "GroupViT"),
        ("herbert", "HerBERT"),
        ("hubert", "Hubert"),
        ("ibert", "I-BERT"),
        ("idefics", "IDEFICS"),
        ("idefics2", "Idefics2"),
        ("imagegpt", "ImageGPT"),
        ("informer", "Informer"),
        ("instructblip", "InstructBLIP"),
<<<<<<< HEAD
        ("jetmoe", "JetMoe"),
=======
        ("jamba", "Jamba"),
>>>>>>> e74d793a
        ("jukebox", "Jukebox"),
        ("kosmos-2", "KOSMOS-2"),
        ("layoutlm", "LayoutLM"),
        ("layoutlmv2", "LayoutLMv2"),
        ("layoutlmv3", "LayoutLMv3"),
        ("layoutxlm", "LayoutXLM"),
        ("led", "LED"),
        ("levit", "LeViT"),
        ("lilt", "LiLT"),
        ("llama", "LLaMA"),
        ("llama2", "Llama2"),
        ("llava", "LLaVa"),
        ("llava_next", "LLaVA-NeXT"),
        ("longformer", "Longformer"),
        ("longt5", "LongT5"),
        ("luke", "LUKE"),
        ("lxmert", "LXMERT"),
        ("m2m_100", "M2M100"),
        ("madlad-400", "MADLAD-400"),
        ("mamba", "Mamba"),
        ("marian", "Marian"),
        ("markuplm", "MarkupLM"),
        ("mask2former", "Mask2Former"),
        ("maskformer", "MaskFormer"),
        ("maskformer-swin", "MaskFormerSwin"),
        ("matcha", "MatCha"),
        ("mbart", "mBART"),
        ("mbart50", "mBART-50"),
        ("mctct", "M-CTC-T"),
        ("mega", "MEGA"),
        ("megatron-bert", "Megatron-BERT"),
        ("megatron_gpt2", "Megatron-GPT2"),
        ("mgp-str", "MGP-STR"),
        ("mistral", "Mistral"),
        ("mixtral", "Mixtral"),
        ("mluke", "mLUKE"),
        ("mms", "MMS"),
        ("mobilebert", "MobileBERT"),
        ("mobilenet_v1", "MobileNetV1"),
        ("mobilenet_v2", "MobileNetV2"),
        ("mobilevit", "MobileViT"),
        ("mobilevitv2", "MobileViTV2"),
        ("mpnet", "MPNet"),
        ("mpt", "MPT"),
        ("mra", "MRA"),
        ("mt5", "MT5"),
        ("musicgen", "MusicGen"),
        ("musicgen_melody", "MusicGen Melody"),
        ("mvp", "MVP"),
        ("nat", "NAT"),
        ("nezha", "Nezha"),
        ("nllb", "NLLB"),
        ("nllb-moe", "NLLB-MOE"),
        ("nougat", "Nougat"),
        ("nystromformer", "Nyströmformer"),
        ("olmo", "OLMo"),
        ("oneformer", "OneFormer"),
        ("open-llama", "OpenLlama"),
        ("openai-gpt", "OpenAI GPT"),
        ("opt", "OPT"),
        ("owlv2", "OWLv2"),
        ("owlvit", "OWL-ViT"),
        ("patchtsmixer", "PatchTSMixer"),
        ("patchtst", "PatchTST"),
        ("pegasus", "Pegasus"),
        ("pegasus_x", "PEGASUS-X"),
        ("perceiver", "Perceiver"),
        ("persimmon", "Persimmon"),
        ("phi", "Phi"),
        ("phobert", "PhoBERT"),
        ("pix2struct", "Pix2Struct"),
        ("plbart", "PLBart"),
        ("poolformer", "PoolFormer"),
        ("pop2piano", "Pop2Piano"),
        ("prophetnet", "ProphetNet"),
        ("pvt", "PVT"),
        ("pvt_v2", "PVTv2"),
        ("qdqbert", "QDQBert"),
        ("qwen2", "Qwen2"),
        ("qwen2_moe", "Qwen2MoE"),
        ("rag", "RAG"),
        ("realm", "REALM"),
        ("recurrent_gemma", "RecurrentGemma"),
        ("reformer", "Reformer"),
        ("regnet", "RegNet"),
        ("rembert", "RemBERT"),
        ("resnet", "ResNet"),
        ("retribert", "RetriBERT"),
        ("roberta", "RoBERTa"),
        ("roberta-prelayernorm", "RoBERTa-PreLayerNorm"),
        ("roc_bert", "RoCBert"),
        ("roformer", "RoFormer"),
        ("rwkv", "RWKV"),
        ("sam", "SAM"),
        ("seamless_m4t", "SeamlessM4T"),
        ("seamless_m4t_v2", "SeamlessM4Tv2"),
        ("segformer", "SegFormer"),
        ("seggpt", "SegGPT"),
        ("sew", "SEW"),
        ("sew-d", "SEW-D"),
        ("siglip", "SigLIP"),
        ("siglip_vision_model", "SiglipVisionModel"),
        ("speech-encoder-decoder", "Speech Encoder decoder"),
        ("speech_to_text", "Speech2Text"),
        ("speech_to_text_2", "Speech2Text2"),
        ("speecht5", "SpeechT5"),
        ("splinter", "Splinter"),
        ("squeezebert", "SqueezeBERT"),
        ("stablelm", "StableLm"),
        ("starcoder2", "Starcoder2"),
        ("superpoint", "SuperPoint"),
        ("swiftformer", "SwiftFormer"),
        ("swin", "Swin Transformer"),
        ("swin2sr", "Swin2SR"),
        ("swinv2", "Swin Transformer V2"),
        ("switch_transformers", "SwitchTransformers"),
        ("t5", "T5"),
        ("t5v1.1", "T5v1.1"),
        ("table-transformer", "Table Transformer"),
        ("tapas", "TAPAS"),
        ("tapex", "TAPEX"),
        ("time_series_transformer", "Time Series Transformer"),
        ("timesformer", "TimeSformer"),
        ("timm_backbone", "TimmBackbone"),
        ("trajectory_transformer", "Trajectory Transformer"),
        ("transfo-xl", "Transformer-XL"),
        ("trocr", "TrOCR"),
        ("tvlt", "TVLT"),
        ("tvp", "TVP"),
        ("udop", "UDOP"),
        ("ul2", "UL2"),
        ("umt5", "UMT5"),
        ("unispeech", "UniSpeech"),
        ("unispeech-sat", "UniSpeechSat"),
        ("univnet", "UnivNet"),
        ("upernet", "UPerNet"),
        ("van", "VAN"),
        ("videomae", "VideoMAE"),
        ("vilt", "ViLT"),
        ("vipllava", "VipLlava"),
        ("vision-encoder-decoder", "Vision Encoder decoder"),
        ("vision-text-dual-encoder", "VisionTextDualEncoder"),
        ("visual_bert", "VisualBERT"),
        ("vit", "ViT"),
        ("vit_hybrid", "ViT Hybrid"),
        ("vit_mae", "ViTMAE"),
        ("vit_msn", "ViTMSN"),
        ("vitdet", "VitDet"),
        ("vitmatte", "ViTMatte"),
        ("vits", "VITS"),
        ("vivit", "ViViT"),
        ("wav2vec2", "Wav2Vec2"),
        ("wav2vec2-bert", "Wav2Vec2-BERT"),
        ("wav2vec2-conformer", "Wav2Vec2-Conformer"),
        ("wav2vec2_phoneme", "Wav2Vec2Phoneme"),
        ("wavlm", "WavLM"),
        ("whisper", "Whisper"),
        ("xclip", "X-CLIP"),
        ("xglm", "XGLM"),
        ("xlm", "XLM"),
        ("xlm-prophetnet", "XLM-ProphetNet"),
        ("xlm-roberta", "XLM-RoBERTa"),
        ("xlm-roberta-xl", "XLM-RoBERTa-XL"),
        ("xlm-v", "XLM-V"),
        ("xlnet", "XLNet"),
        ("xls_r", "XLS-R"),
        ("xlsr_wav2vec2", "XLSR-Wav2Vec2"),
        ("xmod", "X-MOD"),
        ("yolos", "YOLOS"),
        ("yoso", "YOSO"),
    ]
)

# This is tied to the processing `-` -> `_` in `model_type_to_module_name`. For example, instead of putting
# `transfo-xl` (as in `CONFIG_MAPPING_NAMES`), we should use `transfo_xl`.
DEPRECATED_MODELS = [
    "bort",
    "mctct",
    "mmbt",
    "open_llama",
    "retribert",
    "tapex",
    "trajectory_transformer",
    "transfo_xl",
    "van",
]

SPECIAL_MODEL_TYPE_TO_MODULE_NAME = OrderedDict(
    [
        ("openai-gpt", "openai"),
        ("data2vec-audio", "data2vec"),
        ("data2vec-text", "data2vec"),
        ("data2vec-vision", "data2vec"),
        ("donut-swin", "donut"),
        ("kosmos-2", "kosmos2"),
        ("maskformer-swin", "maskformer"),
        ("xclip", "x_clip"),
        ("clip_vision_model", "clip"),
        ("siglip_vision_model", "siglip"),
        ("chinese_clip_vision_model", "chinese_clip"),
    ]
)


def model_type_to_module_name(key):
    """Converts a config key to the corresponding module."""
    # Special treatment
    if key in SPECIAL_MODEL_TYPE_TO_MODULE_NAME:
        return SPECIAL_MODEL_TYPE_TO_MODULE_NAME[key]

    key = key.replace("-", "_")
    if key in DEPRECATED_MODELS:
        key = f"deprecated.{key}"

    return key


def config_class_to_model_type(config):
    """Converts a config class name to the corresponding model type"""
    for key, cls in CONFIG_MAPPING_NAMES.items():
        if cls == config:
            return key
    # if key not found check in extra content
    for key, cls in CONFIG_MAPPING._extra_content.items():
        if cls.__name__ == config:
            return key
    return None


class _LazyConfigMapping(OrderedDict):
    """
    A dictionary that lazily load its values when they are requested.
    """

    def __init__(self, mapping):
        self._mapping = mapping
        self._extra_content = {}
        self._modules = {}

    def __getitem__(self, key):
        if key in self._extra_content:
            return self._extra_content[key]
        if key not in self._mapping:
            raise KeyError(key)
        value = self._mapping[key]
        module_name = model_type_to_module_name(key)
        if module_name not in self._modules:
            self._modules[module_name] = importlib.import_module(f".{module_name}", "transformers.models")
        if hasattr(self._modules[module_name], value):
            return getattr(self._modules[module_name], value)

        # Some of the mappings have entries model_type -> config of another model type. In that case we try to grab the
        # object at the top level.
        transformers_module = importlib.import_module("transformers")
        return getattr(transformers_module, value)

    def keys(self):
        return list(self._mapping.keys()) + list(self._extra_content.keys())

    def values(self):
        return [self[k] for k in self._mapping.keys()] + list(self._extra_content.values())

    def items(self):
        return [(k, self[k]) for k in self._mapping.keys()] + list(self._extra_content.items())

    def __iter__(self):
        return iter(list(self._mapping.keys()) + list(self._extra_content.keys()))

    def __contains__(self, item):
        return item in self._mapping or item in self._extra_content

    def register(self, key, value, exist_ok=False):
        """
        Register a new configuration in this mapping.
        """
        if key in self._mapping.keys() and not exist_ok:
            raise ValueError(f"'{key}' is already used by a Transformers config, pick another name.")
        self._extra_content[key] = value


CONFIG_MAPPING = _LazyConfigMapping(CONFIG_MAPPING_NAMES)


class _LazyLoadAllMappings(OrderedDict):
    """
    A mapping that will load all pairs of key values at the first access (either by indexing, requestions keys, values,
    etc.)

    Args:
        mapping: The mapping to load.
    """

    def __init__(self, mapping):
        self._mapping = mapping
        self._initialized = False
        self._data = {}

    def _initialize(self):
        if self._initialized:
            return

        for model_type, map_name in self._mapping.items():
            module_name = model_type_to_module_name(model_type)
            module = importlib.import_module(f".{module_name}", "transformers.models")
            mapping = getattr(module, map_name)
            self._data.update(mapping)

        self._initialized = True

    def __getitem__(self, key):
        self._initialize()
        return self._data[key]

    def keys(self):
        self._initialize()
        return self._data.keys()

    def values(self):
        self._initialize()
        return self._data.values()

    def items(self):
        self._initialize()
        return self._data.keys()

    def __iter__(self):
        self._initialize()
        return iter(self._data)

    def __contains__(self, item):
        self._initialize()
        return item in self._data


def _get_class_name(model_class: Union[str, List[str]]):
    if isinstance(model_class, (list, tuple)):
        return " or ".join([f"[`{c}`]" for c in model_class if c is not None])
    return f"[`{model_class}`]"


def _list_model_options(indent, config_to_class=None, use_model_types=True):
    if config_to_class is None and not use_model_types:
        raise ValueError("Using `use_model_types=False` requires a `config_to_class` dictionary.")
    if use_model_types:
        if config_to_class is None:
            model_type_to_name = {model_type: f"[`{config}`]" for model_type, config in CONFIG_MAPPING_NAMES.items()}
        else:
            model_type_to_name = {
                model_type: _get_class_name(model_class)
                for model_type, model_class in config_to_class.items()
                if model_type in MODEL_NAMES_MAPPING
            }
        lines = [
            f"{indent}- **{model_type}** -- {model_type_to_name[model_type]} ({MODEL_NAMES_MAPPING[model_type]} model)"
            for model_type in sorted(model_type_to_name.keys())
        ]
    else:
        config_to_name = {
            CONFIG_MAPPING_NAMES[config]: _get_class_name(clas)
            for config, clas in config_to_class.items()
            if config in CONFIG_MAPPING_NAMES
        }
        config_to_model_name = {
            config: MODEL_NAMES_MAPPING[model_type] for model_type, config in CONFIG_MAPPING_NAMES.items()
        }
        lines = [
            f"{indent}- [`{config_name}`] configuration class:"
            f" {config_to_name[config_name]} ({config_to_model_name[config_name]} model)"
            for config_name in sorted(config_to_name.keys())
        ]
    return "\n".join(lines)


def replace_list_option_in_docstrings(config_to_class=None, use_model_types=True):
    def docstring_decorator(fn):
        docstrings = fn.__doc__
        if docstrings is None:
            # Example: -OO
            return fn
        lines = docstrings.split("\n")
        i = 0
        while i < len(lines) and re.search(r"^(\s*)List options\s*$", lines[i]) is None:
            i += 1
        if i < len(lines):
            indent = re.search(r"^(\s*)List options\s*$", lines[i]).groups()[0]
            if use_model_types:
                indent = f"{indent}    "
            lines[i] = _list_model_options(indent, config_to_class=config_to_class, use_model_types=use_model_types)
            docstrings = "\n".join(lines)
        else:
            raise ValueError(
                f"The function {fn} should have an empty 'List options' in its docstring as placeholder, current"
                f" docstring is:\n{docstrings}"
            )
        fn.__doc__ = docstrings
        return fn

    return docstring_decorator


class AutoConfig:
    r"""
    This is a generic configuration class that will be instantiated as one of the configuration classes of the library
    when created with the [`~AutoConfig.from_pretrained`] class method.

    This class cannot be instantiated directly using `__init__()` (throws an error).
    """

    def __init__(self):
        raise EnvironmentError(
            "AutoConfig is designed to be instantiated "
            "using the `AutoConfig.from_pretrained(pretrained_model_name_or_path)` method."
        )

    @classmethod
    def for_model(cls, model_type: str, *args, **kwargs):
        if model_type in CONFIG_MAPPING:
            config_class = CONFIG_MAPPING[model_type]
            return config_class(*args, **kwargs)
        raise ValueError(
            f"Unrecognized model identifier: {model_type}. Should contain one of {', '.join(CONFIG_MAPPING.keys())}"
        )

    @classmethod
    @replace_list_option_in_docstrings()
    def from_pretrained(cls, pretrained_model_name_or_path, **kwargs):
        r"""
        Instantiate one of the configuration classes of the library from a pretrained model configuration.

        The configuration class to instantiate is selected based on the `model_type` property of the config object that
        is loaded, or when it's missing, by falling back to using pattern matching on `pretrained_model_name_or_path`:

        List options

        Args:
            pretrained_model_name_or_path (`str` or `os.PathLike`):
                Can be either:

                    - A string, the *model id* of a pretrained model configuration hosted inside a model repo on
                      huggingface.co.
                    - A path to a *directory* containing a configuration file saved using the
                      [`~PretrainedConfig.save_pretrained`] method, or the [`~PreTrainedModel.save_pretrained`] method,
                      e.g., `./my_model_directory/`.
                    - A path or url to a saved configuration JSON *file*, e.g.,
                      `./my_model_directory/configuration.json`.
            cache_dir (`str` or `os.PathLike`, *optional*):
                Path to a directory in which a downloaded pretrained model configuration should be cached if the
                standard cache should not be used.
            force_download (`bool`, *optional*, defaults to `False`):
                Whether or not to force the (re-)download the model weights and configuration files and override the
                cached versions if they exist.
            resume_download (`bool`, *optional*, defaults to `False`):
                Whether or not to delete incompletely received files. Will attempt to resume the download if such a
                file exists.
            proxies (`Dict[str, str]`, *optional*):
                A dictionary of proxy servers to use by protocol or endpoint, e.g., `{'http': 'foo.bar:3128',
                'http://hostname': 'foo.bar:4012'}`. The proxies are used on each request.
            revision (`str`, *optional*, defaults to `"main"`):
                The specific model version to use. It can be a branch name, a tag name, or a commit id, since we use a
                git-based system for storing models and other artifacts on huggingface.co, so `revision` can be any
                identifier allowed by git.
            return_unused_kwargs (`bool`, *optional*, defaults to `False`):
                If `False`, then this function returns just the final configuration object.

                If `True`, then this functions returns a `Tuple(config, unused_kwargs)` where *unused_kwargs* is a
                dictionary consisting of the key/value pairs whose keys are not configuration attributes: i.e., the
                part of `kwargs` which has not been used to update `config` and is otherwise ignored.
            trust_remote_code (`bool`, *optional*, defaults to `False`):
                Whether or not to allow for custom models defined on the Hub in their own modeling files. This option
                should only be set to `True` for repositories you trust and in which you have read the code, as it will
                execute code present on the Hub on your local machine.
            kwargs(additional keyword arguments, *optional*):
                The values in kwargs of any keys which are configuration attributes will be used to override the loaded
                values. Behavior concerning key/value pairs whose keys are *not* configuration attributes is controlled
                by the `return_unused_kwargs` keyword parameter.

        Examples:

        ```python
        >>> from transformers import AutoConfig

        >>> # Download configuration from huggingface.co and cache.
        >>> config = AutoConfig.from_pretrained("google-bert/bert-base-uncased")

        >>> # Download configuration from huggingface.co (user-uploaded) and cache.
        >>> config = AutoConfig.from_pretrained("dbmdz/bert-base-german-cased")

        >>> # If configuration file is in a directory (e.g., was saved using *save_pretrained('./test/saved_model/')*).
        >>> config = AutoConfig.from_pretrained("./test/bert_saved_model/")

        >>> # Load a specific configuration file.
        >>> config = AutoConfig.from_pretrained("./test/bert_saved_model/my_configuration.json")

        >>> # Change some config attributes when loading a pretrained config.
        >>> config = AutoConfig.from_pretrained("google-bert/bert-base-uncased", output_attentions=True, foo=False)
        >>> config.output_attentions
        True

        >>> config, unused_kwargs = AutoConfig.from_pretrained(
        ...     "google-bert/bert-base-uncased", output_attentions=True, foo=False, return_unused_kwargs=True
        ... )
        >>> config.output_attentions
        True

        >>> unused_kwargs
        {'foo': False}
        ```"""
        use_auth_token = kwargs.pop("use_auth_token", None)
        if use_auth_token is not None:
            warnings.warn(
                "The `use_auth_token` argument is deprecated and will be removed in v5 of Transformers. Please use `token` instead.",
                FutureWarning,
            )
            if kwargs.get("token", None) is not None:
                raise ValueError(
                    "`token` and `use_auth_token` are both specified. Please set only the argument `token`."
                )
            kwargs["token"] = use_auth_token

        kwargs["_from_auto"] = True
        kwargs["name_or_path"] = pretrained_model_name_or_path
        trust_remote_code = kwargs.pop("trust_remote_code", None)
        code_revision = kwargs.pop("code_revision", None)

        config_dict, unused_kwargs = PretrainedConfig.get_config_dict(pretrained_model_name_or_path, **kwargs)
        has_remote_code = "auto_map" in config_dict and "AutoConfig" in config_dict["auto_map"]
        has_local_code = "model_type" in config_dict and config_dict["model_type"] in CONFIG_MAPPING
        trust_remote_code = resolve_trust_remote_code(
            trust_remote_code, pretrained_model_name_or_path, has_local_code, has_remote_code
        )

        if has_remote_code and trust_remote_code:
            class_ref = config_dict["auto_map"]["AutoConfig"]
            config_class = get_class_from_dynamic_module(
                class_ref, pretrained_model_name_or_path, code_revision=code_revision, **kwargs
            )
            if os.path.isdir(pretrained_model_name_or_path):
                config_class.register_for_auto_class()
            return config_class.from_pretrained(pretrained_model_name_or_path, **kwargs)
        elif "model_type" in config_dict:
            try:
                config_class = CONFIG_MAPPING[config_dict["model_type"]]
            except KeyError:
                raise ValueError(
                    f"The checkpoint you are trying to load has model type `{config_dict['model_type']}` "
                    "but Transformers does not recognize this architecture. This could be because of an "
                    "issue with the checkpoint, or because your version of Transformers is out of date."
                )
            return config_class.from_dict(config_dict, **unused_kwargs)
        else:
            # Fallback: use pattern matching on the string.
            # We go from longer names to shorter names to catch roberta before bert (for instance)
            for pattern in sorted(CONFIG_MAPPING.keys(), key=len, reverse=True):
                if pattern in str(pretrained_model_name_or_path):
                    return CONFIG_MAPPING[pattern].from_dict(config_dict, **unused_kwargs)

        raise ValueError(
            f"Unrecognized model in {pretrained_model_name_or_path}. "
            f"Should have a `model_type` key in its {CONFIG_NAME}, or contain one of the following strings "
            f"in its name: {', '.join(CONFIG_MAPPING.keys())}"
        )

    @staticmethod
    def register(model_type, config, exist_ok=False):
        """
        Register a new configuration for this class.

        Args:
            model_type (`str`): The model type like "bert" or "gpt".
            config ([`PretrainedConfig`]): The config to register.
        """
        if issubclass(config, PretrainedConfig) and config.model_type != model_type:
            raise ValueError(
                "The config you are passing has a `model_type` attribute that is not consistent with the model type "
                f"you passed (config has {config.model_type} and you passed {model_type}. Fix one of those so they "
                "match!"
            )
        CONFIG_MAPPING.register(model_type, config, exist_ok=exist_ok)


ALL_PRETRAINED_CONFIG_ARCHIVE_MAP = _LazyLoadAllMappings(CONFIG_ARCHIVE_MAP_MAPPING_NAMES)<|MERGE_RESOLUTION|>--- conflicted
+++ resolved
@@ -130,11 +130,8 @@
         ("imagegpt", "ImageGPTConfig"),
         ("informer", "InformerConfig"),
         ("instructblip", "InstructBlipConfig"),
-<<<<<<< HEAD
         ("jetmoe", "JetMoeConfig"),
-=======
         ("jamba", "JambaConfig"),
->>>>>>> e74d793a
         ("jukebox", "JukeboxConfig"),
         ("kosmos-2", "Kosmos2Config"),
         ("layoutlm", "LayoutLMConfig"),
@@ -404,11 +401,8 @@
         ("imagegpt", "ImageGPT"),
         ("informer", "Informer"),
         ("instructblip", "InstructBLIP"),
-<<<<<<< HEAD
         ("jetmoe", "JetMoe"),
-=======
         ("jamba", "Jamba"),
->>>>>>> e74d793a
         ("jukebox", "Jukebox"),
         ("kosmos-2", "KOSMOS-2"),
         ("layoutlm", "LayoutLM"),
