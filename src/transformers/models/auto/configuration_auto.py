--- conflicted
+++ resolved
@@ -136,10 +136,7 @@
         ("idefics", "IdeficsConfig"),
         ("idefics2", "Idefics2Config"),
         ("idefics3", "Idefics3Config"),
-<<<<<<< HEAD
-=======
         ("ijepa", "IJepaConfig"),
->>>>>>> a928d9c1
         ("imagegpt", "ImageGPTConfig"),
         ("informer", "InformerConfig"),
         ("instructblip", "InstructBlipConfig"),
@@ -446,10 +443,7 @@
         ("idefics", "IDEFICS"),
         ("idefics2", "Idefics2"),
         ("idefics3", "Idefics3"),
-<<<<<<< HEAD
-=======
         ("ijepa", "I-JEPA"),
->>>>>>> a928d9c1
         ("imagegpt", "ImageGPT"),
         ("informer", "Informer"),
         ("instructblip", "InstructBLIP"),
