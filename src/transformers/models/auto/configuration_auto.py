# coding=utf-8
# Copyright 2018 The HuggingFace Inc. team.
#
# Licensed under the Apache License, Version 2.0 (the "License");
# you may not use this file except in compliance with the License.
# You may obtain a copy of the License at
#
#     http://www.apache.org/licenses/LICENSE-2.0
#
# Unless required by applicable law or agreed to in writing, software
# distributed under the License is distributed on an "AS IS" BASIS,
# WITHOUT WARRANTIES OR CONDITIONS OF ANY KIND, either express or implied.
# See the License for the specific language governing permissions and
# limitations under the License.
""" Auto Config class."""
import importlib
import re
import warnings
from collections import OrderedDict
from typing import List, Union

from ...configuration_utils import PretrainedConfig
from ...dynamic_module_utils import get_class_from_dynamic_module
from ...file_utils import CONFIG_NAME
from ...utils import logging


logger = logging.get_logger(__name__)

CONFIG_MAPPING_NAMES = OrderedDict(
    [
        # Add configs here
<<<<<<< HEAD
        ("maskformer", "MaskFormerConfig"),
=======
        ("convnext", "ConvNextConfig"),
>>>>>>> 45c7b5b1
        ("yoso", "YosoConfig"),
        ("swin", "SwinConfig"),
        ("vilt", "ViltConfig"),
        ("vit_mae", "ViTMAEConfig"),
        ("realm", "RealmConfig"),
        ("nystromformer", "NystromformerConfig"),
        ("xglm", "XGLMConfig"),
        ("imagegpt", "ImageGPTConfig"),
        ("qdqbert", "QDQBertConfig"),
        ("vision-encoder-decoder", "VisionEncoderDecoderConfig"),
        ("trocr", "TrOCRConfig"),
        ("fnet", "FNetConfig"),
        ("segformer", "SegformerConfig"),
        ("vision-text-dual-encoder", "VisionTextDualEncoderConfig"),
        ("perceiver", "PerceiverConfig"),
        ("gptj", "GPTJConfig"),
        ("layoutlmv2", "LayoutLMv2Config"),
        ("beit", "BeitConfig"),
        ("rembert", "RemBertConfig"),
        ("visual_bert", "VisualBertConfig"),
        ("canine", "CanineConfig"),
        ("roformer", "RoFormerConfig"),
        ("clip", "CLIPConfig"),
        ("bigbird_pegasus", "BigBirdPegasusConfig"),
        ("deit", "DeiTConfig"),
        ("luke", "LukeConfig"),
        ("detr", "DetrConfig"),
        ("gpt_neo", "GPTNeoConfig"),
        ("big_bird", "BigBirdConfig"),
        ("speech_to_text_2", "Speech2Text2Config"),
        ("speech_to_text", "Speech2TextConfig"),
        ("vit", "ViTConfig"),
        ("wav2vec2", "Wav2Vec2Config"),
        ("m2m_100", "M2M100Config"),
        ("convbert", "ConvBertConfig"),
        ("led", "LEDConfig"),
        ("blenderbot-small", "BlenderbotSmallConfig"),
        ("retribert", "RetriBertConfig"),
        ("ibert", "IBertConfig"),
        ("mt5", "MT5Config"),
        ("t5", "T5Config"),
        ("mobilebert", "MobileBertConfig"),
        ("distilbert", "DistilBertConfig"),
        ("albert", "AlbertConfig"),
        ("bert-generation", "BertGenerationConfig"),
        ("camembert", "CamembertConfig"),
        ("xlm-roberta-xl", "XLMRobertaXLConfig"),
        ("xlm-roberta", "XLMRobertaConfig"),
        ("pegasus", "PegasusConfig"),
        ("marian", "MarianConfig"),
        ("mbart", "MBartConfig"),
        ("megatron-bert", "MegatronBertConfig"),
        ("mpnet", "MPNetConfig"),
        ("bart", "BartConfig"),
        ("blenderbot", "BlenderbotConfig"),
        ("reformer", "ReformerConfig"),
        ("longformer", "LongformerConfig"),
        ("roberta", "RobertaConfig"),
        ("deberta-v2", "DebertaV2Config"),
        ("deberta", "DebertaConfig"),
        ("flaubert", "FlaubertConfig"),
        ("fsmt", "FSMTConfig"),
        ("squeezebert", "SqueezeBertConfig"),
        ("hubert", "HubertConfig"),
        ("bert", "BertConfig"),
        ("openai-gpt", "OpenAIGPTConfig"),
        ("gpt2", "GPT2Config"),
        ("transfo-xl", "TransfoXLConfig"),
        ("xlnet", "XLNetConfig"),
        ("xlm-prophetnet", "XLMProphetNetConfig"),
        ("prophetnet", "ProphetNetConfig"),
        ("xlm", "XLMConfig"),
        ("ctrl", "CTRLConfig"),
        ("electra", "ElectraConfig"),
        ("speech-encoder-decoder", "SpeechEncoderDecoderConfig"),
        ("encoder-decoder", "EncoderDecoderConfig"),
        ("funnel", "FunnelConfig"),
        ("lxmert", "LxmertConfig"),
        ("dpr", "DPRConfig"),
        ("layoutlm", "LayoutLMConfig"),
        ("rag", "RagConfig"),
        ("tapas", "TapasConfig"),
        ("splinter", "SplinterConfig"),
        ("sew-d", "SEWDConfig"),
        ("sew", "SEWConfig"),
        ("unispeech-sat", "UniSpeechSatConfig"),
        ("unispeech", "UniSpeechConfig"),
        ("wavlm", "WavLMConfig"),
    ]
)

CONFIG_ARCHIVE_MAP_MAPPING_NAMES = OrderedDict(
    [
        # Add archive maps here
<<<<<<< HEAD
        ("maskformer", "MASK_FORMER_PRETRAINED_CONFIG_ARCHIVE_MAP"),
=======
        ("convnext", "CONVNEXT_PRETRAINED_CONFIG_ARCHIVE_MAP"),
>>>>>>> 45c7b5b1
        ("yoso", "YOSO_PRETRAINED_CONFIG_ARCHIVE_MAP"),
        ("swin", "SWIN_PRETRAINED_CONFIG_ARCHIVE_MAP"),
        ("vilt", "VILT_PRETRAINED_CONFIG_ARCHIVE_MAP"),
        ("vit_mae", "VIT_MAE_PRETRAINED_CONFIG_ARCHIVE_MAP"),
        ("realm", "REALM_PRETRAINED_CONFIG_ARCHIVE_MAP"),
        ("nystromformer", "NYSTROMFORMER_PRETRAINED_CONFIG_ARCHIVE_MAP"),
        ("xglm", "XGLM_PRETRAINED_CONFIG_ARCHIVE_MAP"),
        ("imagegpt", "IMAGEGPT_PRETRAINED_CONFIG_ARCHIVE_MAP"),
        ("qdqbert", "QDQBERT_PRETRAINED_CONFIG_ARCHIVE_MAP"),
        ("fnet", "FNET_PRETRAINED_CONFIG_ARCHIVE_MAP"),
        ("pegasus", "PEGASUS_PRETRAINED_CONFIG_ARCHIVE_MAP"),
        ("segformer", "SEGFORMER_PRETRAINED_CONFIG_ARCHIVE_MAP"),
        ("perceiver", "PERCEIVER_PRETRAINED_CONFIG_ARCHIVE_MAP"),
        ("gptj", "GPTJ_PRETRAINED_CONFIG_ARCHIVE_MAP"),
        ("layoutlmv2", "LAYOUTLMV2_PRETRAINED_CONFIG_ARCHIVE_MAP"),
        ("beit", "BEIT_PRETRAINED_CONFIG_ARCHIVE_MAP"),
        ("rembert", "REMBERT_PRETRAINED_CONFIG_ARCHIVE_MAP"),
        ("visual_bert", "VISUAL_BERT_PRETRAINED_CONFIG_ARCHIVE_MAP"),
        ("canine", "CANINE_PRETRAINED_CONFIG_ARCHIVE_MAP"),
        ("roformer", "ROFORMER_PRETRAINED_CONFIG_ARCHIVE_MAP"),
        ("clip", "CLIP_PRETRAINED_CONFIG_ARCHIVE_MAP"),
        ("bigbird_pegasus", "BIGBIRD_PEGASUS_PRETRAINED_CONFIG_ARCHIVE_MAP"),
        ("deit", "DEIT_PRETRAINED_CONFIG_ARCHIVE_MAP"),
        ("luke", "LUKE_PRETRAINED_CONFIG_ARCHIVE_MAP"),
        ("detr", "DETR_PRETRAINED_CONFIG_ARCHIVE_MAP"),
        ("gpt_neo", "GPT_NEO_PRETRAINED_CONFIG_ARCHIVE_MAP"),
        ("big_bird", "BIG_BIRD_PRETRAINED_CONFIG_ARCHIVE_MAP"),
        ("megatron-bert", "MEGATRON_BERT_PRETRAINED_CONFIG_ARCHIVE_MAP"),
        ("speech_to_text", "SPEECH_TO_TEXT_PRETRAINED_CONFIG_ARCHIVE_MAP"),
        ("speech_to_text_2", "SPEECH_TO_TEXT_2_PRETRAINED_CONFIG_ARCHIVE_MAP"),
        ("vit", "VIT_PRETRAINED_CONFIG_ARCHIVE_MAP"),
        ("wav2vec2", "WAV_2_VEC_2_PRETRAINED_CONFIG_ARCHIVE_MAP"),
        ("m2m_100", "M2M_100_PRETRAINED_CONFIG_ARCHIVE_MAP"),
        ("convbert", "CONVBERT_PRETRAINED_CONFIG_ARCHIVE_MAP"),
        ("led", "LED_PRETRAINED_CONFIG_ARCHIVE_MAP"),
        ("blenderbot-small", "BLENDERBOT_SMALL_PRETRAINED_CONFIG_ARCHIVE_MAP"),
        ("bert", "BERT_PRETRAINED_CONFIG_ARCHIVE_MAP"),
        ("bart", "BART_PRETRAINED_CONFIG_ARCHIVE_MAP"),
        ("blenderbot", "BLENDERBOT_PRETRAINED_CONFIG_ARCHIVE_MAP"),
        ("mbart", "MBART_PRETRAINED_CONFIG_ARCHIVE_MAP"),
        ("openai-gpt", "OPENAI_GPT_PRETRAINED_CONFIG_ARCHIVE_MAP"),
        ("transfo-xl", "TRANSFO_XL_PRETRAINED_CONFIG_ARCHIVE_MAP"),
        ("gpt2", "GPT2_PRETRAINED_CONFIG_ARCHIVE_MAP"),
        ("ctrl", "CTRL_PRETRAINED_CONFIG_ARCHIVE_MAP"),
        ("xlnet", "XLNET_PRETRAINED_CONFIG_ARCHIVE_MAP"),
        ("xlm", "XLM_PRETRAINED_CONFIG_ARCHIVE_MAP"),
        ("roberta", "ROBERTA_PRETRAINED_CONFIG_ARCHIVE_MAP"),
        ("distilbert", "DISTILBERT_PRETRAINED_CONFIG_ARCHIVE_MAP"),
        ("albert", "ALBERT_PRETRAINED_CONFIG_ARCHIVE_MAP"),
        ("camembert", "CAMEMBERT_PRETRAINED_CONFIG_ARCHIVE_MAP"),
        ("t5", "T5_PRETRAINED_CONFIG_ARCHIVE_MAP"),
        ("xlm-roberta", "XLM_ROBERTA_PRETRAINED_CONFIG_ARCHIVE_MAP"),
        ("flaubert", "FLAUBERT_PRETRAINED_CONFIG_ARCHIVE_MAP"),
        ("fsmt", "FSMT_PRETRAINED_CONFIG_ARCHIVE_MAP"),
        ("electra", "ELECTRA_PRETRAINED_CONFIG_ARCHIVE_MAP"),
        ("longformer", "LONGFORMER_PRETRAINED_CONFIG_ARCHIVE_MAP"),
        ("retribert", "RETRIBERT_PRETRAINED_CONFIG_ARCHIVE_MAP"),
        ("funnel", "FUNNEL_PRETRAINED_CONFIG_ARCHIVE_MAP"),
        ("lxmert", "LXMERT_PRETRAINED_CONFIG_ARCHIVE_MAP"),
        ("layoutlm", "LAYOUTLM_PRETRAINED_CONFIG_ARCHIVE_MAP"),
        ("dpr", "DPR_PRETRAINED_CONFIG_ARCHIVE_MAP"),
        ("deberta", "DEBERTA_PRETRAINED_CONFIG_ARCHIVE_MAP"),
        ("deberta-v2", "DEBERTA_V2_PRETRAINED_CONFIG_ARCHIVE_MAP"),
        ("squeezebert", "SQUEEZEBERT_PRETRAINED_CONFIG_ARCHIVE_MAP"),
        ("xlm-prophetnet", "XLM_PROPHETNET_PRETRAINED_CONFIG_ARCHIVE_MAP"),
        ("prophetnet", "PROPHETNET_PRETRAINED_CONFIG_ARCHIVE_MAP"),
        ("mpnet", "MPNET_PRETRAINED_CONFIG_ARCHIVE_MAP"),
        ("tapas", "TAPAS_PRETRAINED_CONFIG_ARCHIVE_MAP"),
        ("ibert", "IBERT_PRETRAINED_CONFIG_ARCHIVE_MAP"),
        ("hubert", "HUBERT_PRETRAINED_CONFIG_ARCHIVE_MAP"),
        ("splinter", "SPLINTER_PRETRAINED_CONFIG_ARCHIVE_MAP"),
        ("sew-d", "SEW_D_PRETRAINED_CONFIG_ARCHIVE_MAP"),
        ("sew", "SEW_PRETRAINED_CONFIG_ARCHIVE_MAP"),
        ("unispeech-sat", "UNISPEECH_SAT_PRETRAINED_CONFIG_ARCHIVE_MAP"),
        ("unispeech", "UNISPEECH_PRETRAINED_CONFIG_ARCHIVE_MAP"),
    ]
)

MODEL_NAMES_MAPPING = OrderedDict(
    [
        # Add full (and cased) model names here
<<<<<<< HEAD
        ("maskformer", "MaskFormer"),
=======
        ("convnext", "ConvNext"),
>>>>>>> 45c7b5b1
        ("yoso", "YOSO"),
        ("swin", "Swin"),
        ("vilt", "ViLT"),
        ("vit_mae", "ViTMAE"),
        ("realm", "Realm"),
        ("nystromformer", "Nystromformer"),
        ("xglm", "XGLM"),
        ("imagegpt", "ImageGPT"),
        ("qdqbert", "QDQBert"),
        ("vision-encoder-decoder", "Vision Encoder decoder"),
        ("trocr", "TrOCR"),
        ("fnet", "FNet"),
        ("segformer", "SegFormer"),
        ("vision-text-dual-encoder", "VisionTextDualEncoder"),
        ("perceiver", "Perceiver"),
        ("gptj", "GPT-J"),
        ("beit", "BEiT"),
        ("rembert", "RemBERT"),
        ("layoutlmv2", "LayoutLMv2"),
        ("visual_bert", "VisualBert"),
        ("canine", "Canine"),
        ("roformer", "RoFormer"),
        ("clip", "CLIP"),
        ("bigbird_pegasus", "BigBirdPegasus"),
        ("deit", "DeiT"),
        ("luke", "LUKE"),
        ("detr", "DETR"),
        ("gpt_neo", "GPT Neo"),
        ("big_bird", "BigBird"),
        ("speech_to_text_2", "Speech2Text2"),
        ("speech_to_text", "Speech2Text"),
        ("vit", "ViT"),
        ("wav2vec2", "Wav2Vec2"),
        ("m2m_100", "M2M100"),
        ("convbert", "ConvBERT"),
        ("led", "LED"),
        ("blenderbot-small", "BlenderbotSmall"),
        ("retribert", "RetriBERT"),
        ("ibert", "I-BERT"),
        ("t5", "T5"),
        ("mobilebert", "MobileBERT"),
        ("distilbert", "DistilBERT"),
        ("albert", "ALBERT"),
        ("bert-generation", "Bert Generation"),
        ("camembert", "CamemBERT"),
        ("xlm-roberta", "XLM-RoBERTa"),
        ("xlm-roberta-xl", "XLM-RoBERTa-XL"),
        ("pegasus", "Pegasus"),
        ("blenderbot", "Blenderbot"),
        ("marian", "Marian"),
        ("mbart", "mBART"),
        ("megatron-bert", "MegatronBert"),
        ("bart", "BART"),
        ("reformer", "Reformer"),
        ("longformer", "Longformer"),
        ("roberta", "RoBERTa"),
        ("flaubert", "FlauBERT"),
        ("fsmt", "FairSeq Machine-Translation"),
        ("squeezebert", "SqueezeBERT"),
        ("bert", "BERT"),
        ("openai-gpt", "OpenAI GPT"),
        ("gpt2", "OpenAI GPT-2"),
        ("transfo-xl", "Transformer-XL"),
        ("xlnet", "XLNet"),
        ("xlm", "XLM"),
        ("ctrl", "CTRL"),
        ("electra", "ELECTRA"),
        ("encoder-decoder", "Encoder decoder"),
        ("speech-encoder-decoder", "Speech Encoder decoder"),
        ("vision-encoder-decoder", "Vision Encoder decoder"),
        ("funnel", "Funnel Transformer"),
        ("lxmert", "LXMERT"),
        ("deberta-v2", "DeBERTa-v2"),
        ("deberta", "DeBERTa"),
        ("layoutlm", "LayoutLM"),
        ("dpr", "DPR"),
        ("rag", "RAG"),
        ("xlm-prophetnet", "XLMProphetNet"),
        ("prophetnet", "ProphetNet"),
        ("mt5", "mT5"),
        ("mpnet", "MPNet"),
        ("tapas", "TAPAS"),
        ("hubert", "Hubert"),
        ("barthez", "BARThez"),
        ("phobert", "PhoBERT"),
        ("bartpho", "BARTpho"),
        ("cpm", "CPM"),
        ("bertweet", "Bertweet"),
        ("bert-japanese", "BertJapanese"),
        ("byt5", "ByT5"),
        ("mbart50", "mBART-50"),
        ("splinter", "Splinter"),
        ("sew-d", "SEW-D"),
        ("sew", "SEW"),
        ("unispeech-sat", "UniSpeechSat"),
        ("unispeech", "UniSpeech"),
        ("wavlm", "WavLM"),
        ("bort", "BORT"),
        ("dialogpt", "DialoGPT"),
        ("xls_r", "XLS-R"),
        ("t5v1.1", "T5v1.1"),
        ("herbert", "HerBERT"),
        ("wav2vec2_phoneme", "Wav2Vec2Phoneme"),
        ("megatron_gpt2", "MegatronGPT2"),
        ("xlsr_wav2vec2", "XLSR-Wav2Vec2"),
        ("mluke", "mLUKE"),
        ("layoutxlm", "LayoutXLM"),
    ]
)

SPECIAL_MODEL_TYPE_TO_MODULE_NAME = OrderedDict([("openai-gpt", "openai")])


def model_type_to_module_name(key):
    """Converts a config key to the corresponding module."""
    # Special treatment
    if key in SPECIAL_MODEL_TYPE_TO_MODULE_NAME:
        return SPECIAL_MODEL_TYPE_TO_MODULE_NAME[key]

    return key.replace("-", "_")


def config_class_to_model_type(config):
    """Converts a config class name to the corresponding model type"""
    for key, cls in CONFIG_MAPPING_NAMES.items():
        if cls == config:
            return key
    return None


class _LazyConfigMapping(OrderedDict):
    """
    A dictionary that lazily load its values when they are requested.
    """

    def __init__(self, mapping):
        self._mapping = mapping
        self._extra_content = {}
        self._modules = {}

    def __getitem__(self, key):
        if key in self._extra_content:
            return self._extra_content[key]
        if key not in self._mapping:
            raise KeyError(key)
        value = self._mapping[key]
        module_name = model_type_to_module_name(key)
        if module_name not in self._modules:
            self._modules[module_name] = importlib.import_module(f".{module_name}", "transformers.models")
        return getattr(self._modules[module_name], value)

    def keys(self):
        return list(self._mapping.keys()) + list(self._extra_content.keys())

    def values(self):
        return [self[k] for k in self._mapping.keys()] + list(self._extra_content.values())

    def items(self):
        return [(k, self[k]) for k in self._mapping.keys()] + list(self._extra_content.items())

    def __iter__(self):
        return iter(list(self._mapping.keys()) + list(self._extra_content.keys()))

    def __contains__(self, item):
        return item in self._mapping or item in self._extra_content

    def register(self, key, value):
        """
        Register a new configuration in this mapping.
        """
        if key in self._mapping.keys():
            raise ValueError(f"'{key}' is already used by a Transformers config, pick another name.")
        self._extra_content[key] = value


CONFIG_MAPPING = _LazyConfigMapping(CONFIG_MAPPING_NAMES)


class _LazyLoadAllMappings(OrderedDict):
    """
    A mapping that will load all pairs of key values at the first access (either by indexing, requestions keys, values,
    etc.)

    Args:
        mapping: The mapping to load.
    """

    def __init__(self, mapping):
        self._mapping = mapping
        self._initialized = False
        self._data = {}

    def _initialize(self):
        if self._initialized:
            return
        warnings.warn(
            "ALL_PRETRAINED_CONFIG_ARCHIVE_MAP is deprecated and will be removed in v5 of Transformers. "
            "It does not contain all available model checkpoints, far from it. Checkout hf.co/models for that.",
            FutureWarning,
        )

        for model_type, map_name in self._mapping.items():
            module_name = model_type_to_module_name(model_type)
            module = importlib.import_module(f".{module_name}", "transformers.models")
            mapping = getattr(module, map_name)
            self._data.update(mapping)

        self._initialized = True

    def __getitem__(self, key):
        self._initialize()
        return self._data[key]

    def keys(self):
        self._initialize()
        return self._data.keys()

    def values(self):
        self._initialize()
        return self._data.values()

    def items(self):
        self._initialize()
        return self._data.keys()

    def __iter__(self):
        self._initialize()
        return iter(self._data)

    def __contains__(self, item):
        self._initialize()
        return item in self._data


ALL_PRETRAINED_CONFIG_ARCHIVE_MAP = _LazyLoadAllMappings(CONFIG_ARCHIVE_MAP_MAPPING_NAMES)


def _get_class_name(model_class: Union[str, List[str]]):
    if isinstance(model_class, (list, tuple)):
        return " or ".join([f"[`{c}`]" for c in model_class if c is not None])
    return f"[`{model_class}`]"


def _list_model_options(indent, config_to_class=None, use_model_types=True):
    if config_to_class is None and not use_model_types:
        raise ValueError("Using `use_model_types=False` requires a `config_to_class` dictionary.")
    if use_model_types:
        if config_to_class is None:
            model_type_to_name = {model_type: f"[`{config}`]" for model_type, config in CONFIG_MAPPING_NAMES.items()}
        else:
            model_type_to_name = {
                model_type: _get_class_name(model_class)
                for model_type, model_class in config_to_class.items()
                if model_type in MODEL_NAMES_MAPPING
            }
        lines = [
            f"{indent}- **{model_type}** -- {model_type_to_name[model_type]} ({MODEL_NAMES_MAPPING[model_type]} model)"
            for model_type in sorted(model_type_to_name.keys())
        ]
    else:
        config_to_name = {
            CONFIG_MAPPING_NAMES[config]: _get_class_name(clas)
            for config, clas in config_to_class.items()
            if config in CONFIG_MAPPING_NAMES
        }
        config_to_model_name = {
            config: MODEL_NAMES_MAPPING[model_type] for model_type, config in CONFIG_MAPPING_NAMES.items()
        }
        lines = [
            f"{indent}- [`{config_name}`] configuration class: {config_to_name[config_name]} ({config_to_model_name[config_name]} model)"
            for config_name in sorted(config_to_name.keys())
        ]
    return "\n".join(lines)


def replace_list_option_in_docstrings(config_to_class=None, use_model_types=True):
    def docstring_decorator(fn):
        docstrings = fn.__doc__
        lines = docstrings.split("\n")
        i = 0
        while i < len(lines) and re.search(r"^(\s*)List options\s*$", lines[i]) is None:
            i += 1
        if i < len(lines):
            indent = re.search(r"^(\s*)List options\s*$", lines[i]).groups()[0]
            if use_model_types:
                indent = f"{indent}    "
            lines[i] = _list_model_options(indent, config_to_class=config_to_class, use_model_types=use_model_types)
            docstrings = "\n".join(lines)
        else:
            raise ValueError(
                f"The function {fn} should have an empty 'List options' in its docstring as placeholder, current docstring is:\n{docstrings}"
            )
        fn.__doc__ = docstrings
        return fn

    return docstring_decorator


class AutoConfig:
    r"""
    This is a generic configuration class that will be instantiated as one of the configuration classes of the library
    when created with the [`~AutoConfig.from_pretrained`] class method.

    This class cannot be instantiated directly using `__init__()` (throws an error).
    """

    def __init__(self):
        raise EnvironmentError(
            "AutoConfig is designed to be instantiated "
            "using the `AutoConfig.from_pretrained(pretrained_model_name_or_path)` method."
        )

    @classmethod
    def for_model(cls, model_type: str, *args, **kwargs):
        if model_type in CONFIG_MAPPING:
            config_class = CONFIG_MAPPING[model_type]
            return config_class(*args, **kwargs)
        raise ValueError(
            f"Unrecognized model identifier: {model_type}. Should contain one of {', '.join(CONFIG_MAPPING.keys())}"
        )

    @classmethod
    @replace_list_option_in_docstrings()
    def from_pretrained(cls, pretrained_model_name_or_path, **kwargs):
        r"""
        Instantiate one of the configuration classes of the library from a pretrained model configuration.

        The configuration class to instantiate is selected based on the `model_type` property of the config object that
        is loaded, or when it's missing, by falling back to using pattern matching on `pretrained_model_name_or_path`:

        List options

        Args:
            pretrained_model_name_or_path (`str` or `os.PathLike`):
                Can be either:

                    - A string, the *model id* of a pretrained model configuration hosted inside a model repo on
                      huggingface.co. Valid model ids can be located at the root-level, like `bert-base-uncased`, or
                      namespaced under a user or organization name, like `dbmdz/bert-base-german-cased`.
                    - A path to a *directory* containing a configuration file saved using the
                      [`~PretrainedConfig.save_pretrained`] method, or the [`~PreTrainedModel.save_pretrained`] method,
                      e.g., `./my_model_directory/`.
                    - A path or url to a saved configuration JSON *file*, e.g.,
                      `./my_model_directory/configuration.json`.
            cache_dir (`str` or `os.PathLike`, *optional*):
                Path to a directory in which a downloaded pretrained model configuration should be cached if the
                standard cache should not be used.
            force_download (`bool`, *optional*, defaults to `False`):
                Whether or not to force the (re-)download the model weights and configuration files and override the
                cached versions if they exist.
            resume_download (`bool`, *optional*, defaults to `False`):
                Whether or not to delete incompletely received files. Will attempt to resume the download if such a
                file exists.
            proxies (`Dict[str, str]`, *optional*):
                A dictionary of proxy servers to use by protocol or endpoint, e.g., `{'http': 'foo.bar:3128',
                'http://hostname': 'foo.bar:4012'}`. The proxies are used on each request.
            revision(`str`, *optional*, defaults to `"main"`):
                The specific model version to use. It can be a branch name, a tag name, or a commit id, since we use a
                git-based system for storing models and other artifacts on huggingface.co, so `revision` can be any
                identifier allowed by git.
            return_unused_kwargs (`bool`, *optional*, defaults to `False`):
                If `False`, then this function returns just the final configuration object.

                If `True`, then this functions returns a `Tuple(config, unused_kwargs)` where *unused_kwargs* is a
                dictionary consisting of the key/value pairs whose keys are not configuration attributes: i.e., the
                part of `kwargs` which has not been used to update `config` and is otherwise ignored.
            trust_remote_code (`bool`, *optional*, defaults to `False`):
                Whether or not to allow for custom models defined on the Hub in their own modeling files. This option
                should only be set to `True` for repositories you trust and in which you have read the code, as it will
                execute code present on the Hub on your local machine.
            kwargs(additional keyword arguments, *optional*):
                The values in kwargs of any keys which are configuration attributes will be used to override the loaded
                values. Behavior concerning key/value pairs whose keys are *not* configuration attributes is controlled
                by the `return_unused_kwargs` keyword parameter.

        Examples:

        ```python
        >>> from transformers import AutoConfig

        >>> # Download configuration from huggingface.co and cache.
        >>> config = AutoConfig.from_pretrained("bert-base-uncased")

        >>> # Download configuration from huggingface.co (user-uploaded) and cache.
        >>> config = AutoConfig.from_pretrained("dbmdz/bert-base-german-cased")

        >>> # If configuration file is in a directory (e.g., was saved using *save_pretrained('./test/saved_model/')*).
        >>> config = AutoConfig.from_pretrained("./test/bert_saved_model/")

        >>> # Load a specific configuration file.
        >>> config = AutoConfig.from_pretrained("./test/bert_saved_model/my_configuration.json")

        >>> # Change some config attributes when loading a pretrained config.
        >>> config = AutoConfig.from_pretrained("bert-base-uncased", output_attentions=True, foo=False)
        >>> config.output_attentions
        True

        >>> config, unused_kwargs = AutoConfig.from_pretrained(
        ...     "bert-base-uncased", output_attentions=True, foo=False, return_unused_kwargs=True
        ... )
        >>> config.output_attentions
        True

        >>> config.unused_kwargs
        {'foo': False}
        ```"""
        kwargs["_from_auto"] = True
        kwargs["name_or_path"] = pretrained_model_name_or_path
        trust_remote_code = kwargs.pop("trust_remote_code", False)
        config_dict, _ = PretrainedConfig.get_config_dict(pretrained_model_name_or_path, **kwargs)
        if "auto_map" in config_dict and "AutoConfig" in config_dict["auto_map"]:
            if not trust_remote_code:
                raise ValueError(
                    f"Loading {pretrained_model_name_or_path} requires you to execute the configuration file in that repo "
                    "on your local machine. Make sure you have read the code there to avoid malicious use, then set "
                    "the option `trust_remote_code=True` to remove this error."
                )
            if kwargs.get("revision", None) is None:
                logger.warning(
                    "Explicitly passing a `revision` is encouraged when loading a configuration with custom code to "
                    "ensure no malicious code has been contributed in a newer revision."
                )
            class_ref = config_dict["auto_map"]["AutoConfig"]
            module_file, class_name = class_ref.split(".")
            config_class = get_class_from_dynamic_module(
                pretrained_model_name_or_path, module_file + ".py", class_name, **kwargs
            )
            return config_class.from_pretrained(pretrained_model_name_or_path, **kwargs)
        elif "model_type" in config_dict:
            config_class = CONFIG_MAPPING[config_dict["model_type"]]
            return config_class.from_dict(config_dict, **kwargs)
        else:
            # Fallback: use pattern matching on the string.
            for pattern, config_class in CONFIG_MAPPING.items():
                if pattern in str(pretrained_model_name_or_path):
                    return config_class.from_dict(config_dict, **kwargs)

        raise ValueError(
            f"Unrecognized model in {pretrained_model_name_or_path}. "
            f"Should have a `model_type` key in its {CONFIG_NAME}, or contain one of the following strings "
            f"in its name: {', '.join(CONFIG_MAPPING.keys())}"
        )

    @staticmethod
    def register(model_type, config):
        """
        Register a new configuration for this class.

        Args:
            model_type (`str`): The model type like "bert" or "gpt".
            config ([`PretrainedConfig`]): The config to register.
        """
        if issubclass(config, PretrainedConfig) and config.model_type != model_type:
            raise ValueError(
                "The config you are passing has a `model_type` attribute that is not consistent with the model type "
                f"you passed (config has {config.model_type} and you passed {model_type}. Fix one of those so they "
                "match!"
            )
        CONFIG_MAPPING.register(model_type, config)<|MERGE_RESOLUTION|>--- conflicted
+++ resolved
@@ -30,11 +30,8 @@
 CONFIG_MAPPING_NAMES = OrderedDict(
     [
         # Add configs here
-<<<<<<< HEAD
         ("maskformer", "MaskFormerConfig"),
-=======
         ("convnext", "ConvNextConfig"),
->>>>>>> 45c7b5b1
         ("yoso", "YosoConfig"),
         ("swin", "SwinConfig"),
         ("vilt", "ViltConfig"),
@@ -129,11 +126,8 @@
 CONFIG_ARCHIVE_MAP_MAPPING_NAMES = OrderedDict(
     [
         # Add archive maps here
-<<<<<<< HEAD
         ("maskformer", "MASK_FORMER_PRETRAINED_CONFIG_ARCHIVE_MAP"),
-=======
         ("convnext", "CONVNEXT_PRETRAINED_CONFIG_ARCHIVE_MAP"),
->>>>>>> 45c7b5b1
         ("yoso", "YOSO_PRETRAINED_CONFIG_ARCHIVE_MAP"),
         ("swin", "SWIN_PRETRAINED_CONFIG_ARCHIVE_MAP"),
         ("vilt", "VILT_PRETRAINED_CONFIG_ARCHIVE_MAP"),
@@ -215,11 +209,8 @@
 MODEL_NAMES_MAPPING = OrderedDict(
     [
         # Add full (and cased) model names here
-<<<<<<< HEAD
         ("maskformer", "MaskFormer"),
-=======
         ("convnext", "ConvNext"),
->>>>>>> 45c7b5b1
         ("yoso", "YOSO"),
         ("swin", "Swin"),
         ("vilt", "ViLT"),
