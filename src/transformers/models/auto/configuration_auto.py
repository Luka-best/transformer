--- conflicted
+++ resolved
@@ -133,11 +133,8 @@
         ("ibert", "IBertConfig"),
         ("idefics", "IdeficsConfig"),
         ("idefics2", "Idefics2Config"),
-<<<<<<< HEAD
+        ("idefics3", "Idefics3Config"),
         ("imagebind", "ImageBindConfig"),
-=======
-        ("idefics3", "Idefics3Config"),
->>>>>>> 1dba608d
         ("imagegpt", "ImageGPTConfig"),
         ("informer", "InformerConfig"),
         ("instructblip", "InstructBlipConfig"),
@@ -437,11 +434,8 @@
         ("ibert", "I-BERT"),
         ("idefics", "IDEFICS"),
         ("idefics2", "Idefics2"),
-<<<<<<< HEAD
+        ("idefics3", "Idefics3"),
         ("imagebind", "ImageBind"),
-=======
-        ("idefics3", "Idefics3"),
->>>>>>> 1dba608d
         ("imagegpt", "ImageGPT"),
         ("informer", "Informer"),
         ("instructblip", "InstructBLIP"),
