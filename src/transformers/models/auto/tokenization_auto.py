# coding=utf-8
# Copyright 2018 The HuggingFace Inc. team.
#
# Licensed under the Apache License, Version 2.0 (the "License");
# you may not use this file except in compliance with the License.
# You may obtain a copy of the License at
#
#     http://www.apache.org/licenses/LICENSE-2.0
#
# Unless required by applicable law or agreed to in writing, software
# distributed under the License is distributed on an "AS IS" BASIS,
# WITHOUT WARRANTIES OR CONDITIONS OF ANY KIND, either express or implied.
# See the License for the specific language governing permissions and
# limitations under the License.
""" Auto Tokenizer class."""

import importlib
import json
import os
import warnings
from collections import OrderedDict
from typing import TYPE_CHECKING, Dict, Optional, Tuple, Union

from ...configuration_utils import PretrainedConfig
from ...dynamic_module_utils import get_class_from_dynamic_module, resolve_trust_remote_code
from ...tokenization_utils import PreTrainedTokenizer
from ...tokenization_utils_base import TOKENIZER_CONFIG_FILE
from ...utils import (
    cached_file,
    extract_commit_hash,
    is_g2p_en_available,
    is_sentencepiece_available,
    is_tokenizers_available,
    logging,
)
from ..encoder_decoder import EncoderDecoderConfig
from .auto_factory import _LazyAutoMapping
from .configuration_auto import (
    CONFIG_MAPPING_NAMES,
    AutoConfig,
    config_class_to_model_type,
    model_type_to_module_name,
    replace_list_option_in_docstrings,
)


if is_tokenizers_available():
    from ...tokenization_utils_fast import PreTrainedTokenizerFast
else:
    PreTrainedTokenizerFast = None


logger = logging.get_logger(__name__)

if TYPE_CHECKING:
    # This significantly improves completion suggestion performance when
    # the transformers package is used with Microsoft's Pylance language server.
    TOKENIZER_MAPPING_NAMES: OrderedDict[str, Tuple[Optional[str], Optional[str]]] = OrderedDict()
else:
    TOKENIZER_MAPPING_NAMES = OrderedDict(
        [
            (
                "albert",
                (
                    "AlbertTokenizer" if is_sentencepiece_available() else None,
                    "AlbertTokenizerFast" if is_tokenizers_available() else None,
                ),
            ),
            ("align", ("BertTokenizer", "BertTokenizerFast" if is_tokenizers_available() else None)),
            ("bark", ("BertTokenizer", "BertTokenizerFast" if is_tokenizers_available() else None)),
            ("bart", ("BartTokenizer", "BartTokenizerFast")),
            (
                "barthez",
                (
                    "BarthezTokenizer" if is_sentencepiece_available() else None,
                    "BarthezTokenizerFast" if is_tokenizers_available() else None,
                ),
            ),
            ("bartpho", ("BartphoTokenizer", None)),
            ("bert", ("BertTokenizer", "BertTokenizerFast" if is_tokenizers_available() else None)),
            ("bert-generation", ("BertGenerationTokenizer" if is_sentencepiece_available() else None, None)),
            ("bert-japanese", ("BertJapaneseTokenizer", None)),
            ("bertweet", ("BertweetTokenizer", None)),
            (
                "big_bird",
                (
                    "BigBirdTokenizer" if is_sentencepiece_available() else None,
                    "BigBirdTokenizerFast" if is_tokenizers_available() else None,
                ),
            ),
            ("bigbird_pegasus", ("PegasusTokenizer", "PegasusTokenizerFast" if is_tokenizers_available() else None)),
            ("biogpt", ("BioGptTokenizer", None)),
            ("blenderbot", ("BlenderbotTokenizer", "BlenderbotTokenizerFast")),
            ("blenderbot-small", ("BlenderbotSmallTokenizer", None)),
            ("blip", ("BertTokenizer", "BertTokenizerFast" if is_tokenizers_available() else None)),
            ("blip-2", ("GPT2Tokenizer", "GPT2TokenizerFast" if is_tokenizers_available() else None)),
            ("bloom", (None, "BloomTokenizerFast" if is_tokenizers_available() else None)),
            ("bridgetower", ("RobertaTokenizer", "RobertaTokenizerFast" if is_tokenizers_available() else None)),
            ("bros", ("BertTokenizer", "BertTokenizerFast" if is_tokenizers_available() else None)),
            ("byt5", ("ByT5Tokenizer", None)),
            (
                "camembert",
                (
                    "CamembertTokenizer" if is_sentencepiece_available() else None,
                    "CamembertTokenizerFast" if is_tokenizers_available() else None,
                ),
            ),
            ("canine", ("CanineTokenizer", None)),
            ("chinese_clip", ("BertTokenizer", "BertTokenizerFast" if is_tokenizers_available() else None)),
            (
                "clap",
                (
                    "RobertaTokenizer",
                    "RobertaTokenizerFast" if is_tokenizers_available() else None,
                ),
            ),
            (
                "clip",
                (
                    "CLIPTokenizer",
                    "CLIPTokenizerFast" if is_tokenizers_available() else None,
                ),
            ),
            (
                "clipseg",
                (
                    "CLIPTokenizer",
                    "CLIPTokenizerFast" if is_tokenizers_available() else None,
                ),
            ),
            ("clvp", ("ClvpTokenizer", None)),
            (
                "code_llama",
                (
                    "CodeLlamaTokenizer" if is_sentencepiece_available() else None,
                    "CodeLlamaTokenizerFast" if is_tokenizers_available() else None,
                ),
            ),
            ("codegen", ("CodeGenTokenizer", "CodeGenTokenizerFast" if is_tokenizers_available() else None)),
            ("cohere", (None, "CohereTokenizerFast" if is_tokenizers_available() else None)),
            ("convbert", ("ConvBertTokenizer", "ConvBertTokenizerFast" if is_tokenizers_available() else None)),
            (
                "cpm",
                (
                    "CpmTokenizer" if is_sentencepiece_available() else None,
                    "CpmTokenizerFast" if is_tokenizers_available() else None,
                ),
            ),
            ("cpmant", ("CpmAntTokenizer", None)),
            ("ctrl", ("CTRLTokenizer", None)),
            ("data2vec-audio", ("Wav2Vec2CTCTokenizer", None)),
            ("data2vec-text", ("RobertaTokenizer", "RobertaTokenizerFast" if is_tokenizers_available() else None)),
            ("dbrx", ("GPT2Tokenizer", "GPT2TokenizerFast" if is_tokenizers_available() else None)),
            ("deberta", ("DebertaTokenizer", "DebertaTokenizerFast" if is_tokenizers_available() else None)),
            (
                "deberta-v2",
                (
                    "DebertaV2Tokenizer" if is_sentencepiece_available() else None,
                    "DebertaV2TokenizerFast" if is_tokenizers_available() else None,
                ),
            ),
            ("distilbert", ("DistilBertTokenizer", "DistilBertTokenizerFast" if is_tokenizers_available() else None)),
            (
                "dpr",
                (
                    "DPRQuestionEncoderTokenizer",
                    "DPRQuestionEncoderTokenizerFast" if is_tokenizers_available() else None,
                ),
            ),
            ("electra", ("ElectraTokenizer", "ElectraTokenizerFast" if is_tokenizers_available() else None)),
            ("ernie", ("BertTokenizer", "BertTokenizerFast" if is_tokenizers_available() else None)),
            ("ernie_m", ("ErnieMTokenizer" if is_sentencepiece_available() else None, None)),
            ("esm", ("EsmTokenizer", None)),
            ("falcon", (None, "PreTrainedTokenizerFast" if is_tokenizers_available() else None)),
            (
                "fastspeech2_conformer",
                ("FastSpeech2ConformerTokenizer" if is_g2p_en_available() else None, None),
            ),
            ("flaubert", ("FlaubertTokenizer", None)),
            ("fnet", ("FNetTokenizer", "FNetTokenizerFast" if is_tokenizers_available() else None)),
            ("fsmt", ("FSMTTokenizer", None)),
            ("funnel", ("FunnelTokenizer", "FunnelTokenizerFast" if is_tokenizers_available() else None)),
            (
                "gemma",
                (
                    "GemmaTokenizer" if is_sentencepiece_available() else None,
                    "GemmaTokenizerFast" if is_tokenizers_available() else None,
                ),
            ),
            ("git", ("BertTokenizer", "BertTokenizerFast" if is_tokenizers_available() else None)),
            ("gpt-sw3", ("GPTSw3Tokenizer" if is_sentencepiece_available() else None, None)),
            ("gpt2", ("GPT2Tokenizer", "GPT2TokenizerFast" if is_tokenizers_available() else None)),
            ("gpt_bigcode", ("GPT2Tokenizer", "GPT2TokenizerFast" if is_tokenizers_available() else None)),
            ("gpt_neo", ("GPT2Tokenizer", "GPT2TokenizerFast" if is_tokenizers_available() else None)),
            ("gpt_neox", (None, "GPTNeoXTokenizerFast" if is_tokenizers_available() else None)),
            ("gpt_neox_japanese", ("GPTNeoXJapaneseTokenizer", None)),
            ("gptj", ("GPT2Tokenizer", "GPT2TokenizerFast" if is_tokenizers_available() else None)),
            ("gptsan-japanese", ("GPTSanJapaneseTokenizer", None)),
            ("grounding-dino", ("BertTokenizer", "BertTokenizerFast" if is_tokenizers_available() else None)),
            ("groupvit", ("CLIPTokenizer", "CLIPTokenizerFast" if is_tokenizers_available() else None)),
            ("herbert", ("HerbertTokenizer", "HerbertTokenizerFast" if is_tokenizers_available() else None)),
            ("hubert", ("Wav2Vec2CTCTokenizer", None)),
            ("ibert", ("RobertaTokenizer", "RobertaTokenizerFast" if is_tokenizers_available() else None)),
            ("idefics", (None, "LlamaTokenizerFast" if is_tokenizers_available() else None)),
<<<<<<< HEAD
            (
                "imagebind",
                (
                    "CLIPTokenizer",
                    "CLIPTokenizerFast" if is_tokenizers_available() else None,
                ),
            ),
=======
            ("idefics2", ("LlamaTokenizer", "LlamaTokenizerFast" if is_tokenizers_available() else None)),
>>>>>>> 2e27291c
            ("instructblip", ("GPT2Tokenizer", "GPT2TokenizerFast" if is_tokenizers_available() else None)),
            (
                "jamba",
                (
                    "LlamaTokenizer" if is_sentencepiece_available() else None,
                    "LlamaTokenizerFast" if is_tokenizers_available() else None,
                ),
            ),
            ("jukebox", ("JukeboxTokenizer", None)),
            (
                "kosmos-2",
                (
                    "XLMRobertaTokenizer" if is_sentencepiece_available() else None,
                    "XLMRobertaTokenizerFast" if is_tokenizers_available() else None,
                ),
            ),
            ("layoutlm", ("LayoutLMTokenizer", "LayoutLMTokenizerFast" if is_tokenizers_available() else None)),
            ("layoutlmv2", ("LayoutLMv2Tokenizer", "LayoutLMv2TokenizerFast" if is_tokenizers_available() else None)),
            ("layoutlmv3", ("LayoutLMv3Tokenizer", "LayoutLMv3TokenizerFast" if is_tokenizers_available() else None)),
            ("layoutxlm", ("LayoutXLMTokenizer", "LayoutXLMTokenizerFast" if is_tokenizers_available() else None)),
            ("led", ("LEDTokenizer", "LEDTokenizerFast" if is_tokenizers_available() else None)),
            ("lilt", ("LayoutLMv3Tokenizer", "LayoutLMv3TokenizerFast" if is_tokenizers_available() else None)),
            (
                "llama",
                (
                    "LlamaTokenizer" if is_sentencepiece_available() else None,
                    "LlamaTokenizerFast" if is_tokenizers_available() else None,
                ),
            ),
            ("llava", ("LlamaTokenizer", "LlamaTokenizerFast" if is_tokenizers_available() else None)),
            ("llava_next", ("LlamaTokenizer", "LlamaTokenizerFast" if is_tokenizers_available() else None)),
            ("longformer", ("LongformerTokenizer", "LongformerTokenizerFast" if is_tokenizers_available() else None)),
            (
                "longt5",
                (
                    "T5Tokenizer" if is_sentencepiece_available() else None,
                    "T5TokenizerFast" if is_tokenizers_available() else None,
                ),
            ),
            ("luke", ("LukeTokenizer", None)),
            ("lxmert", ("LxmertTokenizer", "LxmertTokenizerFast" if is_tokenizers_available() else None)),
            ("m2m_100", ("M2M100Tokenizer" if is_sentencepiece_available() else None, None)),
            ("mamba", (None, "GPTNeoXTokenizerFast" if is_tokenizers_available() else None)),
            ("marian", ("MarianTokenizer" if is_sentencepiece_available() else None, None)),
            (
                "mbart",
                (
                    "MBartTokenizer" if is_sentencepiece_available() else None,
                    "MBartTokenizerFast" if is_tokenizers_available() else None,
                ),
            ),
            (
                "mbart50",
                (
                    "MBart50Tokenizer" if is_sentencepiece_available() else None,
                    "MBart50TokenizerFast" if is_tokenizers_available() else None,
                ),
            ),
            ("mega", ("RobertaTokenizer", "RobertaTokenizerFast" if is_tokenizers_available() else None)),
            ("megatron-bert", ("BertTokenizer", "BertTokenizerFast" if is_tokenizers_available() else None)),
            ("mgp-str", ("MgpstrTokenizer", None)),
            (
                "mistral",
                (
                    "LlamaTokenizer" if is_sentencepiece_available() else None,
                    "LlamaTokenizerFast" if is_tokenizers_available() else None,
                ),
            ),
            (
                "mixtral",
                (
                    "LlamaTokenizer" if is_sentencepiece_available() else None,
                    "LlamaTokenizerFast" if is_tokenizers_available() else None,
                ),
            ),
            ("mluke", ("MLukeTokenizer" if is_sentencepiece_available() else None, None)),
            ("mobilebert", ("MobileBertTokenizer", "MobileBertTokenizerFast" if is_tokenizers_available() else None)),
            ("mpnet", ("MPNetTokenizer", "MPNetTokenizerFast" if is_tokenizers_available() else None)),
            ("mpt", (None, "GPTNeoXTokenizerFast" if is_tokenizers_available() else None)),
            ("mra", ("RobertaTokenizer", "RobertaTokenizerFast" if is_tokenizers_available() else None)),
            (
                "mt5",
                (
                    "MT5Tokenizer" if is_sentencepiece_available() else None,
                    "MT5TokenizerFast" if is_tokenizers_available() else None,
                ),
            ),
            ("musicgen", ("T5Tokenizer", "T5TokenizerFast" if is_tokenizers_available() else None)),
            ("musicgen_melody", ("T5Tokenizer", "T5TokenizerFast" if is_tokenizers_available() else None)),
            ("mvp", ("MvpTokenizer", "MvpTokenizerFast" if is_tokenizers_available() else None)),
            ("nezha", ("BertTokenizer", "BertTokenizerFast" if is_tokenizers_available() else None)),
            (
                "nllb",
                (
                    "NllbTokenizer" if is_sentencepiece_available() else None,
                    "NllbTokenizerFast" if is_tokenizers_available() else None,
                ),
            ),
            (
                "nllb-moe",
                (
                    "NllbTokenizer" if is_sentencepiece_available() else None,
                    "NllbTokenizerFast" if is_tokenizers_available() else None,
                ),
            ),
            (
                "nystromformer",
                (
                    "AlbertTokenizer" if is_sentencepiece_available() else None,
                    "AlbertTokenizerFast" if is_tokenizers_available() else None,
                ),
            ),
            ("olmo", (None, "GPTNeoXTokenizerFast" if is_tokenizers_available() else None)),
            ("oneformer", ("CLIPTokenizer", "CLIPTokenizerFast" if is_tokenizers_available() else None)),
            (
                "openai-gpt",
                ("OpenAIGPTTokenizer", "OpenAIGPTTokenizerFast" if is_tokenizers_available() else None),
            ),
            ("opt", ("GPT2Tokenizer", "GPT2TokenizerFast" if is_tokenizers_available() else None)),
            ("owlv2", ("CLIPTokenizer", "CLIPTokenizerFast" if is_tokenizers_available() else None)),
            ("owlvit", ("CLIPTokenizer", "CLIPTokenizerFast" if is_tokenizers_available() else None)),
            (
                "pegasus",
                (
                    "PegasusTokenizer" if is_sentencepiece_available() else None,
                    "PegasusTokenizerFast" if is_tokenizers_available() else None,
                ),
            ),
            (
                "pegasus_x",
                (
                    "PegasusTokenizer" if is_sentencepiece_available() else None,
                    "PegasusTokenizerFast" if is_tokenizers_available() else None,
                ),
            ),
            (
                "perceiver",
                (
                    "PerceiverTokenizer",
                    None,
                ),
            ),
            (
                "persimmon",
                (
                    "LlamaTokenizer" if is_sentencepiece_available() else None,
                    "LlamaTokenizerFast" if is_tokenizers_available() else None,
                ),
            ),
            ("phi", ("CodeGenTokenizer", "CodeGenTokenizerFast" if is_tokenizers_available() else None)),
            ("phi3", ("LlamaTokenizer", "LlamaTokenizerFast" if is_tokenizers_available() else None)),
            ("phobert", ("PhobertTokenizer", None)),
            ("pix2struct", ("T5Tokenizer", "T5TokenizerFast" if is_tokenizers_available() else None)),
            ("plbart", ("PLBartTokenizer" if is_sentencepiece_available() else None, None)),
            ("prophetnet", ("ProphetNetTokenizer", None)),
            ("qdqbert", ("BertTokenizer", "BertTokenizerFast" if is_tokenizers_available() else None)),
            (
                "qwen2",
                (
                    "Qwen2Tokenizer",
                    "Qwen2TokenizerFast" if is_tokenizers_available() else None,
                ),
            ),
            (
                "qwen2_moe",
                (
                    "Qwen2Tokenizer",
                    "Qwen2TokenizerFast" if is_tokenizers_available() else None,
                ),
            ),
            ("rag", ("RagTokenizer", None)),
            ("realm", ("RealmTokenizer", "RealmTokenizerFast" if is_tokenizers_available() else None)),
            (
                "recurrent_gemma",
                (
                    "GemmaTokenizer" if is_sentencepiece_available() else None,
                    "GemmaTokenizerFast" if is_tokenizers_available() else None,
                ),
            ),
            (
                "reformer",
                (
                    "ReformerTokenizer" if is_sentencepiece_available() else None,
                    "ReformerTokenizerFast" if is_tokenizers_available() else None,
                ),
            ),
            (
                "rembert",
                (
                    "RemBertTokenizer" if is_sentencepiece_available() else None,
                    "RemBertTokenizerFast" if is_tokenizers_available() else None,
                ),
            ),
            ("retribert", ("RetriBertTokenizer", "RetriBertTokenizerFast" if is_tokenizers_available() else None)),
            ("roberta", ("RobertaTokenizer", "RobertaTokenizerFast" if is_tokenizers_available() else None)),
            (
                "roberta-prelayernorm",
                ("RobertaTokenizer", "RobertaTokenizerFast" if is_tokenizers_available() else None),
            ),
            ("roc_bert", ("RoCBertTokenizer", None)),
            ("roformer", ("RoFormerTokenizer", "RoFormerTokenizerFast" if is_tokenizers_available() else None)),
            ("rwkv", (None, "GPTNeoXTokenizerFast" if is_tokenizers_available() else None)),
            (
                "seamless_m4t",
                (
                    "SeamlessM4TTokenizer" if is_sentencepiece_available() else None,
                    "SeamlessM4TTokenizerFast" if is_tokenizers_available() else None,
                ),
            ),
            (
                "seamless_m4t_v2",
                (
                    "SeamlessM4TTokenizer" if is_sentencepiece_available() else None,
                    "SeamlessM4TTokenizerFast" if is_tokenizers_available() else None,
                ),
            ),
            ("siglip", ("SiglipTokenizer" if is_sentencepiece_available() else None, None)),
            ("speech_to_text", ("Speech2TextTokenizer" if is_sentencepiece_available() else None, None)),
            ("speech_to_text_2", ("Speech2Text2Tokenizer", None)),
            ("speecht5", ("SpeechT5Tokenizer" if is_sentencepiece_available() else None, None)),
            ("splinter", ("SplinterTokenizer", "SplinterTokenizerFast")),
            (
                "squeezebert",
                ("SqueezeBertTokenizer", "SqueezeBertTokenizerFast" if is_tokenizers_available() else None),
            ),
            ("stablelm", (None, "GPTNeoXTokenizerFast" if is_tokenizers_available() else None)),
            ("starcoder2", ("GPT2Tokenizer", "GPT2TokenizerFast" if is_tokenizers_available() else None)),
            (
                "switch_transformers",
                (
                    "T5Tokenizer" if is_sentencepiece_available() else None,
                    "T5TokenizerFast" if is_tokenizers_available() else None,
                ),
            ),
            (
                "t5",
                (
                    "T5Tokenizer" if is_sentencepiece_available() else None,
                    "T5TokenizerFast" if is_tokenizers_available() else None,
                ),
            ),
            ("tapas", ("TapasTokenizer", None)),
            ("tapex", ("TapexTokenizer", None)),
            ("transfo-xl", ("TransfoXLTokenizer", None)),
            ("tvp", ("BertTokenizer", "BertTokenizerFast" if is_tokenizers_available() else None)),
            (
                "udop",
                (
                    "UdopTokenizer" if is_sentencepiece_available() else None,
                    "UdopTokenizerFast" if is_tokenizers_available() else None,
                ),
            ),
            (
                "umt5",
                (
                    "T5Tokenizer" if is_sentencepiece_available() else None,
                    "T5TokenizerFast" if is_tokenizers_available() else None,
                ),
            ),
            ("vilt", ("BertTokenizer", "BertTokenizerFast" if is_tokenizers_available() else None)),
            ("vipllava", ("LlamaTokenizer", "LlamaTokenizerFast" if is_tokenizers_available() else None)),
            ("visual_bert", ("BertTokenizer", "BertTokenizerFast" if is_tokenizers_available() else None)),
            ("vits", ("VitsTokenizer", None)),
            ("wav2vec2", ("Wav2Vec2CTCTokenizer", None)),
            ("wav2vec2-bert", ("Wav2Vec2CTCTokenizer", None)),
            ("wav2vec2-conformer", ("Wav2Vec2CTCTokenizer", None)),
            ("wav2vec2_phoneme", ("Wav2Vec2PhonemeCTCTokenizer", None)),
            ("whisper", ("WhisperTokenizer", "WhisperTokenizerFast" if is_tokenizers_available() else None)),
            ("xclip", ("CLIPTokenizer", "CLIPTokenizerFast" if is_tokenizers_available() else None)),
            (
                "xglm",
                (
                    "XGLMTokenizer" if is_sentencepiece_available() else None,
                    "XGLMTokenizerFast" if is_tokenizers_available() else None,
                ),
            ),
            ("xlm", ("XLMTokenizer", None)),
            ("xlm-prophetnet", ("XLMProphetNetTokenizer" if is_sentencepiece_available() else None, None)),
            (
                "xlm-roberta",
                (
                    "XLMRobertaTokenizer" if is_sentencepiece_available() else None,
                    "XLMRobertaTokenizerFast" if is_tokenizers_available() else None,
                ),
            ),
            (
                "xlm-roberta-xl",
                (
                    "XLMRobertaTokenizer" if is_sentencepiece_available() else None,
                    "XLMRobertaTokenizerFast" if is_tokenizers_available() else None,
                ),
            ),
            (
                "xlnet",
                (
                    "XLNetTokenizer" if is_sentencepiece_available() else None,
                    "XLNetTokenizerFast" if is_tokenizers_available() else None,
                ),
            ),
            (
                "xmod",
                (
                    "XLMRobertaTokenizer" if is_sentencepiece_available() else None,
                    "XLMRobertaTokenizerFast" if is_tokenizers_available() else None,
                ),
            ),
            (
                "yoso",
                (
                    "AlbertTokenizer" if is_sentencepiece_available() else None,
                    "AlbertTokenizerFast" if is_tokenizers_available() else None,
                ),
            ),
        ]
    )

TOKENIZER_MAPPING = _LazyAutoMapping(CONFIG_MAPPING_NAMES, TOKENIZER_MAPPING_NAMES)

CONFIG_TO_TYPE = {v: k for k, v in CONFIG_MAPPING_NAMES.items()}


def tokenizer_class_from_name(class_name: str):
    if class_name == "PreTrainedTokenizerFast":
        return PreTrainedTokenizerFast

    for module_name, tokenizers in TOKENIZER_MAPPING_NAMES.items():
        if class_name in tokenizers:
            module_name = model_type_to_module_name(module_name)

            module = importlib.import_module(f".{module_name}", "transformers.models")
            try:
                return getattr(module, class_name)
            except AttributeError:
                continue

    for config, tokenizers in TOKENIZER_MAPPING._extra_content.items():
        for tokenizer in tokenizers:
            if getattr(tokenizer, "__name__", None) == class_name:
                return tokenizer

    # We did not fine the class, but maybe it's because a dep is missing. In that case, the class will be in the main
    # init and we return the proper dummy to get an appropriate error message.
    main_module = importlib.import_module("transformers")
    if hasattr(main_module, class_name):
        return getattr(main_module, class_name)

    return None


def get_tokenizer_config(
    pretrained_model_name_or_path: Union[str, os.PathLike],
    cache_dir: Optional[Union[str, os.PathLike]] = None,
    force_download: bool = False,
    resume_download: Optional[bool] = None,
    proxies: Optional[Dict[str, str]] = None,
    token: Optional[Union[bool, str]] = None,
    revision: Optional[str] = None,
    local_files_only: bool = False,
    subfolder: str = "",
    **kwargs,
):
    """
    Loads the tokenizer configuration from a pretrained model tokenizer configuration.

    Args:
        pretrained_model_name_or_path (`str` or `os.PathLike`):
            This can be either:

            - a string, the *model id* of a pretrained model configuration hosted inside a model repo on
              huggingface.co.
            - a path to a *directory* containing a configuration file saved using the
              [`~PreTrainedTokenizer.save_pretrained`] method, e.g., `./my_model_directory/`.

        cache_dir (`str` or `os.PathLike`, *optional*):
            Path to a directory in which a downloaded pretrained model configuration should be cached if the standard
            cache should not be used.
        force_download (`bool`, *optional*, defaults to `False`):
            Whether or not to force to (re-)download the configuration files and override the cached versions if they
            exist.
        resume_download:
            Deprecated and ignored. All downloads are now resumed by default when possible.
            Will be removed in v5 of Transformers.
        proxies (`Dict[str, str]`, *optional*):
            A dictionary of proxy servers to use by protocol or endpoint, e.g., `{'http': 'foo.bar:3128',
            'http://hostname': 'foo.bar:4012'}.` The proxies are used on each request.
        token (`str` or *bool*, *optional*):
            The token to use as HTTP bearer authorization for remote files. If `True`, will use the token generated
            when running `huggingface-cli login` (stored in `~/.huggingface`).
        revision (`str`, *optional*, defaults to `"main"`):
            The specific model version to use. It can be a branch name, a tag name, or a commit id, since we use a
            git-based system for storing models and other artifacts on huggingface.co, so `revision` can be any
            identifier allowed by git.
        local_files_only (`bool`, *optional*, defaults to `False`):
            If `True`, will only try to load the tokenizer configuration from local files.
        subfolder (`str`, *optional*, defaults to `""`):
            In case the tokenizer config is located inside a subfolder of the model repo on huggingface.co, you can
            specify the folder name here.

    <Tip>

    Passing `token=True` is required when you want to use a private model.

    </Tip>

    Returns:
        `Dict`: The configuration of the tokenizer.

    Examples:

    ```python
    # Download configuration from huggingface.co and cache.
    tokenizer_config = get_tokenizer_config("google-bert/bert-base-uncased")
    # This model does not have a tokenizer config so the result will be an empty dict.
    tokenizer_config = get_tokenizer_config("FacebookAI/xlm-roberta-base")

    # Save a pretrained tokenizer locally and you can reload its config
    from transformers import AutoTokenizer

    tokenizer = AutoTokenizer.from_pretrained("google-bert/bert-base-cased")
    tokenizer.save_pretrained("tokenizer-test")
    tokenizer_config = get_tokenizer_config("tokenizer-test")
    ```"""
    use_auth_token = kwargs.pop("use_auth_token", None)
    if use_auth_token is not None:
        warnings.warn(
            "The `use_auth_token` argument is deprecated and will be removed in v5 of Transformers. Please use `token` instead.",
            FutureWarning,
        )
        if token is not None:
            raise ValueError("`token` and `use_auth_token` are both specified. Please set only the argument `token`.")
        token = use_auth_token

    commit_hash = kwargs.get("_commit_hash", None)
    resolved_config_file = cached_file(
        pretrained_model_name_or_path,
        TOKENIZER_CONFIG_FILE,
        cache_dir=cache_dir,
        force_download=force_download,
        resume_download=resume_download,
        proxies=proxies,
        token=token,
        revision=revision,
        local_files_only=local_files_only,
        subfolder=subfolder,
        _raise_exceptions_for_gated_repo=False,
        _raise_exceptions_for_missing_entries=False,
        _raise_exceptions_for_connection_errors=False,
        _commit_hash=commit_hash,
    )
    if resolved_config_file is None:
        logger.info("Could not locate the tokenizer configuration file, will try to use the model config instead.")
        return {}
    commit_hash = extract_commit_hash(resolved_config_file, commit_hash)

    with open(resolved_config_file, encoding="utf-8") as reader:
        result = json.load(reader)
    result["_commit_hash"] = commit_hash
    return result


class AutoTokenizer:
    r"""
    This is a generic tokenizer class that will be instantiated as one of the tokenizer classes of the library when
    created with the [`AutoTokenizer.from_pretrained`] class method.

    This class cannot be instantiated directly using `__init__()` (throws an error).
    """

    def __init__(self):
        raise EnvironmentError(
            "AutoTokenizer is designed to be instantiated "
            "using the `AutoTokenizer.from_pretrained(pretrained_model_name_or_path)` method."
        )

    @classmethod
    @replace_list_option_in_docstrings(TOKENIZER_MAPPING_NAMES)
    def from_pretrained(cls, pretrained_model_name_or_path, *inputs, **kwargs):
        r"""
        Instantiate one of the tokenizer classes of the library from a pretrained model vocabulary.

        The tokenizer class to instantiate is selected based on the `model_type` property of the config object (either
        passed as an argument or loaded from `pretrained_model_name_or_path` if possible), or when it's missing, by
        falling back to using pattern matching on `pretrained_model_name_or_path`:

        List options

        Params:
            pretrained_model_name_or_path (`str` or `os.PathLike`):
                Can be either:

                    - A string, the *model id* of a predefined tokenizer hosted inside a model repo on huggingface.co.
                    - A path to a *directory* containing vocabulary files required by the tokenizer, for instance saved
                      using the [`~PreTrainedTokenizer.save_pretrained`] method, e.g., `./my_model_directory/`.
                    - A path or url to a single saved vocabulary file if and only if the tokenizer only requires a
                      single vocabulary file (like Bert or XLNet), e.g.: `./my_model_directory/vocab.txt`. (Not
                      applicable to all derived classes)
            inputs (additional positional arguments, *optional*):
                Will be passed along to the Tokenizer `__init__()` method.
            config ([`PretrainedConfig`], *optional*)
                The configuration object used to determine the tokenizer class to instantiate.
            cache_dir (`str` or `os.PathLike`, *optional*):
                Path to a directory in which a downloaded pretrained model configuration should be cached if the
                standard cache should not be used.
            force_download (`bool`, *optional*, defaults to `False`):
                Whether or not to force the (re-)download the model weights and configuration files and override the
                cached versions if they exist.
            resume_download:
                Deprecated and ignored. All downloads are now resumed by default when possible.
                Will be removed in v5 of Transformers.
            proxies (`Dict[str, str]`, *optional*):
                A dictionary of proxy servers to use by protocol or endpoint, e.g., `{'http': 'foo.bar:3128',
                'http://hostname': 'foo.bar:4012'}`. The proxies are used on each request.
            revision (`str`, *optional*, defaults to `"main"`):
                The specific model version to use. It can be a branch name, a tag name, or a commit id, since we use a
                git-based system for storing models and other artifacts on huggingface.co, so `revision` can be any
                identifier allowed by git.
            subfolder (`str`, *optional*):
                In case the relevant files are located inside a subfolder of the model repo on huggingface.co (e.g. for
                facebook/rag-token-base), specify it here.
            use_fast (`bool`, *optional*, defaults to `True`):
                Use a [fast Rust-based tokenizer](https://huggingface.co/docs/tokenizers/index) if it is supported for
                a given model. If a fast tokenizer is not available for a given model, a normal Python-based tokenizer
                is returned instead.
            tokenizer_type (`str`, *optional*):
                Tokenizer type to be loaded.
            trust_remote_code (`bool`, *optional*, defaults to `False`):
                Whether or not to allow for custom models defined on the Hub in their own modeling files. This option
                should only be set to `True` for repositories you trust and in which you have read the code, as it will
                execute code present on the Hub on your local machine.
            kwargs (additional keyword arguments, *optional*):
                Will be passed to the Tokenizer `__init__()` method. Can be used to set special tokens like
                `bos_token`, `eos_token`, `unk_token`, `sep_token`, `pad_token`, `cls_token`, `mask_token`,
                `additional_special_tokens`. See parameters in the `__init__()` for more details.

        Examples:

        ```python
        >>> from transformers import AutoTokenizer

        >>> # Download vocabulary from huggingface.co and cache.
        >>> tokenizer = AutoTokenizer.from_pretrained("google-bert/bert-base-uncased")

        >>> # Download vocabulary from huggingface.co (user-uploaded) and cache.
        >>> tokenizer = AutoTokenizer.from_pretrained("dbmdz/bert-base-german-cased")

        >>> # If vocabulary files are in a directory (e.g. tokenizer was saved using *save_pretrained('./test/saved_model/')*)
        >>> # tokenizer = AutoTokenizer.from_pretrained("./test/bert_saved_model/")

        >>> # Download vocabulary from huggingface.co and define model-specific arguments
        >>> tokenizer = AutoTokenizer.from_pretrained("FacebookAI/roberta-base", add_prefix_space=True)
        ```"""
        use_auth_token = kwargs.pop("use_auth_token", None)
        if use_auth_token is not None:
            warnings.warn(
                "The `use_auth_token` argument is deprecated and will be removed in v5 of Transformers. Please use `token` instead.",
                FutureWarning,
            )
            if kwargs.get("token", None) is not None:
                raise ValueError(
                    "`token` and `use_auth_token` are both specified. Please set only the argument `token`."
                )
            kwargs["token"] = use_auth_token

        config = kwargs.pop("config", None)
        kwargs["_from_auto"] = True

        use_fast = kwargs.pop("use_fast", True)
        tokenizer_type = kwargs.pop("tokenizer_type", None)
        trust_remote_code = kwargs.pop("trust_remote_code", None)

        # First, let's see whether the tokenizer_type is passed so that we can leverage it
        if tokenizer_type is not None:
            tokenizer_class = None
            tokenizer_class_tuple = TOKENIZER_MAPPING_NAMES.get(tokenizer_type, None)

            if tokenizer_class_tuple is None:
                raise ValueError(
                    f"Passed `tokenizer_type` {tokenizer_type} does not exist. `tokenizer_type` should be one of "
                    f"{', '.join(c for c in TOKENIZER_MAPPING_NAMES.keys())}."
                )

            tokenizer_class_name, tokenizer_fast_class_name = tokenizer_class_tuple

            if use_fast:
                if tokenizer_fast_class_name is not None:
                    tokenizer_class = tokenizer_class_from_name(tokenizer_fast_class_name)
                else:
                    logger.warning(
                        "`use_fast` is set to `True` but the tokenizer class does not have a fast version. "
                        " Falling back to the slow version."
                    )
            if tokenizer_class is None:
                tokenizer_class = tokenizer_class_from_name(tokenizer_class_name)

            if tokenizer_class is None:
                raise ValueError(f"Tokenizer class {tokenizer_class_name} is not currently imported.")

            return tokenizer_class.from_pretrained(pretrained_model_name_or_path, *inputs, **kwargs)

        # Next, let's try to use the tokenizer_config file to get the tokenizer class.
        tokenizer_config = get_tokenizer_config(pretrained_model_name_or_path, **kwargs)
        if "_commit_hash" in tokenizer_config:
            kwargs["_commit_hash"] = tokenizer_config["_commit_hash"]
        config_tokenizer_class = tokenizer_config.get("tokenizer_class")
        tokenizer_auto_map = None
        if "auto_map" in tokenizer_config:
            if isinstance(tokenizer_config["auto_map"], (tuple, list)):
                # Legacy format for dynamic tokenizers
                tokenizer_auto_map = tokenizer_config["auto_map"]
            else:
                tokenizer_auto_map = tokenizer_config["auto_map"].get("AutoTokenizer", None)

        # If that did not work, let's try to use the config.
        if config_tokenizer_class is None:
            if not isinstance(config, PretrainedConfig):
                config = AutoConfig.from_pretrained(
                    pretrained_model_name_or_path, trust_remote_code=trust_remote_code, **kwargs
                )
            config_tokenizer_class = config.tokenizer_class
            if hasattr(config, "auto_map") and "AutoTokenizer" in config.auto_map:
                tokenizer_auto_map = config.auto_map["AutoTokenizer"]

        has_remote_code = tokenizer_auto_map is not None
        has_local_code = type(config) in TOKENIZER_MAPPING or (
            config_tokenizer_class is not None
            and (
                tokenizer_class_from_name(config_tokenizer_class) is not None
                or tokenizer_class_from_name(config_tokenizer_class + "Fast") is not None
            )
        )
        trust_remote_code = resolve_trust_remote_code(
            trust_remote_code, pretrained_model_name_or_path, has_local_code, has_remote_code
        )

        if has_remote_code and trust_remote_code:
            if use_fast and tokenizer_auto_map[1] is not None:
                class_ref = tokenizer_auto_map[1]
            else:
                class_ref = tokenizer_auto_map[0]
            tokenizer_class = get_class_from_dynamic_module(class_ref, pretrained_model_name_or_path, **kwargs)
            _ = kwargs.pop("code_revision", None)
            if os.path.isdir(pretrained_model_name_or_path):
                tokenizer_class.register_for_auto_class()
            return tokenizer_class.from_pretrained(
                pretrained_model_name_or_path, *inputs, trust_remote_code=trust_remote_code, **kwargs
            )
        elif config_tokenizer_class is not None:
            tokenizer_class = None
            if use_fast and not config_tokenizer_class.endswith("Fast"):
                tokenizer_class_candidate = f"{config_tokenizer_class}Fast"
                tokenizer_class = tokenizer_class_from_name(tokenizer_class_candidate)
            if tokenizer_class is None:
                tokenizer_class_candidate = config_tokenizer_class
                tokenizer_class = tokenizer_class_from_name(tokenizer_class_candidate)
            if tokenizer_class is None:
                raise ValueError(
                    f"Tokenizer class {tokenizer_class_candidate} does not exist or is not currently imported."
                )
            return tokenizer_class.from_pretrained(pretrained_model_name_or_path, *inputs, **kwargs)

        # Otherwise we have to be creative.
        # if model is an encoder decoder, the encoder tokenizer class is used by default
        if isinstance(config, EncoderDecoderConfig):
            if type(config.decoder) is not type(config.encoder):  # noqa: E721
                logger.warning(
                    f"The encoder model config class: {config.encoder.__class__} is different from the decoder model "
                    f"config class: {config.decoder.__class__}. It is not recommended to use the "
                    "`AutoTokenizer.from_pretrained()` method in this case. Please use the encoder and decoder "
                    "specific tokenizer classes."
                )
            config = config.encoder

        model_type = config_class_to_model_type(type(config).__name__)
        if model_type is not None:
            tokenizer_class_py, tokenizer_class_fast = TOKENIZER_MAPPING[type(config)]
            if tokenizer_class_fast and (use_fast or tokenizer_class_py is None):
                return tokenizer_class_fast.from_pretrained(pretrained_model_name_or_path, *inputs, **kwargs)
            else:
                if tokenizer_class_py is not None:
                    return tokenizer_class_py.from_pretrained(pretrained_model_name_or_path, *inputs, **kwargs)
                else:
                    raise ValueError(
                        "This tokenizer cannot be instantiated. Please make sure you have `sentencepiece` installed "
                        "in order to use this tokenizer."
                    )

        raise ValueError(
            f"Unrecognized configuration class {config.__class__} to build an AutoTokenizer.\n"
            f"Model type should be one of {', '.join(c.__name__ for c in TOKENIZER_MAPPING.keys())}."
        )

    def register(config_class, slow_tokenizer_class=None, fast_tokenizer_class=None, exist_ok=False):
        """
        Register a new tokenizer in this mapping.


        Args:
            config_class ([`PretrainedConfig`]):
                The configuration corresponding to the model to register.
            slow_tokenizer_class ([`PretrainedTokenizer`], *optional*):
                The slow tokenizer to register.
            fast_tokenizer_class ([`PretrainedTokenizerFast`], *optional*):
                The fast tokenizer to register.
        """
        if slow_tokenizer_class is None and fast_tokenizer_class is None:
            raise ValueError("You need to pass either a `slow_tokenizer_class` or a `fast_tokenizer_class")
        if slow_tokenizer_class is not None and issubclass(slow_tokenizer_class, PreTrainedTokenizerFast):
            raise ValueError("You passed a fast tokenizer in the `slow_tokenizer_class`.")
        if fast_tokenizer_class is not None and issubclass(fast_tokenizer_class, PreTrainedTokenizer):
            raise ValueError("You passed a slow tokenizer in the `fast_tokenizer_class`.")

        if (
            slow_tokenizer_class is not None
            and fast_tokenizer_class is not None
            and issubclass(fast_tokenizer_class, PreTrainedTokenizerFast)
            and fast_tokenizer_class.slow_tokenizer_class != slow_tokenizer_class
        ):
            raise ValueError(
                "The fast tokenizer class you are passing has a `slow_tokenizer_class` attribute that is not "
                "consistent with the slow tokenizer class you passed (fast tokenizer has "
                f"{fast_tokenizer_class.slow_tokenizer_class} and you passed {slow_tokenizer_class}. Fix one of those "
                "so they match!"
            )

        # Avoid resetting a set slow/fast tokenizer if we are passing just the other ones.
        if config_class in TOKENIZER_MAPPING._extra_content:
            existing_slow, existing_fast = TOKENIZER_MAPPING[config_class]
            if slow_tokenizer_class is None:
                slow_tokenizer_class = existing_slow
            if fast_tokenizer_class is None:
                fast_tokenizer_class = existing_fast

        TOKENIZER_MAPPING.register(config_class, (slow_tokenizer_class, fast_tokenizer_class), exist_ok=exist_ok)<|MERGE_RESOLUTION|>--- conflicted
+++ resolved
@@ -202,7 +202,7 @@
             ("hubert", ("Wav2Vec2CTCTokenizer", None)),
             ("ibert", ("RobertaTokenizer", "RobertaTokenizerFast" if is_tokenizers_available() else None)),
             ("idefics", (None, "LlamaTokenizerFast" if is_tokenizers_available() else None)),
-<<<<<<< HEAD
+            ("idefics2", ("LlamaTokenizer", "LlamaTokenizerFast" if is_tokenizers_available() else None)),
             (
                 "imagebind",
                 (
@@ -210,9 +210,6 @@
                     "CLIPTokenizerFast" if is_tokenizers_available() else None,
                 ),
             ),
-=======
-            ("idefics2", ("LlamaTokenizer", "LlamaTokenizerFast" if is_tokenizers_available() else None)),
->>>>>>> 2e27291c
             ("instructblip", ("GPT2Tokenizer", "GPT2TokenizerFast" if is_tokenizers_available() else None)),
             (
                 "jamba",
