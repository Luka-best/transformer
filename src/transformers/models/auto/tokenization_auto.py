--- conflicted
+++ resolved
@@ -137,11 +137,8 @@
                 ),
             ),
             ("codegen", ("CodeGenTokenizer", "CodeGenTokenizerFast" if is_tokenizers_available() else None)),
-<<<<<<< HEAD
             ("cogvlm", ("LlamaTokenizer", "LlamaTokenizerFast" if is_tokenizers_available() else None)),
-=======
             ("cohere", (None, "CohereTokenizerFast" if is_tokenizers_available() else None)),
->>>>>>> 8e9a2207
             ("convbert", ("ConvBertTokenizer", "ConvBertTokenizerFast" if is_tokenizers_available() else None)),
             (
                 "cpm",
