--- conflicted
+++ resolved
@@ -73,11 +73,8 @@
         ("speech_to_text", "Speech2TextFeatureExtractor"),
         ("swin", "ViTFeatureExtractor"),
         ("swinv2", "ViTFeatureExtractor"),
-<<<<<<< HEAD
         ("timesformer", "VideoMAEFeatureExtractor"),
-=======
         ("table-transformer", "DetrFeatureExtractor"),
->>>>>>> d316037a
         ("van", "ConvNextFeatureExtractor"),
         ("videomae", "VideoMAEFeatureExtractor"),
         ("vilt", "ViltFeatureExtractor"),
