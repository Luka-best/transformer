# coding=utf-8
# Copyright 2018 The HuggingFace Inc. team.
#
# Licensed under the Apache License, Version 2.0 (the "License");
# you may not use this file except in compliance with the License.
# You may obtain a copy of the License at
#
#     http://www.apache.org/licenses/LICENSE-2.0
#
# Unless required by applicable law or agreed to in writing, software
# distributed under the License is distributed on an "AS IS" BASIS,
# WITHOUT WARRANTIES OR CONDITIONS OF ANY KIND, either express or implied.
# See the License for the specific language governing permissions and
# limitations under the License.
""" Auto Model class."""

import warnings
from collections import OrderedDict

from ...utils import logging
from .auto_factory import _BaseAutoModelClass, _LazyAutoMapping, auto_class_update
from .configuration_auto import CONFIG_MAPPING_NAMES


logger = logging.get_logger(__name__)


MODEL_MAPPING_NAMES = OrderedDict(
    [
        # Base model mapping
<<<<<<< HEAD
        ("swin", "SwinModel"),
=======
        ("nystromformer", "NystromformerModel"),
>>>>>>> 97f3beed
        ("imagegpt", "ImageGPTModel"),
        ("qdqbert", "QDQBertModel"),
        ("fnet", "FNetModel"),
        ("segformer", "SegformerModel"),
        ("vision-text-dual-encoder", "VisionTextDualEncoderModel"),
        ("perceiver", "PerceiverModel"),
        ("gptj", "GPTJModel"),
        ("layoutlmv2", "LayoutLMv2Model"),
        ("beit", "BeitModel"),
        ("rembert", "RemBertModel"),
        ("visual_bert", "VisualBertModel"),
        ("canine", "CanineModel"),
        ("roformer", "RoFormerModel"),
        ("clip", "CLIPModel"),
        ("bigbird_pegasus", "BigBirdPegasusModel"),
        ("deit", "DeiTModel"),
        ("luke", "LukeModel"),
        ("detr", "DetrModel"),
        ("gpt_neo", "GPTNeoModel"),
        ("big_bird", "BigBirdModel"),
        ("speech_to_text", "Speech2TextModel"),
        ("vit", "ViTModel"),
        ("wav2vec2", "Wav2Vec2Model"),
        ("unispeech-sat", "UniSpeechSatModel"),
        ("wavlm", "WavLMModel"),
        ("unispeech", "UniSpeechModel"),
        ("hubert", "HubertModel"),
        ("m2m_100", "M2M100Model"),
        ("convbert", "ConvBertModel"),
        ("led", "LEDModel"),
        ("blenderbot-small", "BlenderbotSmallModel"),
        ("retribert", "RetriBertModel"),
        ("mt5", "MT5Model"),
        ("t5", "T5Model"),
        ("pegasus", "PegasusModel"),
        ("marian", "MarianModel"),
        ("mbart", "MBartModel"),
        ("blenderbot", "BlenderbotModel"),
        ("distilbert", "DistilBertModel"),
        ("albert", "AlbertModel"),
        ("camembert", "CamembertModel"),
        ("xlm-roberta", "XLMRobertaModel"),
        ("bart", "BartModel"),
        ("longformer", "LongformerModel"),
        ("roberta", "RobertaModel"),
        ("layoutlm", "LayoutLMModel"),
        ("squeezebert", "SqueezeBertModel"),
        ("bert", "BertModel"),
        ("openai-gpt", "OpenAIGPTModel"),
        ("gpt2", "GPT2Model"),
        ("megatron-bert", "MegatronBertModel"),
        ("mobilebert", "MobileBertModel"),
        ("transfo-xl", "TransfoXLModel"),
        ("xlnet", "XLNetModel"),
        ("flaubert", "FlaubertModel"),
        ("fsmt", "FSMTModel"),
        ("xlm", "XLMModel"),
        ("ctrl", "CTRLModel"),
        ("electra", "ElectraModel"),
        ("reformer", "ReformerModel"),
        ("funnel", ("FunnelModel", "FunnelBaseModel")),
        ("lxmert", "LxmertModel"),
        ("bert-generation", "BertGenerationEncoder"),
        ("deberta", "DebertaModel"),
        ("deberta-v2", "DebertaV2Model"),
        ("dpr", "DPRQuestionEncoder"),
        ("xlm-prophetnet", "XLMProphetNetModel"),
        ("prophetnet", "ProphetNetModel"),
        ("mpnet", "MPNetModel"),
        ("tapas", "TapasModel"),
        ("ibert", "IBertModel"),
        ("splinter", "SplinterModel"),
        ("sew", "SEWModel"),
        ("sew-d", "SEWDModel"),
    ]
)

MODEL_FOR_PRETRAINING_MAPPING_NAMES = OrderedDict(
    [
        # Model for pre-training mapping
        ("fnet", "FNetForPreTraining"),
        ("visual_bert", "VisualBertForPreTraining"),
        ("layoutlm", "LayoutLMForMaskedLM"),
        ("retribert", "RetriBertModel"),
        ("t5", "T5ForConditionalGeneration"),
        ("distilbert", "DistilBertForMaskedLM"),
        ("albert", "AlbertForPreTraining"),
        ("camembert", "CamembertForMaskedLM"),
        ("xlm-roberta", "XLMRobertaForMaskedLM"),
        ("bart", "BartForConditionalGeneration"),
        ("fsmt", "FSMTForConditionalGeneration"),
        ("longformer", "LongformerForMaskedLM"),
        ("roberta", "RobertaForMaskedLM"),
        ("squeezebert", "SqueezeBertForMaskedLM"),
        ("bert", "BertForPreTraining"),
        ("big_bird", "BigBirdForPreTraining"),
        ("openai-gpt", "OpenAIGPTLMHeadModel"),
        ("gpt2", "GPT2LMHeadModel"),
        ("megatron-bert", "MegatronBertForPreTraining"),
        ("mobilebert", "MobileBertForPreTraining"),
        ("transfo-xl", "TransfoXLLMHeadModel"),
        ("xlnet", "XLNetLMHeadModel"),
        ("flaubert", "FlaubertWithLMHeadModel"),
        ("xlm", "XLMWithLMHeadModel"),
        ("ctrl", "CTRLLMHeadModel"),
        ("electra", "ElectraForPreTraining"),
        ("lxmert", "LxmertForPreTraining"),
        ("funnel", "FunnelForPreTraining"),
        ("mpnet", "MPNetForMaskedLM"),
        ("tapas", "TapasForMaskedLM"),
        ("ibert", "IBertForMaskedLM"),
        ("deberta", "DebertaForMaskedLM"),
        ("deberta-v2", "DebertaV2ForMaskedLM"),
        ("wav2vec2", "Wav2Vec2ForPreTraining"),
        ("unispeech-sat", "UniSpeechSatForPreTraining"),
        ("unispeech", "UniSpeechForPreTraining"),
    ]
)

MODEL_WITH_LM_HEAD_MAPPING_NAMES = OrderedDict(
    [
        # Model with LM heads mapping
        ("nystromformer", "NystromformerForMaskedLM"),
        ("qdqbert", "QDQBertForMaskedLM"),
        ("fnet", "FNetForMaskedLM"),
        ("gptj", "GPTJForCausalLM"),
        ("rembert", "RemBertForMaskedLM"),
        ("roformer", "RoFormerForMaskedLM"),
        ("bigbird_pegasus", "BigBirdPegasusForConditionalGeneration"),
        ("gpt_neo", "GPTNeoForCausalLM"),
        ("big_bird", "BigBirdForMaskedLM"),
        ("speech_to_text", "Speech2TextForConditionalGeneration"),
        ("wav2vec2", "Wav2Vec2ForMaskedLM"),
        ("m2m_100", "M2M100ForConditionalGeneration"),
        ("convbert", "ConvBertForMaskedLM"),
        ("led", "LEDForConditionalGeneration"),
        ("blenderbot-small", "BlenderbotSmallForConditionalGeneration"),
        ("layoutlm", "LayoutLMForMaskedLM"),
        ("t5", "T5ForConditionalGeneration"),
        ("distilbert", "DistilBertForMaskedLM"),
        ("albert", "AlbertForMaskedLM"),
        ("camembert", "CamembertForMaskedLM"),
        ("xlm-roberta", "XLMRobertaForMaskedLM"),
        ("marian", "MarianMTModel"),
        ("fsmt", "FSMTForConditionalGeneration"),
        ("bart", "BartForConditionalGeneration"),
        ("longformer", "LongformerForMaskedLM"),
        ("roberta", "RobertaForMaskedLM"),
        ("squeezebert", "SqueezeBertForMaskedLM"),
        ("bert", "BertForMaskedLM"),
        ("openai-gpt", "OpenAIGPTLMHeadModel"),
        ("gpt2", "GPT2LMHeadModel"),
        ("megatron-bert", "MegatronBertForCausalLM"),
        ("mobilebert", "MobileBertForMaskedLM"),
        ("transfo-xl", "TransfoXLLMHeadModel"),
        ("xlnet", "XLNetLMHeadModel"),
        ("flaubert", "FlaubertWithLMHeadModel"),
        ("xlm", "XLMWithLMHeadModel"),
        ("ctrl", "CTRLLMHeadModel"),
        ("electra", "ElectraForMaskedLM"),
        ("encoder-decoder", "EncoderDecoderModel"),
        ("reformer", "ReformerModelWithLMHead"),
        ("funnel", "FunnelForMaskedLM"),
        ("mpnet", "MPNetForMaskedLM"),
        ("tapas", "TapasForMaskedLM"),
        ("deberta", "DebertaForMaskedLM"),
        ("deberta-v2", "DebertaV2ForMaskedLM"),
        ("ibert", "IBertForMaskedLM"),
    ]
)

MODEL_FOR_CAUSAL_LM_MAPPING_NAMES = OrderedDict(
    [
        # Model for Causal LM mapping
        ("qdqbert", "QDQBertLMHeadModel"),
        ("trocr", "TrOCRForCausalLM"),
        ("gptj", "GPTJForCausalLM"),
        ("rembert", "RemBertForCausalLM"),
        ("roformer", "RoFormerForCausalLM"),
        ("bigbird_pegasus", "BigBirdPegasusForCausalLM"),
        ("gpt_neo", "GPTNeoForCausalLM"),
        ("big_bird", "BigBirdForCausalLM"),
        ("camembert", "CamembertForCausalLM"),
        ("xlm-roberta", "XLMRobertaForCausalLM"),
        ("roberta", "RobertaForCausalLM"),
        ("bert", "BertLMHeadModel"),
        ("openai-gpt", "OpenAIGPTLMHeadModel"),
        ("gpt2", "GPT2LMHeadModel"),
        ("transfo-xl", "TransfoXLLMHeadModel"),
        ("xlnet", "XLNetLMHeadModel"),
        ("xlm", "XLMWithLMHeadModel"),
        ("electra", "ElectraForCausalLM"),
        ("ctrl", "CTRLLMHeadModel"),
        ("reformer", "ReformerModelWithLMHead"),
        ("bert-generation", "BertGenerationDecoder"),
        ("xlm-prophetnet", "XLMProphetNetForCausalLM"),
        ("prophetnet", "ProphetNetForCausalLM"),
        ("bart", "BartForCausalLM"),
        ("mbart", "MBartForCausalLM"),
        ("pegasus", "PegasusForCausalLM"),
        ("marian", "MarianForCausalLM"),
        ("blenderbot", "BlenderbotForCausalLM"),
        ("blenderbot-small", "BlenderbotSmallForCausalLM"),
        ("megatron-bert", "MegatronBertForCausalLM"),
        ("speech_to_text_2", "Speech2Text2ForCausalLM"),
    ]
)

MODEL_FOR_CAUSAL_IMAGE_MODELING_MAPPING_NAMES = OrderedDict(
    # Model for Causal Image Modeling mapping
    [
        ("imagegpt", "ImageGPTForCausalImageModeling"),
    ]
)

MODEL_FOR_IMAGE_CLASSIFICATION_MAPPING_NAMES = OrderedDict(
    [
        # Model for Image Classification mapping
        ("vit", "ViTForImageClassification"),
        ("deit", ("DeiTForImageClassification", "DeiTForImageClassificationWithTeacher")),
        ("beit", "BeitForImageClassification"),
        ("segformer", "SegformerForImageClassification"),
        ("imagegpt", "ImageGPTForImageClassification"),
        (
            "perceiver",
            (
                "PerceiverForImageClassificationLearned",
                "PerceiverForImageClassificationFourier",
                "PerceiverForImageClassificationConvProcessing",
            ),
        ),
        ("swin", "SwinforImageClassification")
    ]
)

MODEL_FOR_IMAGE_SEGMENTATION_MAPPING_NAMES = OrderedDict(
    [
        # Model for Image Segmentation mapping
        ("detr", "DetrForSegmentation"),
    ]
)

MODEL_FOR_VISION_2_SEQ_MAPPING_NAMES = OrderedDict(
    [
        ("vision-encoder-decoder", "VisionEncoderDecoderModel"),
    ]
)

MODEL_FOR_MASKED_LM_MAPPING_NAMES = OrderedDict(
    [
        # Model for Masked LM mapping
        ("nystromformer", "NystromformerForMaskedLM"),
        ("perceiver", "PerceiverForMaskedLM"),
        ("qdqbert", "QDQBertForMaskedLM"),
        ("fnet", "FNetForMaskedLM"),
        ("rembert", "RemBertForMaskedLM"),
        ("roformer", "RoFormerForMaskedLM"),
        ("big_bird", "BigBirdForMaskedLM"),
        ("wav2vec2", "Wav2Vec2ForMaskedLM"),
        ("convbert", "ConvBertForMaskedLM"),
        ("layoutlm", "LayoutLMForMaskedLM"),
        ("distilbert", "DistilBertForMaskedLM"),
        ("albert", "AlbertForMaskedLM"),
        ("bart", "BartForConditionalGeneration"),
        ("mbart", "MBartForConditionalGeneration"),
        ("camembert", "CamembertForMaskedLM"),
        ("xlm-roberta", "XLMRobertaForMaskedLM"),
        ("longformer", "LongformerForMaskedLM"),
        ("roberta", "RobertaForMaskedLM"),
        ("squeezebert", "SqueezeBertForMaskedLM"),
        ("bert", "BertForMaskedLM"),
        ("megatron-bert", "MegatronBertForMaskedLM"),
        ("mobilebert", "MobileBertForMaskedLM"),
        ("flaubert", "FlaubertWithLMHeadModel"),
        ("xlm", "XLMWithLMHeadModel"),
        ("electra", "ElectraForMaskedLM"),
        ("reformer", "ReformerForMaskedLM"),
        ("funnel", "FunnelForMaskedLM"),
        ("mpnet", "MPNetForMaskedLM"),
        ("tapas", "TapasForMaskedLM"),
        ("deberta", "DebertaForMaskedLM"),
        ("deberta-v2", "DebertaV2ForMaskedLM"),
        ("ibert", "IBertForMaskedLM"),
    ]
)

MODEL_FOR_OBJECT_DETECTION_MAPPING_NAMES = OrderedDict(
    [
        # Model for Object Detection mapping
        ("detr", "DetrForObjectDetection"),
    ]
)

MODEL_FOR_SEQ_TO_SEQ_CAUSAL_LM_MAPPING_NAMES = OrderedDict(
    [
        # Model for Seq2Seq Causal LM mapping
        ("bigbird_pegasus", "BigBirdPegasusForConditionalGeneration"),
        ("m2m_100", "M2M100ForConditionalGeneration"),
        ("led", "LEDForConditionalGeneration"),
        ("blenderbot-small", "BlenderbotSmallForConditionalGeneration"),
        ("mt5", "MT5ForConditionalGeneration"),
        ("t5", "T5ForConditionalGeneration"),
        ("pegasus", "PegasusForConditionalGeneration"),
        ("marian", "MarianMTModel"),
        ("mbart", "MBartForConditionalGeneration"),
        ("blenderbot", "BlenderbotForConditionalGeneration"),
        ("bart", "BartForConditionalGeneration"),
        ("fsmt", "FSMTForConditionalGeneration"),
        ("encoder-decoder", "EncoderDecoderModel"),
        ("xlm-prophetnet", "XLMProphetNetForConditionalGeneration"),
        ("prophetnet", "ProphetNetForConditionalGeneration"),
    ]
)

MODEL_FOR_SPEECH_SEQ_2_SEQ_MAPPING_NAMES = OrderedDict(
    [
        ("speech-encoder-decoder", "SpeechEncoderDecoderModel"),
        ("speech_to_text", "Speech2TextForConditionalGeneration"),
    ]
)

MODEL_FOR_SEQUENCE_CLASSIFICATION_MAPPING_NAMES = OrderedDict(
    [
        # Model for Sequence Classification mapping
<<<<<<< HEAD
        ("swin", "SwinForSequenceClassification"),
=======
        ("nystromformer", "NystromformerForSequenceClassification"),
>>>>>>> 97f3beed
        ("perceiver", "PerceiverForSequenceClassification"),
        ("qdqbert", "QDQBertForSequenceClassification"),
        ("fnet", "FNetForSequenceClassification"),
        ("gptj", "GPTJForSequenceClassification"),
        ("layoutlmv2", "LayoutLMv2ForSequenceClassification"),
        ("rembert", "RemBertForSequenceClassification"),
        ("canine", "CanineForSequenceClassification"),
        ("roformer", "RoFormerForSequenceClassification"),
        ("bigbird_pegasus", "BigBirdPegasusForSequenceClassification"),
        ("big_bird", "BigBirdForSequenceClassification"),
        ("convbert", "ConvBertForSequenceClassification"),
        ("led", "LEDForSequenceClassification"),
        ("distilbert", "DistilBertForSequenceClassification"),
        ("albert", "AlbertForSequenceClassification"),
        ("camembert", "CamembertForSequenceClassification"),
        ("xlm-roberta", "XLMRobertaForSequenceClassification"),
        ("mbart", "MBartForSequenceClassification"),
        ("bart", "BartForSequenceClassification"),
        ("longformer", "LongformerForSequenceClassification"),
        ("roberta", "RobertaForSequenceClassification"),
        ("squeezebert", "SqueezeBertForSequenceClassification"),
        ("layoutlm", "LayoutLMForSequenceClassification"),
        ("bert", "BertForSequenceClassification"),
        ("xlnet", "XLNetForSequenceClassification"),
        ("megatron-bert", "MegatronBertForSequenceClassification"),
        ("mobilebert", "MobileBertForSequenceClassification"),
        ("flaubert", "FlaubertForSequenceClassification"),
        ("xlm", "XLMForSequenceClassification"),
        ("electra", "ElectraForSequenceClassification"),
        ("funnel", "FunnelForSequenceClassification"),
        ("deberta", "DebertaForSequenceClassification"),
        ("deberta-v2", "DebertaV2ForSequenceClassification"),
        ("gpt2", "GPT2ForSequenceClassification"),
        ("gpt_neo", "GPTNeoForSequenceClassification"),
        ("openai-gpt", "OpenAIGPTForSequenceClassification"),
        ("reformer", "ReformerForSequenceClassification"),
        ("ctrl", "CTRLForSequenceClassification"),
        ("transfo-xl", "TransfoXLForSequenceClassification"),
        ("mpnet", "MPNetForSequenceClassification"),
        ("tapas", "TapasForSequenceClassification"),
        ("ibert", "IBertForSequenceClassification"),
    ]
)

MODEL_FOR_QUESTION_ANSWERING_MAPPING_NAMES = OrderedDict(
    [
        # Model for Question Answering mapping
        ("nystromformer", "NystromformerForQuestionAnswering"),
        ("qdqbert", "QDQBertForQuestionAnswering"),
        ("fnet", "FNetForQuestionAnswering"),
        ("gptj", "GPTJForQuestionAnswering"),
        ("layoutlmv2", "LayoutLMv2ForQuestionAnswering"),
        ("rembert", "RemBertForQuestionAnswering"),
        ("canine", "CanineForQuestionAnswering"),
        ("roformer", "RoFormerForQuestionAnswering"),
        ("bigbird_pegasus", "BigBirdPegasusForQuestionAnswering"),
        ("big_bird", "BigBirdForQuestionAnswering"),
        ("convbert", "ConvBertForQuestionAnswering"),
        ("led", "LEDForQuestionAnswering"),
        ("distilbert", "DistilBertForQuestionAnswering"),
        ("albert", "AlbertForQuestionAnswering"),
        ("camembert", "CamembertForQuestionAnswering"),
        ("bart", "BartForQuestionAnswering"),
        ("mbart", "MBartForQuestionAnswering"),
        ("longformer", "LongformerForQuestionAnswering"),
        ("xlm-roberta", "XLMRobertaForQuestionAnswering"),
        ("roberta", "RobertaForQuestionAnswering"),
        ("squeezebert", "SqueezeBertForQuestionAnswering"),
        ("bert", "BertForQuestionAnswering"),
        ("xlnet", "XLNetForQuestionAnsweringSimple"),
        ("flaubert", "FlaubertForQuestionAnsweringSimple"),
        ("megatron-bert", "MegatronBertForQuestionAnswering"),
        ("mobilebert", "MobileBertForQuestionAnswering"),
        ("xlm", "XLMForQuestionAnsweringSimple"),
        ("electra", "ElectraForQuestionAnswering"),
        ("reformer", "ReformerForQuestionAnswering"),
        ("funnel", "FunnelForQuestionAnswering"),
        ("lxmert", "LxmertForQuestionAnswering"),
        ("mpnet", "MPNetForQuestionAnswering"),
        ("deberta", "DebertaForQuestionAnswering"),
        ("deberta-v2", "DebertaV2ForQuestionAnswering"),
        ("ibert", "IBertForQuestionAnswering"),
        ("splinter", "SplinterForQuestionAnswering"),
    ]
)

MODEL_FOR_TABLE_QUESTION_ANSWERING_MAPPING_NAMES = OrderedDict(
    [
        # Model for Table Question Answering mapping
        ("tapas", "TapasForQuestionAnswering"),
    ]
)

MODEL_FOR_TOKEN_CLASSIFICATION_MAPPING_NAMES = OrderedDict(
    [
        # Model for Token Classification mapping
        ("nystromformer", "NystromformerForTokenClassification"),
        ("qdqbert", "QDQBertForTokenClassification"),
        ("fnet", "FNetForTokenClassification"),
        ("layoutlmv2", "LayoutLMv2ForTokenClassification"),
        ("rembert", "RemBertForTokenClassification"),
        ("canine", "CanineForTokenClassification"),
        ("roformer", "RoFormerForTokenClassification"),
        ("big_bird", "BigBirdForTokenClassification"),
        ("convbert", "ConvBertForTokenClassification"),
        ("layoutlm", "LayoutLMForTokenClassification"),
        ("distilbert", "DistilBertForTokenClassification"),
        ("camembert", "CamembertForTokenClassification"),
        ("flaubert", "FlaubertForTokenClassification"),
        ("xlm", "XLMForTokenClassification"),
        ("xlm-roberta", "XLMRobertaForTokenClassification"),
        ("longformer", "LongformerForTokenClassification"),
        ("roberta", "RobertaForTokenClassification"),
        ("squeezebert", "SqueezeBertForTokenClassification"),
        ("bert", "BertForTokenClassification"),
        ("megatron-bert", "MegatronBertForTokenClassification"),
        ("mobilebert", "MobileBertForTokenClassification"),
        ("xlnet", "XLNetForTokenClassification"),
        ("albert", "AlbertForTokenClassification"),
        ("electra", "ElectraForTokenClassification"),
        ("funnel", "FunnelForTokenClassification"),
        ("mpnet", "MPNetForTokenClassification"),
        ("deberta", "DebertaForTokenClassification"),
        ("deberta-v2", "DebertaV2ForTokenClassification"),
        ("gpt2", "GPT2ForTokenClassification"),
        ("ibert", "IBertForTokenClassification"),
    ]
)

MODEL_FOR_MULTIPLE_CHOICE_MAPPING_NAMES = OrderedDict(
    [
        # Model for Multiple Choice mapping
        ("nystromformer", "NystromformerForMultipleChoice"),
        ("qdqbert", "QDQBertForMultipleChoice"),
        ("fnet", "FNetForMultipleChoice"),
        ("rembert", "RemBertForMultipleChoice"),
        ("canine", "CanineForMultipleChoice"),
        ("roformer", "RoFormerForMultipleChoice"),
        ("big_bird", "BigBirdForMultipleChoice"),
        ("convbert", "ConvBertForMultipleChoice"),
        ("camembert", "CamembertForMultipleChoice"),
        ("electra", "ElectraForMultipleChoice"),
        ("xlm-roberta", "XLMRobertaForMultipleChoice"),
        ("longformer", "LongformerForMultipleChoice"),
        ("roberta", "RobertaForMultipleChoice"),
        ("squeezebert", "SqueezeBertForMultipleChoice"),
        ("bert", "BertForMultipleChoice"),
        ("distilbert", "DistilBertForMultipleChoice"),
        ("megatron-bert", "MegatronBertForMultipleChoice"),
        ("mobilebert", "MobileBertForMultipleChoice"),
        ("xlnet", "XLNetForMultipleChoice"),
        ("albert", "AlbertForMultipleChoice"),
        ("xlm", "XLMForMultipleChoice"),
        ("flaubert", "FlaubertForMultipleChoice"),
        ("funnel", "FunnelForMultipleChoice"),
        ("mpnet", "MPNetForMultipleChoice"),
        ("ibert", "IBertForMultipleChoice"),
    ]
)

MODEL_FOR_NEXT_SENTENCE_PREDICTION_MAPPING_NAMES = OrderedDict(
    [
        ("qdqbert", "QDQBertForNextSentencePrediction"),
        ("bert", "BertForNextSentencePrediction"),
        ("fnet", "FNetForNextSentencePrediction"),
        ("megatron-bert", "MegatronBertForNextSentencePrediction"),
        ("mobilebert", "MobileBertForNextSentencePrediction"),
    ]
)

MODEL_FOR_AUDIO_CLASSIFICATION_MAPPING_NAMES = OrderedDict(
    [
        # Model for Audio Classification mapping
        ("wav2vec2", "Wav2Vec2ForSequenceClassification"),
        ("unispeech-sat", "UniSpeechSatForSequenceClassification"),
        ("unispeech", "UniSpeechForSequenceClassification"),
        ("hubert", "HubertForSequenceClassification"),
        ("sew", "SEWForSequenceClassification"),
        ("sew-d", "SEWDForSequenceClassification"),
        ("wavlm", "WavLMForSequenceClassification"),
    ]
)

MODEL_FOR_CTC_MAPPING_NAMES = OrderedDict(
    [
        # Model for Connectionist temporal classification (CTC) mapping
        ("wav2vec2", "Wav2Vec2ForCTC"),
        ("unispeech-sat", "UniSpeechSatForCTC"),
        ("unispeech", "UniSpeechForCTC"),
        ("hubert", "HubertForCTC"),
        ("sew", "SEWForCTC"),
        ("sew-d", "SEWDForCTC"),
        ("wavlm", "WavLMForCTC"),
    ]
)

MODEL_FOR_AUDIO_FRAME_CLASSIFICATION_MAPPING_NAMES = OrderedDict(
    [
        # Model for Audio Classification mapping
        ("wav2vec2", "Wav2Vec2ForAudioFrameClassification"),
        ("unispeech-sat", "UniSpeechSatForAudioFrameClassification"),
        ("wavlm", "WavLMForAudioFrameClassification"),
    ]
)

MODEL_FOR_AUDIO_XVECTOR_MAPPING_NAMES = OrderedDict(
    [
        # Model for Audio Classification mapping
        ("wav2vec2", "Wav2Vec2ForXVector"),
        ("unispeech-sat", "UniSpeechSatForXVector"),
        ("wavlm", "WavLMForXVector"),
    ]
)

MODEL_MAPPING = _LazyAutoMapping(CONFIG_MAPPING_NAMES, MODEL_MAPPING_NAMES)
MODEL_FOR_PRETRAINING_MAPPING = _LazyAutoMapping(CONFIG_MAPPING_NAMES, MODEL_FOR_PRETRAINING_MAPPING_NAMES)
MODEL_WITH_LM_HEAD_MAPPING = _LazyAutoMapping(CONFIG_MAPPING_NAMES, MODEL_WITH_LM_HEAD_MAPPING_NAMES)
MODEL_FOR_CAUSAL_LM_MAPPING = _LazyAutoMapping(CONFIG_MAPPING_NAMES, MODEL_FOR_CAUSAL_LM_MAPPING_NAMES)
MODEL_FOR_CAUSAL_IMAGE_MODELING_MAPPING = _LazyAutoMapping(
    CONFIG_MAPPING_NAMES, MODEL_FOR_CAUSAL_IMAGE_MODELING_MAPPING_NAMES
)
MODEL_FOR_IMAGE_CLASSIFICATION_MAPPING = _LazyAutoMapping(
    CONFIG_MAPPING_NAMES, MODEL_FOR_IMAGE_CLASSIFICATION_MAPPING_NAMES
)
MODEL_FOR_IMAGE_SEGMENTATION_MAPPING = _LazyAutoMapping(
    CONFIG_MAPPING_NAMES, MODEL_FOR_IMAGE_SEGMENTATION_MAPPING_NAMES
)
MODEL_FOR_VISION_2_SEQ_MAPPING = _LazyAutoMapping(CONFIG_MAPPING_NAMES, MODEL_FOR_VISION_2_SEQ_MAPPING_NAMES)
MODEL_FOR_MASKED_LM_MAPPING = _LazyAutoMapping(CONFIG_MAPPING_NAMES, MODEL_FOR_MASKED_LM_MAPPING_NAMES)
MODEL_FOR_OBJECT_DETECTION_MAPPING = _LazyAutoMapping(CONFIG_MAPPING_NAMES, MODEL_FOR_OBJECT_DETECTION_MAPPING_NAMES)
MODEL_FOR_SEQ_TO_SEQ_CAUSAL_LM_MAPPING = _LazyAutoMapping(
    CONFIG_MAPPING_NAMES, MODEL_FOR_SEQ_TO_SEQ_CAUSAL_LM_MAPPING_NAMES
)
MODEL_FOR_SEQUENCE_CLASSIFICATION_MAPPING = _LazyAutoMapping(
    CONFIG_MAPPING_NAMES, MODEL_FOR_SEQUENCE_CLASSIFICATION_MAPPING_NAMES
)
MODEL_FOR_QUESTION_ANSWERING_MAPPING = _LazyAutoMapping(
    CONFIG_MAPPING_NAMES, MODEL_FOR_QUESTION_ANSWERING_MAPPING_NAMES
)
MODEL_FOR_TABLE_QUESTION_ANSWERING_MAPPING = _LazyAutoMapping(
    CONFIG_MAPPING_NAMES, MODEL_FOR_TABLE_QUESTION_ANSWERING_MAPPING_NAMES
)
MODEL_FOR_TOKEN_CLASSIFICATION_MAPPING = _LazyAutoMapping(
    CONFIG_MAPPING_NAMES, MODEL_FOR_TOKEN_CLASSIFICATION_MAPPING_NAMES
)
MODEL_FOR_MULTIPLE_CHOICE_MAPPING = _LazyAutoMapping(CONFIG_MAPPING_NAMES, MODEL_FOR_MULTIPLE_CHOICE_MAPPING_NAMES)
MODEL_FOR_NEXT_SENTENCE_PREDICTION_MAPPING = _LazyAutoMapping(
    CONFIG_MAPPING_NAMES, MODEL_FOR_NEXT_SENTENCE_PREDICTION_MAPPING_NAMES
)
MODEL_FOR_AUDIO_CLASSIFICATION_MAPPING = _LazyAutoMapping(
    CONFIG_MAPPING_NAMES, MODEL_FOR_AUDIO_CLASSIFICATION_MAPPING_NAMES
)
MODEL_FOR_CTC_MAPPING = _LazyAutoMapping(CONFIG_MAPPING_NAMES, MODEL_FOR_CTC_MAPPING_NAMES)
MODEL_FOR_SPEECH_SEQ_2_SEQ_MAPPING = _LazyAutoMapping(CONFIG_MAPPING_NAMES, MODEL_FOR_SPEECH_SEQ_2_SEQ_MAPPING_NAMES)
MODEL_FOR_AUDIO_FRAME_CLASSIFICATION_MAPPING = _LazyAutoMapping(
    CONFIG_MAPPING_NAMES, MODEL_FOR_AUDIO_FRAME_CLASSIFICATION_MAPPING_NAMES
)
MODEL_FOR_AUDIO_XVECTOR_MAPPING = _LazyAutoMapping(CONFIG_MAPPING_NAMES, MODEL_FOR_AUDIO_XVECTOR_MAPPING_NAMES)


class AutoModel(_BaseAutoModelClass):
    _model_mapping = MODEL_MAPPING


AutoModel = auto_class_update(AutoModel)


class AutoModelForPreTraining(_BaseAutoModelClass):
    _model_mapping = MODEL_FOR_PRETRAINING_MAPPING


AutoModelForPreTraining = auto_class_update(AutoModelForPreTraining, head_doc="pretraining")


# Private on purpose, the public class will add the deprecation warnings.
class _AutoModelWithLMHead(_BaseAutoModelClass):
    _model_mapping = MODEL_WITH_LM_HEAD_MAPPING


_AutoModelWithLMHead = auto_class_update(_AutoModelWithLMHead, head_doc="language modeling")


class AutoModelForCausalLM(_BaseAutoModelClass):
    _model_mapping = MODEL_FOR_CAUSAL_LM_MAPPING


AutoModelForCausalLM = auto_class_update(AutoModelForCausalLM, head_doc="causal language modeling")


class AutoModelForMaskedLM(_BaseAutoModelClass):
    _model_mapping = MODEL_FOR_MASKED_LM_MAPPING


AutoModelForMaskedLM = auto_class_update(AutoModelForMaskedLM, head_doc="masked language modeling")


class AutoModelForSeq2SeqLM(_BaseAutoModelClass):
    _model_mapping = MODEL_FOR_SEQ_TO_SEQ_CAUSAL_LM_MAPPING


AutoModelForSeq2SeqLM = auto_class_update(
    AutoModelForSeq2SeqLM, head_doc="sequence-to-sequence language modeling", checkpoint_for_example="t5-base"
)


class AutoModelForSequenceClassification(_BaseAutoModelClass):
    _model_mapping = MODEL_FOR_SEQUENCE_CLASSIFICATION_MAPPING


AutoModelForSequenceClassification = auto_class_update(
    AutoModelForSequenceClassification, head_doc="sequence classification"
)


class AutoModelForQuestionAnswering(_BaseAutoModelClass):
    _model_mapping = MODEL_FOR_QUESTION_ANSWERING_MAPPING


AutoModelForQuestionAnswering = auto_class_update(AutoModelForQuestionAnswering, head_doc="question answering")


class AutoModelForTableQuestionAnswering(_BaseAutoModelClass):
    _model_mapping = MODEL_FOR_TABLE_QUESTION_ANSWERING_MAPPING


AutoModelForTableQuestionAnswering = auto_class_update(
    AutoModelForTableQuestionAnswering,
    head_doc="table question answering",
    checkpoint_for_example="google/tapas-base-finetuned-wtq",
)


class AutoModelForTokenClassification(_BaseAutoModelClass):
    _model_mapping = MODEL_FOR_TOKEN_CLASSIFICATION_MAPPING


AutoModelForTokenClassification = auto_class_update(AutoModelForTokenClassification, head_doc="token classification")


class AutoModelForMultipleChoice(_BaseAutoModelClass):
    _model_mapping = MODEL_FOR_MULTIPLE_CHOICE_MAPPING


AutoModelForMultipleChoice = auto_class_update(AutoModelForMultipleChoice, head_doc="multiple choice")


class AutoModelForNextSentencePrediction(_BaseAutoModelClass):
    _model_mapping = MODEL_FOR_NEXT_SENTENCE_PREDICTION_MAPPING


AutoModelForNextSentencePrediction = auto_class_update(
    AutoModelForNextSentencePrediction, head_doc="next sentence prediction"
)


class AutoModelForImageClassification(_BaseAutoModelClass):
    _model_mapping = MODEL_FOR_IMAGE_CLASSIFICATION_MAPPING


AutoModelForImageClassification = auto_class_update(AutoModelForImageClassification, head_doc="image classification")


class AutoModelForImageSegmentation(_BaseAutoModelClass):
    _model_mapping = MODEL_FOR_IMAGE_SEGMENTATION_MAPPING


AutoModelForImageSegmentation = auto_class_update(AutoModelForImageSegmentation, head_doc="image segmentation")


class AutoModelForObjectDetection(_BaseAutoModelClass):
    _model_mapping = MODEL_FOR_OBJECT_DETECTION_MAPPING


AutoModelForObjectDetection = auto_class_update(AutoModelForObjectDetection, head_doc="object detection")


class AutoModelForVision2Seq(_BaseAutoModelClass):
    _model_mapping = MODEL_FOR_VISION_2_SEQ_MAPPING


AutoModelForVision2Seq = auto_class_update(AutoModelForVision2Seq, head_doc="vision-to-text modeling")


class AutoModelForAudioClassification(_BaseAutoModelClass):
    _model_mapping = MODEL_FOR_AUDIO_CLASSIFICATION_MAPPING


AutoModelForAudioClassification = auto_class_update(AutoModelForAudioClassification, head_doc="audio classification")


class AutoModelForCTC(_BaseAutoModelClass):
    _model_mapping = MODEL_FOR_CTC_MAPPING


AutoModelForCTC = auto_class_update(AutoModelForCTC, head_doc="connectionist temporal classification")


class AutoModelForSpeechSeq2Seq(_BaseAutoModelClass):
    _model_mapping = MODEL_FOR_SPEECH_SEQ_2_SEQ_MAPPING


AutoModelForSpeechSeq2Seq = auto_class_update(
    AutoModelForSpeechSeq2Seq, head_doc="sequence-to-sequence speech-to-text modeing"
)


class AutoModelForAudioFrameClassification(_BaseAutoModelClass):
    _model_mapping = MODEL_FOR_AUDIO_FRAME_CLASSIFICATION_MAPPING


AutoModelForAudioFrameClassification = auto_class_update(
    AutoModelForAudioFrameClassification, head_doc="audio frame (token) classification"
)


class AutoModelForAudioXVector(_BaseAutoModelClass):
    _model_mapping = MODEL_FOR_AUDIO_XVECTOR_MAPPING


AutoModelForAudioXVector = auto_class_update(AutoModelForAudioXVector, head_doc="audio retrieval via x-vector")


class AutoModelWithLMHead(_AutoModelWithLMHead):
    @classmethod
    def from_config(cls, config):
        warnings.warn(
            "The class `AutoModelWithLMHead` is deprecated and will be removed in a future version. Please use "
            "`AutoModelForCausalLM` for causal language models, `AutoModelForMaskedLM` for masked language models and "
            "`AutoModelForSeq2SeqLM` for encoder-decoder models.",
            FutureWarning,
        )
        return super().from_config(config)

    @classmethod
    def from_pretrained(cls, pretrained_model_name_or_path, *model_args, **kwargs):
        warnings.warn(
            "The class `AutoModelWithLMHead` is deprecated and will be removed in a future version. Please use "
            "`AutoModelForCausalLM` for causal language models, `AutoModelForMaskedLM` for masked language models and "
            "`AutoModelForSeq2SeqLM` for encoder-decoder models.",
            FutureWarning,
        )
        return super().from_pretrained(pretrained_model_name_or_path, *model_args, **kwargs)<|MERGE_RESOLUTION|>--- conflicted
+++ resolved
@@ -28,11 +28,8 @@
 MODEL_MAPPING_NAMES = OrderedDict(
     [
         # Base model mapping
-<<<<<<< HEAD
         ("swin", "SwinModel"),
-=======
         ("nystromformer", "NystromformerModel"),
->>>>>>> 97f3beed
         ("imagegpt", "ImageGPTModel"),
         ("qdqbert", "QDQBertModel"),
         ("fnet", "FNetModel"),
@@ -357,11 +354,8 @@
 MODEL_FOR_SEQUENCE_CLASSIFICATION_MAPPING_NAMES = OrderedDict(
     [
         # Model for Sequence Classification mapping
-<<<<<<< HEAD
         ("swin", "SwinForSequenceClassification"),
-=======
         ("nystromformer", "NystromformerForSequenceClassification"),
->>>>>>> 97f3beed
         ("perceiver", "PerceiverForSequenceClassification"),
         ("qdqbert", "QDQBertForSequenceClassification"),
         ("fnet", "FNetForSequenceClassification"),
