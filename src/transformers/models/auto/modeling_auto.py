--- conflicted
+++ resolved
@@ -677,11 +677,8 @@
 
 MODEL_FOR_SPEECH_SEQ_2_SEQ_MAPPING_NAMES = OrderedDict(
     [
-<<<<<<< HEAD
+        ("pop2piano", "Pop2PianoForConditionalGeneration"),
         ("seamless_m4t", "SeamlessM4TForSpeechToText"),
-=======
-        ("pop2piano", "Pop2PianoForConditionalGeneration"),
->>>>>>> 7cd01d4e
         ("speech-encoder-decoder", "SpeechEncoderDecoderModel"),
         ("speech_to_text", "Speech2TextForConditionalGeneration"),
         ("speecht5", "SpeechT5ForSpeechToText"),
