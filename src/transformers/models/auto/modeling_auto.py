# coding=utf-8
# Copyright 2018 The HuggingFace Inc. team.
#
# Licensed under the Apache License, Version 2.0 (the "License");
# you may not use this file except in compliance with the License.
# You may obtain a copy of the License at
#
#     http://www.apache.org/licenses/LICENSE-2.0
#
# Unless required by applicable law or agreed to in writing, software
# distributed under the License is distributed on an "AS IS" BASIS,
# WITHOUT WARRANTIES OR CONDITIONS OF ANY KIND, either express or implied.
# See the License for the specific language governing permissions and
# limitations under the License.
""" Auto Model class. """


import warnings
from collections import OrderedDict

from ...utils import logging
from ..albert.modeling_albert import (
    AlbertForMaskedLM,
    AlbertForMultipleChoice,
    AlbertForPreTraining,
    AlbertForQuestionAnswering,
    AlbertForSequenceClassification,
    AlbertForTokenClassification,
    AlbertModel,
)
from ..bart.modeling_bart import (
    BartForCausalLM,
    BartForConditionalGeneration,
    BartForQuestionAnswering,
    BartForSequenceClassification,
    BartModel,
)
from ..bert.modeling_bert import (
    BertForMaskedLM,
    BertForMultipleChoice,
    BertForNextSentencePrediction,
    BertForPreTraining,
    BertForQuestionAnswering,
    BertForSequenceClassification,
    BertForTokenClassification,
    BertLMHeadModel,
    BertModel,
)
from ..bert_generation.modeling_bert_generation import BertGenerationDecoder, BertGenerationEncoder
from ..big_bird.modeling_big_bird import (
    BigBirdForCausalLM,
    BigBirdForMaskedLM,
    BigBirdForMultipleChoice,
    BigBirdForPreTraining,
    BigBirdForQuestionAnswering,
    BigBirdForSequenceClassification,
    BigBirdForTokenClassification,
    BigBirdModel,
)
from ..blenderbot.modeling_blenderbot import BlenderbotForCausalLM, BlenderbotForConditionalGeneration, BlenderbotModel
from ..blenderbot_small.modeling_blenderbot_small import (
    BlenderbotSmallForCausalLM,
    BlenderbotSmallForConditionalGeneration,
    BlenderbotSmallModel,
)
from ..camembert.modeling_camembert import (
    CamembertForCausalLM,
    CamembertForMaskedLM,
    CamembertForMultipleChoice,
    CamembertForQuestionAnswering,
    CamembertForSequenceClassification,
    CamembertForTokenClassification,
    CamembertModel,
)
from ..convbert.modeling_convbert import (
    ConvBertForMaskedLM,
    ConvBertForMultipleChoice,
    ConvBertForQuestionAnswering,
    ConvBertForSequenceClassification,
    ConvBertForTokenClassification,
    ConvBertModel,
)
from ..ctrl.modeling_ctrl import CTRLForSequenceClassification, CTRLLMHeadModel, CTRLModel
from ..deberta.modeling_deberta import (
    DebertaForMaskedLM,
    DebertaForQuestionAnswering,
    DebertaForSequenceClassification,
    DebertaForTokenClassification,
    DebertaModel,
)
from ..deberta_v2.modeling_deberta_v2 import (
    DebertaV2ForMaskedLM,
    DebertaV2ForQuestionAnswering,
    DebertaV2ForSequenceClassification,
    DebertaV2ForTokenClassification,
    DebertaV2Model,
)
from ..deit.modeling_deit import DeiTForImageClassification, DeiTForImageClassificationWithTeacher, DeiTModel
from ..distilbert.modeling_distilbert import (
    DistilBertForMaskedLM,
    DistilBertForMultipleChoice,
    DistilBertForQuestionAnswering,
    DistilBertForSequenceClassification,
    DistilBertForTokenClassification,
    DistilBertModel,
)
from ..dpr.modeling_dpr import DPRQuestionEncoder
from ..electra.modeling_electra import (
    ElectraForMaskedLM,
    ElectraForMultipleChoice,
    ElectraForPreTraining,
    ElectraForQuestionAnswering,
    ElectraForSequenceClassification,
    ElectraForTokenClassification,
    ElectraModel,
)
from ..encoder_decoder.modeling_encoder_decoder import EncoderDecoderModel
from ..flaubert.modeling_flaubert import (
    FlaubertForMultipleChoice,
    FlaubertForQuestionAnsweringSimple,
    FlaubertForSequenceClassification,
    FlaubertForTokenClassification,
    FlaubertModel,
    FlaubertWithLMHeadModel,
)
from ..fsmt.modeling_fsmt import FSMTForConditionalGeneration, FSMTModel
from ..funnel.modeling_funnel import (
    FunnelBaseModel,
    FunnelForMaskedLM,
    FunnelForMultipleChoice,
    FunnelForPreTraining,
    FunnelForQuestionAnswering,
    FunnelForSequenceClassification,
    FunnelForTokenClassification,
    FunnelModel,
)
from ..gpt2.modeling_gpt2 import GPT2ForSequenceClassification, GPT2LMHeadModel, GPT2Model
from ..gpt_neo.modeling_gpt_neo import GPTNeoForCausalLM, GPTNeoModel
from ..ibert.modeling_ibert import (
    IBertForMaskedLM,
    IBertForMultipleChoice,
    IBertForQuestionAnswering,
    IBertForSequenceClassification,
    IBertForTokenClassification,
    IBertModel,
)
from ..layoutlm.modeling_layoutlm import (
    LayoutLMForMaskedLM,
    LayoutLMForSequenceClassification,
    LayoutLMForTokenClassification,
    LayoutLMModel,
)
from ..led.modeling_led import (
    LEDForConditionalGeneration,
    LEDForQuestionAnswering,
    LEDForSequenceClassification,
    LEDModel,
)
from ..longformer.modeling_longformer import (
    LongformerForMaskedLM,
    LongformerForMultipleChoice,
    LongformerForQuestionAnswering,
    LongformerForSequenceClassification,
    LongformerForTokenClassification,
    LongformerModel,
)
from ..lxmert.modeling_lxmert import LxmertForPreTraining, LxmertForQuestionAnswering, LxmertModel
from ..m2m_100.modeling_m2m_100 import M2M100ForConditionalGeneration, M2M100Model
from ..marian.modeling_marian import MarianForCausalLM, MarianModel, MarianMTModel
from ..mbart.modeling_mbart import (
    MBartForCausalLM,
    MBartForConditionalGeneration,
    MBartForQuestionAnswering,
    MBartForSequenceClassification,
    MBartModel,
)
from ..megatron_bert.modeling_megatron_bert import (
    MegatronBertForCausalLM,
    MegatronBertForMaskedLM,
    MegatronBertForMultipleChoice,
    MegatronBertForNextSentencePrediction,
    MegatronBertForPreTraining,
    MegatronBertForQuestionAnswering,
    MegatronBertForSequenceClassification,
    MegatronBertForTokenClassification,
    MegatronBertModel,
)
from ..mobilebert.modeling_mobilebert import (
    MobileBertForMaskedLM,
    MobileBertForMultipleChoice,
    MobileBertForNextSentencePrediction,
    MobileBertForPreTraining,
    MobileBertForQuestionAnswering,
    MobileBertForSequenceClassification,
    MobileBertForTokenClassification,
    MobileBertModel,
)
from ..mpnet.modeling_mpnet import (
    MPNetForMaskedLM,
    MPNetForMultipleChoice,
    MPNetForQuestionAnswering,
    MPNetForSequenceClassification,
    MPNetForTokenClassification,
    MPNetModel,
)
from ..mt5.modeling_mt5 import MT5ForConditionalGeneration, MT5Model
from ..openai.modeling_openai import OpenAIGPTForSequenceClassification, OpenAIGPTLMHeadModel, OpenAIGPTModel
from ..pegasus.modeling_pegasus import PegasusForCausalLM, PegasusForConditionalGeneration, PegasusModel
from ..prophetnet.modeling_prophetnet import ProphetNetForCausalLM, ProphetNetForConditionalGeneration, ProphetNetModel
from ..rag.modeling_rag import (  # noqa: F401 - need to import all RagModels to be in globals() function
    RagModel,
    RagSequenceForGeneration,
    RagTokenForGeneration,
)
from ..reformer.modeling_reformer import (
    ReformerForMaskedLM,
    ReformerForQuestionAnswering,
    ReformerForSequenceClassification,
    ReformerModel,
    ReformerModelWithLMHead,
)
from ..retribert.modeling_retribert import RetriBertModel
from ..roberta.modeling_roberta import (
    RobertaForCausalLM,
    RobertaForMaskedLM,
    RobertaForMultipleChoice,
    RobertaForQuestionAnswering,
    RobertaForSequenceClassification,
    RobertaForTokenClassification,
    RobertaModel,
)
from ..speech_to_text.modeling_speech_to_text import Speech2TextForConditionalGeneration, Speech2TextModel
from ..squeezebert.modeling_squeezebert import (
    SqueezeBertForMaskedLM,
    SqueezeBertForMultipleChoice,
    SqueezeBertForQuestionAnswering,
    SqueezeBertForSequenceClassification,
    SqueezeBertForTokenClassification,
    SqueezeBertModel,
)
from ..t5.modeling_t5 import T5ForConditionalGeneration, T5Model
from ..tapas.modeling_tapas import (
    TapasForMaskedLM,
    TapasForQuestionAnswering,
    TapasForSequenceClassification,
    TapasModel,
)
from ..transfo_xl.modeling_transfo_xl import TransfoXLForSequenceClassification, TransfoXLLMHeadModel, TransfoXLModel
<<<<<<< HEAD

# Add modeling imports here
# Add modeling imports here
from ..visual_bert.modeling_visual_bert import (
    VisualBertForCausalLM,
    VisualBertForMaskedLM,
    VisualBertForMultipleChoice,
    VisualBertForQuestionAnswering,
    VisualBertForSequenceClassification,
    VisualBertForTokenClassification,
    VisualBertModel,
)
=======
from ..vit.modeling_vit import ViTForImageClassification, ViTModel
>>>>>>> d9c62047
from ..wav2vec2.modeling_wav2vec2 import Wav2Vec2ForMaskedLM, Wav2Vec2Model
from ..xlm.modeling_xlm import (
    XLMForMultipleChoice,
    XLMForQuestionAnsweringSimple,
    XLMForSequenceClassification,
    XLMForTokenClassification,
    XLMModel,
    XLMWithLMHeadModel,
)
from ..xlm_prophetnet.modeling_xlm_prophetnet import (
    XLMProphetNetForCausalLM,
    XLMProphetNetForConditionalGeneration,
    XLMProphetNetModel,
)
from ..xlm_roberta.modeling_xlm_roberta import (
    XLMRobertaForCausalLM,
    XLMRobertaForMaskedLM,
    XLMRobertaForMultipleChoice,
    XLMRobertaForQuestionAnswering,
    XLMRobertaForSequenceClassification,
    XLMRobertaForTokenClassification,
    XLMRobertaModel,
)
from ..xlnet.modeling_xlnet import (
    XLNetForMultipleChoice,
    XLNetForQuestionAnsweringSimple,
    XLNetForSequenceClassification,
    XLNetForTokenClassification,
    XLNetLMHeadModel,
    XLNetModel,
)
from .auto_factory import auto_class_factory
from .configuration_auto import (
    AlbertConfig,
    BartConfig,
    BertConfig,
    BertGenerationConfig,
    BigBirdConfig,
    BlenderbotConfig,
    BlenderbotSmallConfig,
    CamembertConfig,
    ConvBertConfig,
    CTRLConfig,
    DebertaConfig,
    DebertaV2Config,
    DeiTConfig,
    DistilBertConfig,
    DPRConfig,
    ElectraConfig,
    EncoderDecoderConfig,
    FlaubertConfig,
    FSMTConfig,
    FunnelConfig,
    GPT2Config,
    GPTNeoConfig,
    IBertConfig,
    LayoutLMConfig,
    LEDConfig,
    LongformerConfig,
    LxmertConfig,
    M2M100Config,
    MarianConfig,
    MBartConfig,
    MegatronBertConfig,
    MobileBertConfig,
    MPNetConfig,
    MT5Config,
    OpenAIGPTConfig,
    PegasusConfig,
    ProphetNetConfig,
    ReformerConfig,
    RetriBertConfig,
    RobertaConfig,
    Speech2TextConfig,
    SqueezeBertConfig,
    T5Config,
    TapasConfig,
    TransfoXLConfig,
<<<<<<< HEAD
    VisualBertConfig,
=======
    ViTConfig,
>>>>>>> d9c62047
    Wav2Vec2Config,
    XLMConfig,
    XLMProphetNetConfig,
    XLMRobertaConfig,
    XLNetConfig,
)


logger = logging.get_logger(__name__)


MODEL_MAPPING = OrderedDict(
    [
        # Base model mapping
<<<<<<< HEAD
        (VisualBertConfig, VisualBertModel),
=======
        (DeiTConfig, DeiTModel),
        (GPTNeoConfig, GPTNeoModel),
        (BigBirdConfig, BigBirdModel),
>>>>>>> d9c62047
        (Speech2TextConfig, Speech2TextModel),
        (ViTConfig, ViTModel),
        (Wav2Vec2Config, Wav2Vec2Model),
        (M2M100Config, M2M100Model),
        (ConvBertConfig, ConvBertModel),
        (LEDConfig, LEDModel),
        (BlenderbotSmallConfig, BlenderbotSmallModel),
        (RetriBertConfig, RetriBertModel),
        (MT5Config, MT5Model),
        (T5Config, T5Model),
        (PegasusConfig, PegasusModel),
        (MarianConfig, MarianMTModel),
        (MBartConfig, MBartModel),
        (BlenderbotConfig, BlenderbotModel),
        (DistilBertConfig, DistilBertModel),
        (AlbertConfig, AlbertModel),
        (CamembertConfig, CamembertModel),
        (XLMRobertaConfig, XLMRobertaModel),
        (BartConfig, BartModel),
        (LongformerConfig, LongformerModel),
        (RobertaConfig, RobertaModel),
        (LayoutLMConfig, LayoutLMModel),
        (SqueezeBertConfig, SqueezeBertModel),
        (BertConfig, BertModel),
        (OpenAIGPTConfig, OpenAIGPTModel),
        (GPT2Config, GPT2Model),
        (MegatronBertConfig, MegatronBertModel),
        (MobileBertConfig, MobileBertModel),
        (TransfoXLConfig, TransfoXLModel),
        (XLNetConfig, XLNetModel),
        (FlaubertConfig, FlaubertModel),
        (FSMTConfig, FSMTModel),
        (XLMConfig, XLMModel),
        (CTRLConfig, CTRLModel),
        (ElectraConfig, ElectraModel),
        (ReformerConfig, ReformerModel),
        (FunnelConfig, (FunnelModel, FunnelBaseModel)),
        (LxmertConfig, LxmertModel),
        (BertGenerationConfig, BertGenerationEncoder),
        (DebertaConfig, DebertaModel),
        (DebertaV2Config, DebertaV2Model),
        (DPRConfig, DPRQuestionEncoder),
        (XLMProphetNetConfig, XLMProphetNetModel),
        (ProphetNetConfig, ProphetNetModel),
        (MPNetConfig, MPNetModel),
        (TapasConfig, TapasModel),
        (MarianConfig, MarianModel),
        (IBertConfig, IBertModel),
    ]
)

MODEL_FOR_PRETRAINING_MAPPING = OrderedDict(
    [
        # Model for pre-training mapping
        (LayoutLMConfig, LayoutLMForMaskedLM),
        (RetriBertConfig, RetriBertModel),
        (T5Config, T5ForConditionalGeneration),
        (DistilBertConfig, DistilBertForMaskedLM),
        (AlbertConfig, AlbertForPreTraining),
        (CamembertConfig, CamembertForMaskedLM),
        (XLMRobertaConfig, XLMRobertaForMaskedLM),
        (BartConfig, BartForConditionalGeneration),
        (FSMTConfig, FSMTForConditionalGeneration),
        (LongformerConfig, LongformerForMaskedLM),
        (RobertaConfig, RobertaForMaskedLM),
        (SqueezeBertConfig, SqueezeBertForMaskedLM),
        (BertConfig, BertForPreTraining),
        (BigBirdConfig, BigBirdForPreTraining),
        (OpenAIGPTConfig, OpenAIGPTLMHeadModel),
        (GPT2Config, GPT2LMHeadModel),
        (MegatronBertConfig, MegatronBertForPreTraining),
        (MobileBertConfig, MobileBertForPreTraining),
        (TransfoXLConfig, TransfoXLLMHeadModel),
        (XLNetConfig, XLNetLMHeadModel),
        (FlaubertConfig, FlaubertWithLMHeadModel),
        (XLMConfig, XLMWithLMHeadModel),
        (CTRLConfig, CTRLLMHeadModel),
        (ElectraConfig, ElectraForPreTraining),
        (LxmertConfig, LxmertForPreTraining),
        (FunnelConfig, FunnelForPreTraining),
        (MPNetConfig, MPNetForMaskedLM),
        (TapasConfig, TapasForMaskedLM),
        (IBertConfig, IBertForMaskedLM),
        (DebertaConfig, DebertaForMaskedLM),
        (DebertaV2Config, DebertaV2ForMaskedLM),
    ]
)

MODEL_WITH_LM_HEAD_MAPPING = OrderedDict(
    [
        # Model with LM heads mapping
<<<<<<< HEAD
        (VisualBertConfig, VisualBertForMaskedLM),
=======
        (GPTNeoConfig, GPTNeoForCausalLM),
        (BigBirdConfig, BigBirdForMaskedLM),
>>>>>>> d9c62047
        (Speech2TextConfig, Speech2TextForConditionalGeneration),
        (Wav2Vec2Config, Wav2Vec2ForMaskedLM),
        (M2M100Config, M2M100ForConditionalGeneration),
        (ConvBertConfig, ConvBertForMaskedLM),
        (LEDConfig, LEDForConditionalGeneration),
        (BlenderbotSmallConfig, BlenderbotSmallForConditionalGeneration),
        (LayoutLMConfig, LayoutLMForMaskedLM),
        (T5Config, T5ForConditionalGeneration),
        (DistilBertConfig, DistilBertForMaskedLM),
        (AlbertConfig, AlbertForMaskedLM),
        (CamembertConfig, CamembertForMaskedLM),
        (XLMRobertaConfig, XLMRobertaForMaskedLM),
        (MarianConfig, MarianMTModel),
        (FSMTConfig, FSMTForConditionalGeneration),
        (BartConfig, BartForConditionalGeneration),
        (LongformerConfig, LongformerForMaskedLM),
        (RobertaConfig, RobertaForMaskedLM),
        (SqueezeBertConfig, SqueezeBertForMaskedLM),
        (BertConfig, BertForMaskedLM),
        (OpenAIGPTConfig, OpenAIGPTLMHeadModel),
        (GPT2Config, GPT2LMHeadModel),
        (MegatronBertConfig, MegatronBertForMaskedLM),
        (MobileBertConfig, MobileBertForMaskedLM),
        (TransfoXLConfig, TransfoXLLMHeadModel),
        (XLNetConfig, XLNetLMHeadModel),
        (FlaubertConfig, FlaubertWithLMHeadModel),
        (XLMConfig, XLMWithLMHeadModel),
        (CTRLConfig, CTRLLMHeadModel),
        (ElectraConfig, ElectraForMaskedLM),
        (EncoderDecoderConfig, EncoderDecoderModel),
        (ReformerConfig, ReformerModelWithLMHead),
        (FunnelConfig, FunnelForMaskedLM),
        (MPNetConfig, MPNetForMaskedLM),
        (TapasConfig, TapasForMaskedLM),
        (DebertaConfig, DebertaForMaskedLM),
        (DebertaV2Config, DebertaV2ForMaskedLM),
        (IBertConfig, IBertForMaskedLM),
        (MegatronBertConfig, MegatronBertForCausalLM),
    ]
)

MODEL_FOR_CAUSAL_LM_MAPPING = OrderedDict(
    [
        # Model for Causal LM mapping
<<<<<<< HEAD
        (VisualBertConfig, VisualBertForCausalLM),
=======
        (GPTNeoConfig, GPTNeoForCausalLM),
        (BigBirdConfig, BigBirdForCausalLM),
>>>>>>> d9c62047
        (CamembertConfig, CamembertForCausalLM),
        (XLMRobertaConfig, XLMRobertaForCausalLM),
        (RobertaConfig, RobertaForCausalLM),
        (BertConfig, BertLMHeadModel),
        (OpenAIGPTConfig, OpenAIGPTLMHeadModel),
        (GPT2Config, GPT2LMHeadModel),
        (TransfoXLConfig, TransfoXLLMHeadModel),
        (XLNetConfig, XLNetLMHeadModel),
        (
            XLMConfig,
            XLMWithLMHeadModel,
        ),  # XLM can be MLM and CLM => model should be split similar to BERT; leave here for now
        (CTRLConfig, CTRLLMHeadModel),
        (ReformerConfig, ReformerModelWithLMHead),
        (BertGenerationConfig, BertGenerationDecoder),
        (XLMProphetNetConfig, XLMProphetNetForCausalLM),
        (ProphetNetConfig, ProphetNetForCausalLM),
        (BartConfig, BartForCausalLM),
        (MBartConfig, MBartForCausalLM),
        (PegasusConfig, PegasusForCausalLM),
        (MarianConfig, MarianForCausalLM),
        (BlenderbotConfig, BlenderbotForCausalLM),
        (BlenderbotSmallConfig, BlenderbotSmallForCausalLM),
        (MegatronBertConfig, MegatronBertForCausalLM),
    ]
)

MODEL_FOR_IMAGE_CLASSIFICATION_MAPPING = OrderedDict(
    [
        # Model for Image Classification mapping
        (ViTConfig, ViTForImageClassification),
        (DeiTConfig, (DeiTForImageClassification, DeiTForImageClassificationWithTeacher)),
    ]
)

MODEL_FOR_MASKED_LM_MAPPING = OrderedDict(
    [
        # Model for Masked LM mapping
<<<<<<< HEAD
        (VisualBertConfig, VisualBertForMaskedLM),
=======
        (BigBirdConfig, BigBirdForMaskedLM),
>>>>>>> d9c62047
        (Wav2Vec2Config, Wav2Vec2ForMaskedLM),
        (ConvBertConfig, ConvBertForMaskedLM),
        (LayoutLMConfig, LayoutLMForMaskedLM),
        (DistilBertConfig, DistilBertForMaskedLM),
        (AlbertConfig, AlbertForMaskedLM),
        (BartConfig, BartForConditionalGeneration),
        (MBartConfig, MBartForConditionalGeneration),
        (CamembertConfig, CamembertForMaskedLM),
        (XLMRobertaConfig, XLMRobertaForMaskedLM),
        (LongformerConfig, LongformerForMaskedLM),
        (RobertaConfig, RobertaForMaskedLM),
        (SqueezeBertConfig, SqueezeBertForMaskedLM),
        (BertConfig, BertForMaskedLM),
        (MegatronBertConfig, MegatronBertForMaskedLM),
        (MobileBertConfig, MobileBertForMaskedLM),
        (FlaubertConfig, FlaubertWithLMHeadModel),
        (XLMConfig, XLMWithLMHeadModel),
        (ElectraConfig, ElectraForMaskedLM),
        (ReformerConfig, ReformerForMaskedLM),
        (FunnelConfig, FunnelForMaskedLM),
        (MPNetConfig, MPNetForMaskedLM),
        (TapasConfig, TapasForMaskedLM),
        (DebertaConfig, DebertaForMaskedLM),
        (DebertaV2Config, DebertaV2ForMaskedLM),
        (IBertConfig, IBertForMaskedLM),
    ]
)

MODEL_FOR_SEQ_TO_SEQ_CAUSAL_LM_MAPPING = OrderedDict(
    [
        # Model for Seq2Seq Causal LM mapping
        (M2M100Config, M2M100ForConditionalGeneration),
        (LEDConfig, LEDForConditionalGeneration),
        (BlenderbotSmallConfig, BlenderbotSmallForConditionalGeneration),
        (MT5Config, MT5ForConditionalGeneration),
        (T5Config, T5ForConditionalGeneration),
        (PegasusConfig, PegasusForConditionalGeneration),
        (MarianConfig, MarianMTModel),
        (MBartConfig, MBartForConditionalGeneration),
        (BlenderbotConfig, BlenderbotForConditionalGeneration),
        (BartConfig, BartForConditionalGeneration),
        (FSMTConfig, FSMTForConditionalGeneration),
        (EncoderDecoderConfig, EncoderDecoderModel),
        (XLMProphetNetConfig, XLMProphetNetForConditionalGeneration),
        (ProphetNetConfig, ProphetNetForConditionalGeneration),
    ]
)

MODEL_FOR_SEQUENCE_CLASSIFICATION_MAPPING = OrderedDict(
    [
        # Model for Sequence Classification mapping
<<<<<<< HEAD
        (VisualBertConfig, VisualBertForSequenceClassification),
=======
        (BigBirdConfig, BigBirdForSequenceClassification),
>>>>>>> d9c62047
        (ConvBertConfig, ConvBertForSequenceClassification),
        (LEDConfig, LEDForSequenceClassification),
        (DistilBertConfig, DistilBertForSequenceClassification),
        (AlbertConfig, AlbertForSequenceClassification),
        (CamembertConfig, CamembertForSequenceClassification),
        (XLMRobertaConfig, XLMRobertaForSequenceClassification),
        (MBartConfig, MBartForSequenceClassification),
        (BartConfig, BartForSequenceClassification),
        (LongformerConfig, LongformerForSequenceClassification),
        (RobertaConfig, RobertaForSequenceClassification),
        (SqueezeBertConfig, SqueezeBertForSequenceClassification),
        (LayoutLMConfig, LayoutLMForSequenceClassification),
        (BertConfig, BertForSequenceClassification),
        (XLNetConfig, XLNetForSequenceClassification),
        (MegatronBertConfig, MegatronBertForSequenceClassification),
        (MobileBertConfig, MobileBertForSequenceClassification),
        (FlaubertConfig, FlaubertForSequenceClassification),
        (XLMConfig, XLMForSequenceClassification),
        (ElectraConfig, ElectraForSequenceClassification),
        (FunnelConfig, FunnelForSequenceClassification),
        (DebertaConfig, DebertaForSequenceClassification),
        (DebertaV2Config, DebertaV2ForSequenceClassification),
        (GPT2Config, GPT2ForSequenceClassification),
        (OpenAIGPTConfig, OpenAIGPTForSequenceClassification),
        (ReformerConfig, ReformerForSequenceClassification),
        (CTRLConfig, CTRLForSequenceClassification),
        (TransfoXLConfig, TransfoXLForSequenceClassification),
        (MPNetConfig, MPNetForSequenceClassification),
        (TapasConfig, TapasForSequenceClassification),
        (IBertConfig, IBertForSequenceClassification),
    ]
)

MODEL_FOR_QUESTION_ANSWERING_MAPPING = OrderedDict(
    [
        # Model for Question Answering mapping
<<<<<<< HEAD
        (VisualBertConfig, VisualBertForQuestionAnswering),
=======
        (BigBirdConfig, BigBirdForQuestionAnswering),
>>>>>>> d9c62047
        (ConvBertConfig, ConvBertForQuestionAnswering),
        (LEDConfig, LEDForQuestionAnswering),
        (DistilBertConfig, DistilBertForQuestionAnswering),
        (AlbertConfig, AlbertForQuestionAnswering),
        (CamembertConfig, CamembertForQuestionAnswering),
        (BartConfig, BartForQuestionAnswering),
        (MBartConfig, MBartForQuestionAnswering),
        (LongformerConfig, LongformerForQuestionAnswering),
        (XLMRobertaConfig, XLMRobertaForQuestionAnswering),
        (RobertaConfig, RobertaForQuestionAnswering),
        (SqueezeBertConfig, SqueezeBertForQuestionAnswering),
        (BertConfig, BertForQuestionAnswering),
        (XLNetConfig, XLNetForQuestionAnsweringSimple),
        (FlaubertConfig, FlaubertForQuestionAnsweringSimple),
        (MegatronBertConfig, MegatronBertForQuestionAnswering),
        (MobileBertConfig, MobileBertForQuestionAnswering),
        (XLMConfig, XLMForQuestionAnsweringSimple),
        (ElectraConfig, ElectraForQuestionAnswering),
        (ReformerConfig, ReformerForQuestionAnswering),
        (FunnelConfig, FunnelForQuestionAnswering),
        (LxmertConfig, LxmertForQuestionAnswering),
        (MPNetConfig, MPNetForQuestionAnswering),
        (DebertaConfig, DebertaForQuestionAnswering),
        (DebertaV2Config, DebertaV2ForQuestionAnswering),
        (IBertConfig, IBertForQuestionAnswering),
    ]
)

MODEL_FOR_TABLE_QUESTION_ANSWERING_MAPPING = OrderedDict(
    [
        # Model for Table Question Answering mapping
        (TapasConfig, TapasForQuestionAnswering),
    ]
)

MODEL_FOR_TOKEN_CLASSIFICATION_MAPPING = OrderedDict(
    [
        # Model for Token Classification mapping
<<<<<<< HEAD
        (VisualBertConfig, VisualBertForTokenClassification),
=======
        (BigBirdConfig, BigBirdForTokenClassification),
>>>>>>> d9c62047
        (ConvBertConfig, ConvBertForTokenClassification),
        (LayoutLMConfig, LayoutLMForTokenClassification),
        (DistilBertConfig, DistilBertForTokenClassification),
        (CamembertConfig, CamembertForTokenClassification),
        (FlaubertConfig, FlaubertForTokenClassification),
        (XLMConfig, XLMForTokenClassification),
        (XLMRobertaConfig, XLMRobertaForTokenClassification),
        (LongformerConfig, LongformerForTokenClassification),
        (RobertaConfig, RobertaForTokenClassification),
        (SqueezeBertConfig, SqueezeBertForTokenClassification),
        (BertConfig, BertForTokenClassification),
        (MegatronBertConfig, MegatronBertForTokenClassification),
        (MobileBertConfig, MobileBertForTokenClassification),
        (XLNetConfig, XLNetForTokenClassification),
        (AlbertConfig, AlbertForTokenClassification),
        (ElectraConfig, ElectraForTokenClassification),
        (FlaubertConfig, FlaubertForTokenClassification),
        (FunnelConfig, FunnelForTokenClassification),
        (MPNetConfig, MPNetForTokenClassification),
        (DebertaConfig, DebertaForTokenClassification),
        (DebertaV2Config, DebertaV2ForTokenClassification),
        (IBertConfig, IBertForTokenClassification),
    ]
)

MODEL_FOR_MULTIPLE_CHOICE_MAPPING = OrderedDict(
    [
        # Model for Multiple Choice mapping
<<<<<<< HEAD
        (VisualBertConfig, VisualBertForMultipleChoice),
=======
        (BigBirdConfig, BigBirdForMultipleChoice),
>>>>>>> d9c62047
        (ConvBertConfig, ConvBertForMultipleChoice),
        (CamembertConfig, CamembertForMultipleChoice),
        (ElectraConfig, ElectraForMultipleChoice),
        (XLMRobertaConfig, XLMRobertaForMultipleChoice),
        (LongformerConfig, LongformerForMultipleChoice),
        (RobertaConfig, RobertaForMultipleChoice),
        (SqueezeBertConfig, SqueezeBertForMultipleChoice),
        (BertConfig, BertForMultipleChoice),
        (DistilBertConfig, DistilBertForMultipleChoice),
        (MegatronBertConfig, MegatronBertForMultipleChoice),
        (MobileBertConfig, MobileBertForMultipleChoice),
        (XLNetConfig, XLNetForMultipleChoice),
        (AlbertConfig, AlbertForMultipleChoice),
        (XLMConfig, XLMForMultipleChoice),
        (FlaubertConfig, FlaubertForMultipleChoice),
        (FunnelConfig, FunnelForMultipleChoice),
        (MPNetConfig, MPNetForMultipleChoice),
        (IBertConfig, IBertForMultipleChoice),
    ]
)

MODEL_FOR_NEXT_SENTENCE_PREDICTION_MAPPING = OrderedDict(
    [
        (BertConfig, BertForNextSentencePrediction),
        (MegatronBertConfig, MegatronBertForNextSentencePrediction),
        (MobileBertConfig, MobileBertForNextSentencePrediction),
    ]
)


AutoModel = auto_class_factory("AutoModel", MODEL_MAPPING)

AutoModelForPreTraining = auto_class_factory(
    "AutoModelForPreTraining", MODEL_FOR_PRETRAINING_MAPPING, head_doc="pretraining"
)

# Private on puprose, the public class will add the deprecation warnings.
_AutoModelWithLMHead = auto_class_factory(
    "AutoModelWithLMHead", MODEL_WITH_LM_HEAD_MAPPING, head_doc="language modeling"
)

AutoModelForCausalLM = auto_class_factory(
    "AutoModelForCausalLM", MODEL_FOR_CAUSAL_LM_MAPPING, head_doc="causal language modeling"
)

AutoModelForMaskedLM = auto_class_factory(
    "AutoModelForMaskedLM", MODEL_FOR_MASKED_LM_MAPPING, head_doc="masked language modeling"
)

AutoModelForSeq2SeqLM = auto_class_factory(
    "AutoModelForSeq2SeqLM",
    MODEL_FOR_SEQ_TO_SEQ_CAUSAL_LM_MAPPING,
    head_doc="sequence-to-sequence language modeling",
    checkpoint_for_example="t5-base",
)

AutoModelForSequenceClassification = auto_class_factory(
    "AutoModelForSequenceClassification", MODEL_FOR_SEQUENCE_CLASSIFICATION_MAPPING, head_doc="sequence classification"
)

AutoModelForQuestionAnswering = auto_class_factory(
    "AutoModelForQuestionAnswering", MODEL_FOR_QUESTION_ANSWERING_MAPPING, head_doc="question answering"
)

AutoModelForTableQuestionAnswering = auto_class_factory(
    "AutoModelForTableQuestionAnswering",
    MODEL_FOR_TABLE_QUESTION_ANSWERING_MAPPING,
    head_doc="table question answering",
    checkpoint_for_example="google/tapas-base-finetuned-wtq",
)

AutoModelForTokenClassification = auto_class_factory(
    "AutoModelForTokenClassification", MODEL_FOR_TOKEN_CLASSIFICATION_MAPPING, head_doc="token classification"
)

AutoModelForMultipleChoice = auto_class_factory(
    "AutoModelForMultipleChoice", MODEL_FOR_MULTIPLE_CHOICE_MAPPING, head_doc="multiple choice"
)

AutoModelForNextSentencePrediction = auto_class_factory(
    "AutoModelForNextSentencePrediction",
    MODEL_FOR_NEXT_SENTENCE_PREDICTION_MAPPING,
    head_doc="next sentence prediction",
)

AutoModelForImageClassification = auto_class_factory(
    "AutoModelForImageClassification", MODEL_FOR_IMAGE_CLASSIFICATION_MAPPING, head_doc="image classification"
)


class AutoModelWithLMHead(_AutoModelWithLMHead):
    @classmethod
    def from_config(cls, config):
        warnings.warn(
            "The class `AutoModelWithLMHead` is deprecated and will be removed in a future version. Please use "
            "`AutoModelForCausalLM` for causal language models, `AutoModelForMaskedLM` for masked language models and "
            "`AutoModelForSeq2SeqLM` for encoder-decoder models.",
            FutureWarning,
        )
        return super().from_config(config)

    @classmethod
    def from_pretrained(cls, pretrained_model_name_or_path, *model_args, **kwargs):
        warnings.warn(
            "The class `AutoModelWithLMHead` is deprecated and will be removed in a future version. Please use "
            "`AutoModelForCausalLM` for causal language models, `AutoModelForMaskedLM` for masked language models and "
            "`AutoModelForSeq2SeqLM` for encoder-decoder models.",
            FutureWarning,
        )
        return super().from_pretrained(pretrained_model_name_or_path, *model_args, **kwargs)<|MERGE_RESOLUTION|>--- conflicted
+++ resolved
@@ -246,7 +246,6 @@
     TapasModel,
 )
 from ..transfo_xl.modeling_transfo_xl import TransfoXLForSequenceClassification, TransfoXLLMHeadModel, TransfoXLModel
-<<<<<<< HEAD
 
 # Add modeling imports here
 # Add modeling imports here
@@ -259,9 +258,7 @@
     VisualBertForTokenClassification,
     VisualBertModel,
 )
-=======
 from ..vit.modeling_vit import ViTForImageClassification, ViTModel
->>>>>>> d9c62047
 from ..wav2vec2.modeling_wav2vec2 import Wav2Vec2ForMaskedLM, Wav2Vec2Model
 from ..xlm.modeling_xlm import (
     XLMForMultipleChoice,
@@ -340,11 +337,8 @@
     T5Config,
     TapasConfig,
     TransfoXLConfig,
-<<<<<<< HEAD
     VisualBertConfig,
-=======
     ViTConfig,
->>>>>>> d9c62047
     Wav2Vec2Config,
     XLMConfig,
     XLMProphetNetConfig,
@@ -359,13 +353,10 @@
 MODEL_MAPPING = OrderedDict(
     [
         # Base model mapping
-<<<<<<< HEAD
         (VisualBertConfig, VisualBertModel),
-=======
         (DeiTConfig, DeiTModel),
         (GPTNeoConfig, GPTNeoModel),
         (BigBirdConfig, BigBirdModel),
->>>>>>> d9c62047
         (Speech2TextConfig, Speech2TextModel),
         (ViTConfig, ViTModel),
         (Wav2Vec2Config, Wav2Vec2Model),
@@ -457,12 +448,9 @@
 MODEL_WITH_LM_HEAD_MAPPING = OrderedDict(
     [
         # Model with LM heads mapping
-<<<<<<< HEAD
         (VisualBertConfig, VisualBertForMaskedLM),
-=======
         (GPTNeoConfig, GPTNeoForCausalLM),
         (BigBirdConfig, BigBirdForMaskedLM),
->>>>>>> d9c62047
         (Speech2TextConfig, Speech2TextForConditionalGeneration),
         (Wav2Vec2Config, Wav2Vec2ForMaskedLM),
         (M2M100Config, M2M100ForConditionalGeneration),
@@ -507,12 +495,9 @@
 MODEL_FOR_CAUSAL_LM_MAPPING = OrderedDict(
     [
         # Model for Causal LM mapping
-<<<<<<< HEAD
         (VisualBertConfig, VisualBertForCausalLM),
-=======
         (GPTNeoConfig, GPTNeoForCausalLM),
         (BigBirdConfig, BigBirdForCausalLM),
->>>>>>> d9c62047
         (CamembertConfig, CamembertForCausalLM),
         (XLMRobertaConfig, XLMRobertaForCausalLM),
         (RobertaConfig, RobertaForCausalLM),
@@ -551,11 +536,8 @@
 MODEL_FOR_MASKED_LM_MAPPING = OrderedDict(
     [
         # Model for Masked LM mapping
-<<<<<<< HEAD
         (VisualBertConfig, VisualBertForMaskedLM),
-=======
         (BigBirdConfig, BigBirdForMaskedLM),
->>>>>>> d9c62047
         (Wav2Vec2Config, Wav2Vec2ForMaskedLM),
         (ConvBertConfig, ConvBertForMaskedLM),
         (LayoutLMConfig, LayoutLMForMaskedLM),
@@ -607,11 +589,8 @@
 MODEL_FOR_SEQUENCE_CLASSIFICATION_MAPPING = OrderedDict(
     [
         # Model for Sequence Classification mapping
-<<<<<<< HEAD
         (VisualBertConfig, VisualBertForSequenceClassification),
-=======
         (BigBirdConfig, BigBirdForSequenceClassification),
->>>>>>> d9c62047
         (ConvBertConfig, ConvBertForSequenceClassification),
         (LEDConfig, LEDForSequenceClassification),
         (DistilBertConfig, DistilBertForSequenceClassification),
@@ -648,11 +627,8 @@
 MODEL_FOR_QUESTION_ANSWERING_MAPPING = OrderedDict(
     [
         # Model for Question Answering mapping
-<<<<<<< HEAD
         (VisualBertConfig, VisualBertForQuestionAnswering),
-=======
         (BigBirdConfig, BigBirdForQuestionAnswering),
->>>>>>> d9c62047
         (ConvBertConfig, ConvBertForQuestionAnswering),
         (LEDConfig, LEDForQuestionAnswering),
         (DistilBertConfig, DistilBertForQuestionAnswering),
@@ -691,11 +667,8 @@
 MODEL_FOR_TOKEN_CLASSIFICATION_MAPPING = OrderedDict(
     [
         # Model for Token Classification mapping
-<<<<<<< HEAD
         (VisualBertConfig, VisualBertForTokenClassification),
-=======
         (BigBirdConfig, BigBirdForTokenClassification),
->>>>>>> d9c62047
         (ConvBertConfig, ConvBertForTokenClassification),
         (LayoutLMConfig, LayoutLMForTokenClassification),
         (DistilBertConfig, DistilBertForTokenClassification),
@@ -724,11 +697,8 @@
 MODEL_FOR_MULTIPLE_CHOICE_MAPPING = OrderedDict(
     [
         # Model for Multiple Choice mapping
-<<<<<<< HEAD
         (VisualBertConfig, VisualBertForMultipleChoice),
-=======
         (BigBirdConfig, BigBirdForMultipleChoice),
->>>>>>> d9c62047
         (ConvBertConfig, ConvBertForMultipleChoice),
         (CamembertConfig, CamembertForMultipleChoice),
         (ElectraConfig, ElectraForMultipleChoice),
