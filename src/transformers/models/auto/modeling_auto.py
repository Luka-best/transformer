# coding=utf-8
# Copyright 2018 The HuggingFace Inc. team.
#
# Licensed under the Apache License, Version 2.0 (the "License");
# you may not use this file except in compliance with the License.
# You may obtain a copy of the License at
#
#     http://www.apache.org/licenses/LICENSE-2.0
#
# Unless required by applicable law or agreed to in writing, software
# distributed under the License is distributed on an "AS IS" BASIS,
# WITHOUT WARRANTIES OR CONDITIONS OF ANY KIND, either express or implied.
# See the License for the specific language governing permissions and
# limitations under the License.
""" Auto Model class. """


import warnings
from collections import OrderedDict

from ...utils import logging
from ..albert.modeling_albert import (
    AlbertForMaskedLM,
    AlbertForMultipleChoice,
    AlbertForPreTraining,
    AlbertForQuestionAnswering,
    AlbertForSequenceClassification,
    AlbertForTokenClassification,
    AlbertModel,
)
from ..bart.modeling_bart import (
    BartForCausalLM,
    BartForConditionalGeneration,
    BartForQuestionAnswering,
    BartForSequenceClassification,
    BartModel,
)
from ..bert.modeling_bert import (
    BertForMaskedLM,
    BertForMultipleChoice,
    BertForNextSentencePrediction,
    BertForPreTraining,
    BertForQuestionAnswering,
    BertForSequenceClassification,
    BertForTokenClassification,
    BertLMHeadModel,
    BertModel,
)
from ..bert_generation.modeling_bert_generation import BertGenerationDecoder, BertGenerationEncoder
from ..big_bird.modeling_big_bird import (
    BigBirdForCausalLM,
    BigBirdForMaskedLM,
    BigBirdForMultipleChoice,
    BigBirdForPreTraining,
    BigBirdForQuestionAnswering,
    BigBirdForSequenceClassification,
    BigBirdForTokenClassification,
    BigBirdModel,
)

# Add modeling imports here
from ..bigbird_pegasus.modeling_bigbird_pegasus import (
    BigBirdPegasusForCausalLM,
    BigBirdPegasusForConditionalGeneration,
    BigBirdPegasusForQuestionAnswering,
    BigBirdPegasusForSequenceClassification,
    BigBirdPegasusModel,
)
from ..blenderbot.modeling_blenderbot import BlenderbotForCausalLM, BlenderbotForConditionalGeneration, BlenderbotModel
from ..blenderbot_small.modeling_blenderbot_small import (
    BlenderbotSmallForCausalLM,
    BlenderbotSmallForConditionalGeneration,
    BlenderbotSmallModel,
)
from ..camembert.modeling_camembert import (
    CamembertForCausalLM,
    CamembertForMaskedLM,
    CamembertForMultipleChoice,
    CamembertForQuestionAnswering,
    CamembertForSequenceClassification,
    CamembertForTokenClassification,
    CamembertModel,
)
from ..convbert.modeling_convbert import (
    ConvBertForMaskedLM,
    ConvBertForMultipleChoice,
    ConvBertForQuestionAnswering,
    ConvBertForSequenceClassification,
    ConvBertForTokenClassification,
    ConvBertModel,
)
from ..ctrl.modeling_ctrl import CTRLForSequenceClassification, CTRLLMHeadModel, CTRLModel
from ..deberta.modeling_deberta import (
    DebertaForMaskedLM,
    DebertaForQuestionAnswering,
    DebertaForSequenceClassification,
    DebertaForTokenClassification,
    DebertaModel,
)
from ..deberta_v2.modeling_deberta_v2 import (
    DebertaV2ForMaskedLM,
    DebertaV2ForQuestionAnswering,
    DebertaV2ForSequenceClassification,
    DebertaV2ForTokenClassification,
    DebertaV2Model,
)
from ..deit.modeling_deit import DeiTForImageClassification, DeiTForImageClassificationWithTeacher, DeiTModel
from ..distilbert.modeling_distilbert import (
    DistilBertForMaskedLM,
    DistilBertForMultipleChoice,
    DistilBertForQuestionAnswering,
    DistilBertForSequenceClassification,
    DistilBertForTokenClassification,
    DistilBertModel,
)
from ..dpr.modeling_dpr import DPRQuestionEncoder
from ..electra.modeling_electra import (
    ElectraForMaskedLM,
    ElectraForMultipleChoice,
    ElectraForPreTraining,
    ElectraForQuestionAnswering,
    ElectraForSequenceClassification,
    ElectraForTokenClassification,
    ElectraModel,
)
from ..encoder_decoder.modeling_encoder_decoder import EncoderDecoderModel
from ..flaubert.modeling_flaubert import (
    FlaubertForMultipleChoice,
    FlaubertForQuestionAnsweringSimple,
    FlaubertForSequenceClassification,
    FlaubertForTokenClassification,
    FlaubertModel,
    FlaubertWithLMHeadModel,
)
from ..fsmt.modeling_fsmt import FSMTForConditionalGeneration, FSMTModel
from ..funnel.modeling_funnel import (
    FunnelBaseModel,
    FunnelForMaskedLM,
    FunnelForMultipleChoice,
    FunnelForPreTraining,
    FunnelForQuestionAnswering,
    FunnelForSequenceClassification,
    FunnelForTokenClassification,
    FunnelModel,
)
from ..gpt2.modeling_gpt2 import GPT2ForSequenceClassification, GPT2LMHeadModel, GPT2Model
from ..gpt_neo.modeling_gpt_neo import GPTNeoForCausalLM, GPTNeoModel
from ..ibert.modeling_ibert import (
    IBertForMaskedLM,
    IBertForMultipleChoice,
    IBertForQuestionAnswering,
    IBertForSequenceClassification,
    IBertForTokenClassification,
    IBertModel,
)
from ..layoutlm.modeling_layoutlm import (
    LayoutLMForMaskedLM,
    LayoutLMForSequenceClassification,
    LayoutLMForTokenClassification,
    LayoutLMModel,
)
from ..led.modeling_led import (
    LEDForConditionalGeneration,
    LEDForQuestionAnswering,
    LEDForSequenceClassification,
    LEDModel,
)
from ..longformer.modeling_longformer import (
    LongformerForMaskedLM,
    LongformerForMultipleChoice,
    LongformerForQuestionAnswering,
    LongformerForSequenceClassification,
    LongformerForTokenClassification,
    LongformerModel,
)
from ..luke.modeling_luke import LukeModel
from ..lxmert.modeling_lxmert import LxmertForPreTraining, LxmertForQuestionAnswering, LxmertModel
from ..m2m_100.modeling_m2m_100 import M2M100ForConditionalGeneration, M2M100Model
from ..marian.modeling_marian import MarianForCausalLM, MarianModel, MarianMTModel
from ..mbart.modeling_mbart import (
    MBartForCausalLM,
    MBartForConditionalGeneration,
    MBartForQuestionAnswering,
    MBartForSequenceClassification,
    MBartModel,
)
from ..megatron_bert.modeling_megatron_bert import (
    MegatronBertForCausalLM,
    MegatronBertForMaskedLM,
    MegatronBertForMultipleChoice,
    MegatronBertForNextSentencePrediction,
    MegatronBertForPreTraining,
    MegatronBertForQuestionAnswering,
    MegatronBertForSequenceClassification,
    MegatronBertForTokenClassification,
    MegatronBertModel,
)
from ..mobilebert.modeling_mobilebert import (
    MobileBertForMaskedLM,
    MobileBertForMultipleChoice,
    MobileBertForNextSentencePrediction,
    MobileBertForPreTraining,
    MobileBertForQuestionAnswering,
    MobileBertForSequenceClassification,
    MobileBertForTokenClassification,
    MobileBertModel,
)
from ..mpnet.modeling_mpnet import (
    MPNetForMaskedLM,
    MPNetForMultipleChoice,
    MPNetForQuestionAnswering,
    MPNetForSequenceClassification,
    MPNetForTokenClassification,
    MPNetModel,
)
from ..mt5.modeling_mt5 import MT5ForConditionalGeneration, MT5Model
from ..openai.modeling_openai import OpenAIGPTForSequenceClassification, OpenAIGPTLMHeadModel, OpenAIGPTModel
from ..pegasus.modeling_pegasus import PegasusForCausalLM, PegasusForConditionalGeneration, PegasusModel
from ..prophetnet.modeling_prophetnet import ProphetNetForCausalLM, ProphetNetForConditionalGeneration, ProphetNetModel
from ..rag.modeling_rag import (  # noqa: F401 - need to import all RagModels to be in globals() function
    RagModel,
    RagSequenceForGeneration,
    RagTokenForGeneration,
)
from ..reformer.modeling_reformer import (
    ReformerForMaskedLM,
    ReformerForQuestionAnswering,
    ReformerForSequenceClassification,
    ReformerModel,
    ReformerModelWithLMHead,
)
from ..retribert.modeling_retribert import RetriBertModel
from ..roberta.modeling_roberta import (
    RobertaForCausalLM,
    RobertaForMaskedLM,
    RobertaForMultipleChoice,
    RobertaForQuestionAnswering,
    RobertaForSequenceClassification,
    RobertaForTokenClassification,
    RobertaModel,
)
from ..speech_to_text.modeling_speech_to_text import Speech2TextForConditionalGeneration, Speech2TextModel
from ..squeezebert.modeling_squeezebert import (
    SqueezeBertForMaskedLM,
    SqueezeBertForMultipleChoice,
    SqueezeBertForQuestionAnswering,
    SqueezeBertForSequenceClassification,
    SqueezeBertForTokenClassification,
    SqueezeBertModel,
)
from ..t5.modeling_t5 import T5ForConditionalGeneration, T5Model
from ..tapas.modeling_tapas import (
    TapasForMaskedLM,
    TapasForQuestionAnswering,
    TapasForSequenceClassification,
    TapasModel,
)
from ..transfo_xl.modeling_transfo_xl import TransfoXLForSequenceClassification, TransfoXLLMHeadModel, TransfoXLModel
from ..vit.modeling_vit import ViTForImageClassification, ViTModel
from ..wav2vec2.modeling_wav2vec2 import Wav2Vec2ForMaskedLM, Wav2Vec2Model
from ..xlm.modeling_xlm import (
    XLMForMultipleChoice,
    XLMForQuestionAnsweringSimple,
    XLMForSequenceClassification,
    XLMForTokenClassification,
    XLMModel,
    XLMWithLMHeadModel,
)
from ..xlm_prophetnet.modeling_xlm_prophetnet import (
    XLMProphetNetForCausalLM,
    XLMProphetNetForConditionalGeneration,
    XLMProphetNetModel,
)
from ..xlm_roberta.modeling_xlm_roberta import (
    XLMRobertaForCausalLM,
    XLMRobertaForMaskedLM,
    XLMRobertaForMultipleChoice,
    XLMRobertaForQuestionAnswering,
    XLMRobertaForSequenceClassification,
    XLMRobertaForTokenClassification,
    XLMRobertaModel,
)
from ..xlnet.modeling_xlnet import (
    XLNetForMultipleChoice,
    XLNetForQuestionAnsweringSimple,
    XLNetForSequenceClassification,
    XLNetForTokenClassification,
    XLNetLMHeadModel,
    XLNetModel,
)
from .auto_factory import auto_class_factory
from .configuration_auto import (
    AlbertConfig,
    BartConfig,
    BertConfig,
    BertGenerationConfig,
    BigBirdConfig,
    BigBirdPegasusConfig,
    BlenderbotConfig,
    BlenderbotSmallConfig,
    CamembertConfig,
    ConvBertConfig,
    CTRLConfig,
    DebertaConfig,
    DebertaV2Config,
    DeiTConfig,
    DistilBertConfig,
    DPRConfig,
    ElectraConfig,
    EncoderDecoderConfig,
    FlaubertConfig,
    FSMTConfig,
    FunnelConfig,
    GPT2Config,
    GPTNeoConfig,
    IBertConfig,
    LayoutLMConfig,
    LEDConfig,
    LongformerConfig,
    LukeConfig,
    LxmertConfig,
    M2M100Config,
    MarianConfig,
    MBartConfig,
    MegatronBertConfig,
    MobileBertConfig,
    MPNetConfig,
    MT5Config,
    OpenAIGPTConfig,
    PegasusConfig,
    ProphetNetConfig,
    ReformerConfig,
    RetriBertConfig,
    RobertaConfig,
    Speech2TextConfig,
    SqueezeBertConfig,
    T5Config,
    TapasConfig,
    TransfoXLConfig,
    ViTConfig,
    Wav2Vec2Config,
    XLMConfig,
    XLMProphetNetConfig,
    XLMRobertaConfig,
    XLNetConfig,
)


logger = logging.get_logger(__name__)


MODEL_MAPPING = OrderedDict(
    [
        # Base model mapping
<<<<<<< HEAD
        (BigBirdPegasusConfig, BigBirdPegasusModel),
=======
        (DeiTConfig, DeiTModel),
        (LukeConfig, LukeModel),
        (GPTNeoConfig, GPTNeoModel),
>>>>>>> c40c7e21
        (BigBirdConfig, BigBirdModel),
        (Speech2TextConfig, Speech2TextModel),
        (ViTConfig, ViTModel),
        (Wav2Vec2Config, Wav2Vec2Model),
        (M2M100Config, M2M100Model),
        (ConvBertConfig, ConvBertModel),
        (LEDConfig, LEDModel),
        (BlenderbotSmallConfig, BlenderbotSmallModel),
        (RetriBertConfig, RetriBertModel),
        (MT5Config, MT5Model),
        (T5Config, T5Model),
        (PegasusConfig, PegasusModel),
        (MarianConfig, MarianMTModel),
        (MBartConfig, MBartModel),
        (BlenderbotConfig, BlenderbotModel),
        (DistilBertConfig, DistilBertModel),
        (AlbertConfig, AlbertModel),
        (CamembertConfig, CamembertModel),
        (XLMRobertaConfig, XLMRobertaModel),
        (BartConfig, BartModel),
        (LongformerConfig, LongformerModel),
        (RobertaConfig, RobertaModel),
        (LayoutLMConfig, LayoutLMModel),
        (SqueezeBertConfig, SqueezeBertModel),
        (BertConfig, BertModel),
        (OpenAIGPTConfig, OpenAIGPTModel),
        (GPT2Config, GPT2Model),
        (MegatronBertConfig, MegatronBertModel),
        (MobileBertConfig, MobileBertModel),
        (TransfoXLConfig, TransfoXLModel),
        (XLNetConfig, XLNetModel),
        (FlaubertConfig, FlaubertModel),
        (FSMTConfig, FSMTModel),
        (XLMConfig, XLMModel),
        (CTRLConfig, CTRLModel),
        (ElectraConfig, ElectraModel),
        (ReformerConfig, ReformerModel),
        (FunnelConfig, (FunnelModel, FunnelBaseModel)),
        (LxmertConfig, LxmertModel),
        (BertGenerationConfig, BertGenerationEncoder),
        (DebertaConfig, DebertaModel),
        (DebertaV2Config, DebertaV2Model),
        (DPRConfig, DPRQuestionEncoder),
        (XLMProphetNetConfig, XLMProphetNetModel),
        (ProphetNetConfig, ProphetNetModel),
        (MPNetConfig, MPNetModel),
        (TapasConfig, TapasModel),
        (MarianConfig, MarianModel),
        (IBertConfig, IBertModel),
    ]
)

MODEL_FOR_PRETRAINING_MAPPING = OrderedDict(
    [
        # Model for pre-training mapping
        (LayoutLMConfig, LayoutLMForMaskedLM),
        (RetriBertConfig, RetriBertModel),
        (T5Config, T5ForConditionalGeneration),
        (DistilBertConfig, DistilBertForMaskedLM),
        (AlbertConfig, AlbertForPreTraining),
        (CamembertConfig, CamembertForMaskedLM),
        (XLMRobertaConfig, XLMRobertaForMaskedLM),
        (BartConfig, BartForConditionalGeneration),
        (FSMTConfig, FSMTForConditionalGeneration),
        (LongformerConfig, LongformerForMaskedLM),
        (RobertaConfig, RobertaForMaskedLM),
        (SqueezeBertConfig, SqueezeBertForMaskedLM),
        (BertConfig, BertForPreTraining),
        (BigBirdConfig, BigBirdForPreTraining),
        (OpenAIGPTConfig, OpenAIGPTLMHeadModel),
        (GPT2Config, GPT2LMHeadModel),
        (MegatronBertConfig, MegatronBertForPreTraining),
        (MobileBertConfig, MobileBertForPreTraining),
        (TransfoXLConfig, TransfoXLLMHeadModel),
        (XLNetConfig, XLNetLMHeadModel),
        (FlaubertConfig, FlaubertWithLMHeadModel),
        (XLMConfig, XLMWithLMHeadModel),
        (CTRLConfig, CTRLLMHeadModel),
        (ElectraConfig, ElectraForPreTraining),
        (LxmertConfig, LxmertForPreTraining),
        (FunnelConfig, FunnelForPreTraining),
        (MPNetConfig, MPNetForMaskedLM),
        (TapasConfig, TapasForMaskedLM),
        (IBertConfig, IBertForMaskedLM),
        (DebertaConfig, DebertaForMaskedLM),
        (DebertaV2Config, DebertaV2ForMaskedLM),
    ]
)

MODEL_WITH_LM_HEAD_MAPPING = OrderedDict(
    [
        # Model with LM heads mapping
<<<<<<< HEAD
        (BigBirdPegasusConfig, BigBirdPegasusForConditionalGeneration),
=======
        (GPTNeoConfig, GPTNeoForCausalLM),
>>>>>>> c40c7e21
        (BigBirdConfig, BigBirdForMaskedLM),
        (Speech2TextConfig, Speech2TextForConditionalGeneration),
        (Wav2Vec2Config, Wav2Vec2ForMaskedLM),
        (M2M100Config, M2M100ForConditionalGeneration),
        (ConvBertConfig, ConvBertForMaskedLM),
        (LEDConfig, LEDForConditionalGeneration),
        (BlenderbotSmallConfig, BlenderbotSmallForConditionalGeneration),
        (LayoutLMConfig, LayoutLMForMaskedLM),
        (T5Config, T5ForConditionalGeneration),
        (DistilBertConfig, DistilBertForMaskedLM),
        (AlbertConfig, AlbertForMaskedLM),
        (CamembertConfig, CamembertForMaskedLM),
        (XLMRobertaConfig, XLMRobertaForMaskedLM),
        (MarianConfig, MarianMTModel),
        (FSMTConfig, FSMTForConditionalGeneration),
        (BartConfig, BartForConditionalGeneration),
        (LongformerConfig, LongformerForMaskedLM),
        (RobertaConfig, RobertaForMaskedLM),
        (SqueezeBertConfig, SqueezeBertForMaskedLM),
        (BertConfig, BertForMaskedLM),
        (OpenAIGPTConfig, OpenAIGPTLMHeadModel),
        (GPT2Config, GPT2LMHeadModel),
        (MegatronBertConfig, MegatronBertForMaskedLM),
        (MobileBertConfig, MobileBertForMaskedLM),
        (TransfoXLConfig, TransfoXLLMHeadModel),
        (XLNetConfig, XLNetLMHeadModel),
        (FlaubertConfig, FlaubertWithLMHeadModel),
        (XLMConfig, XLMWithLMHeadModel),
        (CTRLConfig, CTRLLMHeadModel),
        (ElectraConfig, ElectraForMaskedLM),
        (EncoderDecoderConfig, EncoderDecoderModel),
        (ReformerConfig, ReformerModelWithLMHead),
        (FunnelConfig, FunnelForMaskedLM),
        (MPNetConfig, MPNetForMaskedLM),
        (TapasConfig, TapasForMaskedLM),
        (DebertaConfig, DebertaForMaskedLM),
        (DebertaV2Config, DebertaV2ForMaskedLM),
        (IBertConfig, IBertForMaskedLM),
        (MegatronBertConfig, MegatronBertForCausalLM),
    ]
)

MODEL_FOR_CAUSAL_LM_MAPPING = OrderedDict(
    [
        # Model for Causal LM mapping
<<<<<<< HEAD
        (BigBirdPegasusConfig, BigBirdPegasusForCausalLM),
=======
        (GPTNeoConfig, GPTNeoForCausalLM),
>>>>>>> c40c7e21
        (BigBirdConfig, BigBirdForCausalLM),
        (CamembertConfig, CamembertForCausalLM),
        (XLMRobertaConfig, XLMRobertaForCausalLM),
        (RobertaConfig, RobertaForCausalLM),
        (BertConfig, BertLMHeadModel),
        (OpenAIGPTConfig, OpenAIGPTLMHeadModel),
        (GPT2Config, GPT2LMHeadModel),
        (TransfoXLConfig, TransfoXLLMHeadModel),
        (XLNetConfig, XLNetLMHeadModel),
        (
            XLMConfig,
            XLMWithLMHeadModel,
        ),  # XLM can be MLM and CLM => model should be split similar to BERT; leave here for now
        (CTRLConfig, CTRLLMHeadModel),
        (ReformerConfig, ReformerModelWithLMHead),
        (BertGenerationConfig, BertGenerationDecoder),
        (XLMProphetNetConfig, XLMProphetNetForCausalLM),
        (ProphetNetConfig, ProphetNetForCausalLM),
        (BartConfig, BartForCausalLM),
        (MBartConfig, MBartForCausalLM),
        (PegasusConfig, PegasusForCausalLM),
        (MarianConfig, MarianForCausalLM),
        (BlenderbotConfig, BlenderbotForCausalLM),
        (BlenderbotSmallConfig, BlenderbotSmallForCausalLM),
        (MegatronBertConfig, MegatronBertForCausalLM),
    ]
)

MODEL_FOR_IMAGE_CLASSIFICATION_MAPPING = OrderedDict(
    [
        # Model for Image Classification mapping
        (ViTConfig, ViTForImageClassification),
        (DeiTConfig, (DeiTForImageClassification, DeiTForImageClassificationWithTeacher)),
    ]
)

MODEL_FOR_MASKED_LM_MAPPING = OrderedDict(
    [
        # Model for Masked LM mapping
        (BigBirdConfig, BigBirdForMaskedLM),
        (Wav2Vec2Config, Wav2Vec2ForMaskedLM),
        (ConvBertConfig, ConvBertForMaskedLM),
        (LayoutLMConfig, LayoutLMForMaskedLM),
        (DistilBertConfig, DistilBertForMaskedLM),
        (AlbertConfig, AlbertForMaskedLM),
        (BartConfig, BartForConditionalGeneration),
        (MBartConfig, MBartForConditionalGeneration),
        (CamembertConfig, CamembertForMaskedLM),
        (XLMRobertaConfig, XLMRobertaForMaskedLM),
        (LongformerConfig, LongformerForMaskedLM),
        (RobertaConfig, RobertaForMaskedLM),
        (SqueezeBertConfig, SqueezeBertForMaskedLM),
        (BertConfig, BertForMaskedLM),
        (MegatronBertConfig, MegatronBertForMaskedLM),
        (MobileBertConfig, MobileBertForMaskedLM),
        (FlaubertConfig, FlaubertWithLMHeadModel),
        (XLMConfig, XLMWithLMHeadModel),
        (ElectraConfig, ElectraForMaskedLM),
        (ReformerConfig, ReformerForMaskedLM),
        (FunnelConfig, FunnelForMaskedLM),
        (MPNetConfig, MPNetForMaskedLM),
        (TapasConfig, TapasForMaskedLM),
        (DebertaConfig, DebertaForMaskedLM),
        (DebertaV2Config, DebertaV2ForMaskedLM),
        (IBertConfig, IBertForMaskedLM),
    ]
)

MODEL_FOR_SEQ_TO_SEQ_CAUSAL_LM_MAPPING = OrderedDict(
    [
        # Model for Seq2Seq Causal LM mapping
        (BigBirdPegasusConfig, BigBirdPegasusForConditionalGeneration),
        (M2M100Config, M2M100ForConditionalGeneration),
        (LEDConfig, LEDForConditionalGeneration),
        (BlenderbotSmallConfig, BlenderbotSmallForConditionalGeneration),
        (MT5Config, MT5ForConditionalGeneration),
        (T5Config, T5ForConditionalGeneration),
        (PegasusConfig, PegasusForConditionalGeneration),
        (MarianConfig, MarianMTModel),
        (MBartConfig, MBartForConditionalGeneration),
        (BlenderbotConfig, BlenderbotForConditionalGeneration),
        (BartConfig, BartForConditionalGeneration),
        (FSMTConfig, FSMTForConditionalGeneration),
        (EncoderDecoderConfig, EncoderDecoderModel),
        (XLMProphetNetConfig, XLMProphetNetForConditionalGeneration),
        (ProphetNetConfig, ProphetNetForConditionalGeneration),
    ]
)

MODEL_FOR_SEQUENCE_CLASSIFICATION_MAPPING = OrderedDict(
    [
        # Model for Sequence Classification mapping
        (BigBirdPegasusConfig, BigBirdPegasusForSequenceClassification),
        (BigBirdConfig, BigBirdForSequenceClassification),
        (ConvBertConfig, ConvBertForSequenceClassification),
        (LEDConfig, LEDForSequenceClassification),
        (DistilBertConfig, DistilBertForSequenceClassification),
        (AlbertConfig, AlbertForSequenceClassification),
        (CamembertConfig, CamembertForSequenceClassification),
        (XLMRobertaConfig, XLMRobertaForSequenceClassification),
        (MBartConfig, MBartForSequenceClassification),
        (BartConfig, BartForSequenceClassification),
        (LongformerConfig, LongformerForSequenceClassification),
        (RobertaConfig, RobertaForSequenceClassification),
        (SqueezeBertConfig, SqueezeBertForSequenceClassification),
        (LayoutLMConfig, LayoutLMForSequenceClassification),
        (BertConfig, BertForSequenceClassification),
        (XLNetConfig, XLNetForSequenceClassification),
        (MegatronBertConfig, MegatronBertForSequenceClassification),
        (MobileBertConfig, MobileBertForSequenceClassification),
        (FlaubertConfig, FlaubertForSequenceClassification),
        (XLMConfig, XLMForSequenceClassification),
        (ElectraConfig, ElectraForSequenceClassification),
        (FunnelConfig, FunnelForSequenceClassification),
        (DebertaConfig, DebertaForSequenceClassification),
        (DebertaV2Config, DebertaV2ForSequenceClassification),
        (GPT2Config, GPT2ForSequenceClassification),
        (OpenAIGPTConfig, OpenAIGPTForSequenceClassification),
        (ReformerConfig, ReformerForSequenceClassification),
        (CTRLConfig, CTRLForSequenceClassification),
        (TransfoXLConfig, TransfoXLForSequenceClassification),
        (MPNetConfig, MPNetForSequenceClassification),
        (TapasConfig, TapasForSequenceClassification),
        (IBertConfig, IBertForSequenceClassification),
    ]
)

MODEL_FOR_QUESTION_ANSWERING_MAPPING = OrderedDict(
    [
        # Model for Question Answering mapping
        (BigBirdPegasusConfig, BigBirdPegasusForQuestionAnswering),
        (BigBirdConfig, BigBirdForQuestionAnswering),
        (ConvBertConfig, ConvBertForQuestionAnswering),
        (LEDConfig, LEDForQuestionAnswering),
        (DistilBertConfig, DistilBertForQuestionAnswering),
        (AlbertConfig, AlbertForQuestionAnswering),
        (CamembertConfig, CamembertForQuestionAnswering),
        (BartConfig, BartForQuestionAnswering),
        (MBartConfig, MBartForQuestionAnswering),
        (LongformerConfig, LongformerForQuestionAnswering),
        (XLMRobertaConfig, XLMRobertaForQuestionAnswering),
        (RobertaConfig, RobertaForQuestionAnswering),
        (SqueezeBertConfig, SqueezeBertForQuestionAnswering),
        (BertConfig, BertForQuestionAnswering),
        (XLNetConfig, XLNetForQuestionAnsweringSimple),
        (FlaubertConfig, FlaubertForQuestionAnsweringSimple),
        (MegatronBertConfig, MegatronBertForQuestionAnswering),
        (MobileBertConfig, MobileBertForQuestionAnswering),
        (XLMConfig, XLMForQuestionAnsweringSimple),
        (ElectraConfig, ElectraForQuestionAnswering),
        (ReformerConfig, ReformerForQuestionAnswering),
        (FunnelConfig, FunnelForQuestionAnswering),
        (LxmertConfig, LxmertForQuestionAnswering),
        (MPNetConfig, MPNetForQuestionAnswering),
        (DebertaConfig, DebertaForQuestionAnswering),
        (DebertaV2Config, DebertaV2ForQuestionAnswering),
        (IBertConfig, IBertForQuestionAnswering),
    ]
)

MODEL_FOR_TABLE_QUESTION_ANSWERING_MAPPING = OrderedDict(
    [
        # Model for Table Question Answering mapping
        (TapasConfig, TapasForQuestionAnswering),
    ]
)

MODEL_FOR_TOKEN_CLASSIFICATION_MAPPING = OrderedDict(
    [
        # Model for Token Classification mapping
        (BigBirdConfig, BigBirdForTokenClassification),
        (ConvBertConfig, ConvBertForTokenClassification),
        (LayoutLMConfig, LayoutLMForTokenClassification),
        (DistilBertConfig, DistilBertForTokenClassification),
        (CamembertConfig, CamembertForTokenClassification),
        (FlaubertConfig, FlaubertForTokenClassification),
        (XLMConfig, XLMForTokenClassification),
        (XLMRobertaConfig, XLMRobertaForTokenClassification),
        (LongformerConfig, LongformerForTokenClassification),
        (RobertaConfig, RobertaForTokenClassification),
        (SqueezeBertConfig, SqueezeBertForTokenClassification),
        (BertConfig, BertForTokenClassification),
        (MegatronBertConfig, MegatronBertForTokenClassification),
        (MobileBertConfig, MobileBertForTokenClassification),
        (XLNetConfig, XLNetForTokenClassification),
        (AlbertConfig, AlbertForTokenClassification),
        (ElectraConfig, ElectraForTokenClassification),
        (FlaubertConfig, FlaubertForTokenClassification),
        (FunnelConfig, FunnelForTokenClassification),
        (MPNetConfig, MPNetForTokenClassification),
        (DebertaConfig, DebertaForTokenClassification),
        (DebertaV2Config, DebertaV2ForTokenClassification),
        (IBertConfig, IBertForTokenClassification),
    ]
)

MODEL_FOR_MULTIPLE_CHOICE_MAPPING = OrderedDict(
    [
        # Model for Multiple Choice mapping
        (BigBirdConfig, BigBirdForMultipleChoice),
        (ConvBertConfig, ConvBertForMultipleChoice),
        (CamembertConfig, CamembertForMultipleChoice),
        (ElectraConfig, ElectraForMultipleChoice),
        (XLMRobertaConfig, XLMRobertaForMultipleChoice),
        (LongformerConfig, LongformerForMultipleChoice),
        (RobertaConfig, RobertaForMultipleChoice),
        (SqueezeBertConfig, SqueezeBertForMultipleChoice),
        (BertConfig, BertForMultipleChoice),
        (DistilBertConfig, DistilBertForMultipleChoice),
        (MegatronBertConfig, MegatronBertForMultipleChoice),
        (MobileBertConfig, MobileBertForMultipleChoice),
        (XLNetConfig, XLNetForMultipleChoice),
        (AlbertConfig, AlbertForMultipleChoice),
        (XLMConfig, XLMForMultipleChoice),
        (FlaubertConfig, FlaubertForMultipleChoice),
        (FunnelConfig, FunnelForMultipleChoice),
        (MPNetConfig, MPNetForMultipleChoice),
        (IBertConfig, IBertForMultipleChoice),
    ]
)

MODEL_FOR_NEXT_SENTENCE_PREDICTION_MAPPING = OrderedDict(
    [
        (BertConfig, BertForNextSentencePrediction),
        (MegatronBertConfig, MegatronBertForNextSentencePrediction),
        (MobileBertConfig, MobileBertForNextSentencePrediction),
    ]
)


AutoModel = auto_class_factory("AutoModel", MODEL_MAPPING)

AutoModelForPreTraining = auto_class_factory(
    "AutoModelForPreTraining", MODEL_FOR_PRETRAINING_MAPPING, head_doc="pretraining"
)

# Private on purpose, the public class will add the deprecation warnings.
_AutoModelWithLMHead = auto_class_factory(
    "AutoModelWithLMHead", MODEL_WITH_LM_HEAD_MAPPING, head_doc="language modeling"
)

AutoModelForCausalLM = auto_class_factory(
    "AutoModelForCausalLM", MODEL_FOR_CAUSAL_LM_MAPPING, head_doc="causal language modeling"
)

AutoModelForMaskedLM = auto_class_factory(
    "AutoModelForMaskedLM", MODEL_FOR_MASKED_LM_MAPPING, head_doc="masked language modeling"
)

AutoModelForSeq2SeqLM = auto_class_factory(
    "AutoModelForSeq2SeqLM",
    MODEL_FOR_SEQ_TO_SEQ_CAUSAL_LM_MAPPING,
    head_doc="sequence-to-sequence language modeling",
    checkpoint_for_example="t5-base",
)

AutoModelForSequenceClassification = auto_class_factory(
    "AutoModelForSequenceClassification", MODEL_FOR_SEQUENCE_CLASSIFICATION_MAPPING, head_doc="sequence classification"
)

AutoModelForQuestionAnswering = auto_class_factory(
    "AutoModelForQuestionAnswering", MODEL_FOR_QUESTION_ANSWERING_MAPPING, head_doc="question answering"
)

AutoModelForTableQuestionAnswering = auto_class_factory(
    "AutoModelForTableQuestionAnswering",
    MODEL_FOR_TABLE_QUESTION_ANSWERING_MAPPING,
    head_doc="table question answering",
    checkpoint_for_example="google/tapas-base-finetuned-wtq",
)

AutoModelForTokenClassification = auto_class_factory(
    "AutoModelForTokenClassification", MODEL_FOR_TOKEN_CLASSIFICATION_MAPPING, head_doc="token classification"
)

AutoModelForMultipleChoice = auto_class_factory(
    "AutoModelForMultipleChoice", MODEL_FOR_MULTIPLE_CHOICE_MAPPING, head_doc="multiple choice"
)

AutoModelForNextSentencePrediction = auto_class_factory(
    "AutoModelForNextSentencePrediction",
    MODEL_FOR_NEXT_SENTENCE_PREDICTION_MAPPING,
    head_doc="next sentence prediction",
)

AutoModelForImageClassification = auto_class_factory(
    "AutoModelForImageClassification", MODEL_FOR_IMAGE_CLASSIFICATION_MAPPING, head_doc="image classification"
)


class AutoModelWithLMHead(_AutoModelWithLMHead):
    @classmethod
    def from_config(cls, config):
        warnings.warn(
            "The class `AutoModelWithLMHead` is deprecated and will be removed in a future version. Please use "
            "`AutoModelForCausalLM` for causal language models, `AutoModelForMaskedLM` for masked language models and "
            "`AutoModelForSeq2SeqLM` for encoder-decoder models.",
            FutureWarning,
        )
        return super().from_config(config)

    @classmethod
    def from_pretrained(cls, pretrained_model_name_or_path, *model_args, **kwargs):
        warnings.warn(
            "The class `AutoModelWithLMHead` is deprecated and will be removed in a future version. Please use "
            "`AutoModelForCausalLM` for causal language models, `AutoModelForMaskedLM` for masked language models and "
            "`AutoModelForSeq2SeqLM` for encoder-decoder models.",
            FutureWarning,
        )
        return super().from_pretrained(pretrained_model_name_or_path, *model_args, **kwargs)<|MERGE_RESOLUTION|>--- conflicted
+++ resolved
@@ -352,13 +352,10 @@
 MODEL_MAPPING = OrderedDict(
     [
         # Base model mapping
-<<<<<<< HEAD
         (BigBirdPegasusConfig, BigBirdPegasusModel),
-=======
         (DeiTConfig, DeiTModel),
         (LukeConfig, LukeModel),
         (GPTNeoConfig, GPTNeoModel),
->>>>>>> c40c7e21
         (BigBirdConfig, BigBirdModel),
         (Speech2TextConfig, Speech2TextModel),
         (ViTConfig, ViTModel),
@@ -451,11 +448,8 @@
 MODEL_WITH_LM_HEAD_MAPPING = OrderedDict(
     [
         # Model with LM heads mapping
-<<<<<<< HEAD
         (BigBirdPegasusConfig, BigBirdPegasusForConditionalGeneration),
-=======
         (GPTNeoConfig, GPTNeoForCausalLM),
->>>>>>> c40c7e21
         (BigBirdConfig, BigBirdForMaskedLM),
         (Speech2TextConfig, Speech2TextForConditionalGeneration),
         (Wav2Vec2Config, Wav2Vec2ForMaskedLM),
@@ -501,11 +495,8 @@
 MODEL_FOR_CAUSAL_LM_MAPPING = OrderedDict(
     [
         # Model for Causal LM mapping
-<<<<<<< HEAD
         (BigBirdPegasusConfig, BigBirdPegasusForCausalLM),
-=======
         (GPTNeoConfig, GPTNeoForCausalLM),
->>>>>>> c40c7e21
         (BigBirdConfig, BigBirdForCausalLM),
         (CamembertConfig, CamembertForCausalLM),
         (XLMRobertaConfig, XLMRobertaForCausalLM),
