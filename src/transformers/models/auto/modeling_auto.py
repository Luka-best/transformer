# coding=utf-8
# Copyright 2018 The HuggingFace Inc. team.
#
# Licensed under the Apache License, Version 2.0 (the "License");
# you may not use this file except in compliance with the License.
# You may obtain a copy of the License at
#
#     http://www.apache.org/licenses/LICENSE-2.0
#
# Unless required by applicable law or agreed to in writing, software
# distributed under the License is distributed on an "AS IS" BASIS,
# WITHOUT WARRANTIES OR CONDITIONS OF ANY KIND, either express or implied.
# See the License for the specific language governing permissions and
# limitations under the License.
""" Auto Model class."""

import warnings
from collections import OrderedDict

from ...utils import logging
from .auto_factory import _BaseAutoModelClass, _LazyAutoMapping, auto_class_update
from .configuration_auto import CONFIG_MAPPING_NAMES


logger = logging.get_logger(__name__)


MODEL_MAPPING_NAMES = OrderedDict(
    [
        # Base model mapping
<<<<<<< HEAD
        ("mctct", "MCTCTModel"),
        ("yolos", "YolosModel"),
        ("dpt", "DPTModel"),
        ("decision_transformer", "DecisionTransformerModel"),
        ("glpn", "GLPNModel"),
        ("maskformer", "MaskFormerModel"),
        ("decision_transformer", "DecisionTransformerModel"),
        ("decision_transformer_gpt2", "DecisionTransformerGPT2Model"),
        ("poolformer", "PoolFormerModel"),
        ("convnext", "ConvNextModel"),
        ("van", "VanModel"),
        ("resnet", "ResNetModel"),
        ("regnet", "RegNetModel"),
        ("yoso", "YosoModel"),
        ("swin", "SwinModel"),
        ("vilt", "ViltModel"),
        ("vit_mae", "ViTMAEModel"),
        ("nystromformer", "NystromformerModel"),
        ("xglm", "XGLMModel"),
        ("imagegpt", "ImageGPTModel"),
        ("qdqbert", "QDQBertModel"),
        ("fnet", "FNetModel"),
        ("segformer", "SegformerModel"),
        ("vision-text-dual-encoder", "VisionTextDualEncoderModel"),
        ("perceiver", "PerceiverModel"),
        ("gptj", "GPTJModel"),
        ("layoutlmv2", "LayoutLMv2Model"),
        ("plbart", "PLBartModel"),
=======
        ("albert", "AlbertModel"),
        ("bart", "BartModel"),
>>>>>>> 71e60272
        ("beit", "BeitModel"),
        ("bert", "BertModel"),
        ("bert-generation", "BertGenerationEncoder"),
        ("big_bird", "BigBirdModel"),
        ("bigbird_pegasus", "BigBirdPegasusModel"),
        ("blenderbot", "BlenderbotModel"),
        ("blenderbot-small", "BlenderbotSmallModel"),
        ("camembert", "CamembertModel"),
        ("canine", "CanineModel"),
        ("clip", "CLIPModel"),
        ("convbert", "ConvBertModel"),
        ("convnext", "ConvNextModel"),
        ("ctrl", "CTRLModel"),
        ("cvt", "CvtModel"),
        ("data2vec-audio", "Data2VecAudioModel"),
        ("data2vec-text", "Data2VecTextModel"),
        ("data2vec-vision", "Data2VecVisionModel"),
        ("deberta", "DebertaModel"),
        ("deberta-v2", "DebertaV2Model"),
        ("decision_transformer", "DecisionTransformerModel"),
        ("decision_transformer", "DecisionTransformerModel"),
        ("decision_transformer_gpt2", "DecisionTransformerGPT2Model"),
        ("deit", "DeiTModel"),
        ("detr", "DetrModel"),
        ("distilbert", "DistilBertModel"),
        ("dpr", "DPRQuestionEncoder"),
        ("dpt", "DPTModel"),
        ("electra", "ElectraModel"),
        ("flaubert", "FlaubertModel"),
        ("flava", "FlavaModel"),
        ("fnet", "FNetModel"),
        ("fsmt", "FSMTModel"),
        ("funnel", ("FunnelModel", "FunnelBaseModel")),
        ("glpn", "GLPNModel"),
        ("gpt2", "GPT2Model"),
        ("gpt_neo", "GPTNeoModel"),
        ("gpt_neox", "GPTNeoXModel"),
        ("gptj", "GPTJModel"),
        ("hubert", "HubertModel"),
        ("ibert", "IBertModel"),
        ("imagegpt", "ImageGPTModel"),
        ("layoutlm", "LayoutLMModel"),
        ("layoutlmv2", "LayoutLMv2Model"),
        ("layoutlmv3", "LayoutLMv3Model"),
        ("led", "LEDModel"),
        ("longformer", "LongformerModel"),
        ("luke", "LukeModel"),
        ("lxmert", "LxmertModel"),
        ("m2m_100", "M2M100Model"),
        ("marian", "MarianModel"),
        ("maskformer", "MaskFormerModel"),
        ("mbart", "MBartModel"),
        ("megatron-bert", "MegatronBertModel"),
        ("mobilebert", "MobileBertModel"),
        ("mpnet", "MPNetModel"),
        ("mt5", "MT5Model"),
        ("nystromformer", "NystromformerModel"),
        ("openai-gpt", "OpenAIGPTModel"),
        ("opt", "OPTModel"),
        ("pegasus", "PegasusModel"),
        ("perceiver", "PerceiverModel"),
        ("plbart", "PLBartModel"),
        ("poolformer", "PoolFormerModel"),
        ("prophetnet", "ProphetNetModel"),
        ("qdqbert", "QDQBertModel"),
        ("reformer", "ReformerModel"),
        ("regnet", "RegNetModel"),
        ("rembert", "RemBertModel"),
        ("resnet", "ResNetModel"),
        ("retribert", "RetriBertModel"),
        ("roberta", "RobertaModel"),
        ("roformer", "RoFormerModel"),
        ("segformer", "SegformerModel"),
        ("sew", "SEWModel"),
        ("sew-d", "SEWDModel"),
        ("speech_to_text", "Speech2TextModel"),
        ("splinter", "SplinterModel"),
        ("squeezebert", "SqueezeBertModel"),
        ("swin", "SwinModel"),
        ("t5", "T5Model"),
        ("tapas", "TapasModel"),
        ("trajectory_transformer", "TrajectoryTransformerModel"),
        ("transfo-xl", "TransfoXLModel"),
        ("unispeech", "UniSpeechModel"),
        ("unispeech-sat", "UniSpeechSatModel"),
        ("van", "VanModel"),
        ("vilt", "ViltModel"),
        ("vision-text-dual-encoder", "VisionTextDualEncoderModel"),
        ("visual_bert", "VisualBertModel"),
        ("vit", "ViTModel"),
        ("vit_mae", "ViTMAEModel"),
        ("wav2vec2", "Wav2Vec2Model"),
        ("wav2vec2-conformer", "Wav2Vec2ConformerModel"),
        ("wavlm", "WavLMModel"),
        ("xglm", "XGLMModel"),
        ("xlm", "XLMModel"),
        ("xlm-prophetnet", "XLMProphetNetModel"),
        ("xlm-roberta", "XLMRobertaModel"),
        ("xlm-roberta-xl", "XLMRobertaXLModel"),
        ("xlnet", "XLNetModel"),
        ("yolos", "YolosModel"),
        ("yoso", "YosoModel"),
    ]
)

MODEL_FOR_PRETRAINING_MAPPING_NAMES = OrderedDict(
    [
        # Model for pre-training mapping
        ("albert", "AlbertForPreTraining"),
        ("bart", "BartForConditionalGeneration"),
        ("bert", "BertForPreTraining"),
        ("big_bird", "BigBirdForPreTraining"),
        ("camembert", "CamembertForMaskedLM"),
        ("ctrl", "CTRLLMHeadModel"),
        ("data2vec-text", "Data2VecTextForMaskedLM"),
        ("deberta", "DebertaForMaskedLM"),
        ("deberta-v2", "DebertaV2ForMaskedLM"),
        ("distilbert", "DistilBertForMaskedLM"),
        ("electra", "ElectraForPreTraining"),
        ("flaubert", "FlaubertWithLMHeadModel"),
        ("flava", "FlavaForPreTraining"),
        ("fnet", "FNetForPreTraining"),
        ("fsmt", "FSMTForConditionalGeneration"),
        ("funnel", "FunnelForPreTraining"),
        ("gpt2", "GPT2LMHeadModel"),
        ("ibert", "IBertForMaskedLM"),
        ("layoutlm", "LayoutLMForMaskedLM"),
        ("longformer", "LongformerForMaskedLM"),
        ("lxmert", "LxmertForPreTraining"),
        ("megatron-bert", "MegatronBertForPreTraining"),
        ("mobilebert", "MobileBertForPreTraining"),
        ("mpnet", "MPNetForMaskedLM"),
        ("openai-gpt", "OpenAIGPTLMHeadModel"),
        ("retribert", "RetriBertModel"),
        ("roberta", "RobertaForMaskedLM"),
        ("splinter", "SplinterForPreTraining"),
        ("squeezebert", "SqueezeBertForMaskedLM"),
        ("t5", "T5ForConditionalGeneration"),
        ("tapas", "TapasForMaskedLM"),
        ("transfo-xl", "TransfoXLLMHeadModel"),
        ("unispeech", "UniSpeechForPreTraining"),
        ("unispeech-sat", "UniSpeechSatForPreTraining"),
        ("visual_bert", "VisualBertForPreTraining"),
        ("vit_mae", "ViTMAEForPreTraining"),
        ("wav2vec2", "Wav2Vec2ForPreTraining"),
        ("wav2vec2-conformer", "Wav2Vec2ConformerForPreTraining"),
        ("xlm", "XLMWithLMHeadModel"),
        ("xlm-roberta", "XLMRobertaForMaskedLM"),
        ("xlm-roberta-xl", "XLMRobertaXLForMaskedLM"),
        ("xlnet", "XLNetLMHeadModel"),
    ]
)

MODEL_WITH_LM_HEAD_MAPPING_NAMES = OrderedDict(
    [
        # Model with LM heads mapping
        ("albert", "AlbertForMaskedLM"),
        ("bart", "BartForConditionalGeneration"),
        ("bert", "BertForMaskedLM"),
        ("big_bird", "BigBirdForMaskedLM"),
        ("bigbird_pegasus", "BigBirdPegasusForConditionalGeneration"),
        ("blenderbot-small", "BlenderbotSmallForConditionalGeneration"),
        ("camembert", "CamembertForMaskedLM"),
        ("convbert", "ConvBertForMaskedLM"),
        ("ctrl", "CTRLLMHeadModel"),
        ("data2vec-text", "Data2VecTextForMaskedLM"),
        ("deberta", "DebertaForMaskedLM"),
        ("deberta-v2", "DebertaV2ForMaskedLM"),
        ("distilbert", "DistilBertForMaskedLM"),
        ("electra", "ElectraForMaskedLM"),
        ("encoder-decoder", "EncoderDecoderModel"),
        ("flaubert", "FlaubertWithLMHeadModel"),
        ("fnet", "FNetForMaskedLM"),
        ("fsmt", "FSMTForConditionalGeneration"),
        ("funnel", "FunnelForMaskedLM"),
        ("gpt2", "GPT2LMHeadModel"),
        ("gpt_neo", "GPTNeoForCausalLM"),
        ("gpt_neox", "GPTNeoXForCausalLM"),
        ("gptj", "GPTJForCausalLM"),
        ("ibert", "IBertForMaskedLM"),
        ("layoutlm", "LayoutLMForMaskedLM"),
        ("led", "LEDForConditionalGeneration"),
        ("longformer", "LongformerForMaskedLM"),
        ("m2m_100", "M2M100ForConditionalGeneration"),
        ("marian", "MarianMTModel"),
        ("megatron-bert", "MegatronBertForCausalLM"),
        ("mobilebert", "MobileBertForMaskedLM"),
        ("mpnet", "MPNetForMaskedLM"),
        ("nystromformer", "NystromformerForMaskedLM"),
        ("openai-gpt", "OpenAIGPTLMHeadModel"),
        ("plbart", "PLBartForConditionalGeneration"),
        ("qdqbert", "QDQBertForMaskedLM"),
        ("reformer", "ReformerModelWithLMHead"),
        ("rembert", "RemBertForMaskedLM"),
        ("roberta", "RobertaForMaskedLM"),
        ("roformer", "RoFormerForMaskedLM"),
        ("speech_to_text", "Speech2TextForConditionalGeneration"),
        ("squeezebert", "SqueezeBertForMaskedLM"),
        ("t5", "T5ForConditionalGeneration"),
        ("tapas", "TapasForMaskedLM"),
        ("transfo-xl", "TransfoXLLMHeadModel"),
        ("wav2vec2", "Wav2Vec2ForMaskedLM"),
        ("xlm", "XLMWithLMHeadModel"),
        ("xlm-roberta", "XLMRobertaForMaskedLM"),
        ("xlm-roberta-xl", "XLMRobertaXLForMaskedLM"),
        ("xlnet", "XLNetLMHeadModel"),
        ("yoso", "YosoForMaskedLM"),
    ]
)

MODEL_FOR_CAUSAL_LM_MAPPING_NAMES = OrderedDict(
    [
        # Model for Causal LM mapping
        ("bart", "BartForCausalLM"),
        ("bert", "BertLMHeadModel"),
        ("bert-generation", "BertGenerationDecoder"),
        ("big_bird", "BigBirdForCausalLM"),
        ("bigbird_pegasus", "BigBirdPegasusForCausalLM"),
        ("blenderbot", "BlenderbotForCausalLM"),
        ("blenderbot-small", "BlenderbotSmallForCausalLM"),
        ("camembert", "CamembertForCausalLM"),
        ("ctrl", "CTRLLMHeadModel"),
        ("data2vec-text", "Data2VecTextForCausalLM"),
        ("electra", "ElectraForCausalLM"),
        ("gpt2", "GPT2LMHeadModel"),
        ("gpt_neo", "GPTNeoForCausalLM"),
        ("gpt_neox", "GPTNeoXForCausalLM"),
        ("gptj", "GPTJForCausalLM"),
        ("marian", "MarianForCausalLM"),
        ("mbart", "MBartForCausalLM"),
        ("megatron-bert", "MegatronBertForCausalLM"),
        ("openai-gpt", "OpenAIGPTLMHeadModel"),
        ("opt", "OPTForCausalLM"),
        ("pegasus", "PegasusForCausalLM"),
        ("plbart", "PLBartForCausalLM"),
        ("prophetnet", "ProphetNetForCausalLM"),
        ("qdqbert", "QDQBertLMHeadModel"),
        ("reformer", "ReformerModelWithLMHead"),
        ("rembert", "RemBertForCausalLM"),
        ("roberta", "RobertaForCausalLM"),
        ("roformer", "RoFormerForCausalLM"),
        ("speech_to_text_2", "Speech2Text2ForCausalLM"),
        ("transfo-xl", "TransfoXLLMHeadModel"),
        ("trocr", "TrOCRForCausalLM"),
        ("xglm", "XGLMForCausalLM"),
        ("xlm", "XLMWithLMHeadModel"),
        ("xlm-prophetnet", "XLMProphetNetForCausalLM"),
        ("xlm-roberta", "XLMRobertaForCausalLM"),
        ("xlm-roberta-xl", "XLMRobertaXLForCausalLM"),
        ("xlnet", "XLNetLMHeadModel"),
    ]
)

MODEL_FOR_MASKED_IMAGE_MODELING_MAPPING_NAMES = OrderedDict(
    [
        ("deit", "DeiTForMaskedImageModeling"),
        ("swin", "SwinForMaskedImageModeling"),
        ("vit", "ViTForMaskedImageModeling"),
    ]
)


MODEL_FOR_CAUSAL_IMAGE_MODELING_MAPPING_NAMES = OrderedDict(
    # Model for Causal Image Modeling mapping
    [
        ("imagegpt", "ImageGPTForCausalImageModeling"),
    ]
)

MODEL_FOR_IMAGE_CLASSIFICATION_MAPPING_NAMES = OrderedDict(
    [
        # Model for Image Classification mapping
        ("beit", "BeitForImageClassification"),
        ("convnext", "ConvNextForImageClassification"),
        ("cvt", "CvtForImageClassification"),
        ("data2vec-vision", "Data2VecVisionForImageClassification"),
        ("deit", ("DeiTForImageClassification", "DeiTForImageClassificationWithTeacher")),
        ("imagegpt", "ImageGPTForImageClassification"),
        (
            "perceiver",
            (
                "PerceiverForImageClassificationLearned",
                "PerceiverForImageClassificationFourier",
                "PerceiverForImageClassificationConvProcessing",
            ),
        ),
        ("poolformer", "PoolFormerForImageClassification"),
        ("regnet", "RegNetForImageClassification"),
        ("resnet", "ResNetForImageClassification"),
        ("segformer", "SegformerForImageClassification"),
        ("swin", "SwinForImageClassification"),
        ("van", "VanForImageClassification"),
        ("vit", "ViTForImageClassification"),
    ]
)

MODEL_FOR_IMAGE_SEGMENTATION_MAPPING_NAMES = OrderedDict(
    [
        # Do not add new models here, this class will be deprecated in the future.
        # Model for Image Segmentation mapping
        ("detr", "DetrForSegmentation"),
    ]
)

MODEL_FOR_SEMANTIC_SEGMENTATION_MAPPING_NAMES = OrderedDict(
    [
        # Model for Semantic Segmentation mapping
        ("beit", "BeitForSemanticSegmentation"),
        ("data2vec-vision", "Data2VecVisionForSemanticSegmentation"),
        ("dpt", "DPTForSemanticSegmentation"),
        ("segformer", "SegformerForSemanticSegmentation"),
    ]
)

MODEL_FOR_INSTANCE_SEGMENTATION_MAPPING_NAMES = OrderedDict(
    [
        # Model for Instance Segmentation mapping
        ("maskformer", "MaskFormerForInstanceSegmentation"),
    ]
)

MODEL_FOR_VISION_2_SEQ_MAPPING_NAMES = OrderedDict(
    [
        ("vision-encoder-decoder", "VisionEncoderDecoderModel"),
    ]
)

MODEL_FOR_MASKED_LM_MAPPING_NAMES = OrderedDict(
    [
        # Model for Masked LM mapping
        ("albert", "AlbertForMaskedLM"),
        ("bart", "BartForConditionalGeneration"),
        ("bert", "BertForMaskedLM"),
        ("big_bird", "BigBirdForMaskedLM"),
        ("camembert", "CamembertForMaskedLM"),
        ("convbert", "ConvBertForMaskedLM"),
        ("data2vec-text", "Data2VecTextForMaskedLM"),
        ("deberta", "DebertaForMaskedLM"),
        ("deberta-v2", "DebertaV2ForMaskedLM"),
        ("distilbert", "DistilBertForMaskedLM"),
        ("electra", "ElectraForMaskedLM"),
        ("flaubert", "FlaubertWithLMHeadModel"),
        ("fnet", "FNetForMaskedLM"),
        ("funnel", "FunnelForMaskedLM"),
        ("ibert", "IBertForMaskedLM"),
        ("layoutlm", "LayoutLMForMaskedLM"),
        ("longformer", "LongformerForMaskedLM"),
        ("mbart", "MBartForConditionalGeneration"),
        ("megatron-bert", "MegatronBertForMaskedLM"),
        ("mobilebert", "MobileBertForMaskedLM"),
        ("mpnet", "MPNetForMaskedLM"),
        ("nystromformer", "NystromformerForMaskedLM"),
        ("perceiver", "PerceiverForMaskedLM"),
        ("qdqbert", "QDQBertForMaskedLM"),
        ("reformer", "ReformerForMaskedLM"),
        ("rembert", "RemBertForMaskedLM"),
        ("roberta", "RobertaForMaskedLM"),
        ("roformer", "RoFormerForMaskedLM"),
        ("squeezebert", "SqueezeBertForMaskedLM"),
        ("tapas", "TapasForMaskedLM"),
        ("wav2vec2", "Wav2Vec2ForMaskedLM"),
        ("xlm", "XLMWithLMHeadModel"),
        ("xlm-roberta", "XLMRobertaForMaskedLM"),
        ("xlm-roberta-xl", "XLMRobertaXLForMaskedLM"),
        ("yoso", "YosoForMaskedLM"),
    ]
)

MODEL_FOR_OBJECT_DETECTION_MAPPING_NAMES = OrderedDict(
    [
        # Model for Object Detection mapping
        ("detr", "DetrForObjectDetection"),
        ("yolos", "YolosForObjectDetection"),
    ]
)

MODEL_FOR_SEQ_TO_SEQ_CAUSAL_LM_MAPPING_NAMES = OrderedDict(
    [
        # Model for Seq2Seq Causal LM mapping
        ("bart", "BartForConditionalGeneration"),
        ("bigbird_pegasus", "BigBirdPegasusForConditionalGeneration"),
        ("blenderbot", "BlenderbotForConditionalGeneration"),
        ("blenderbot-small", "BlenderbotSmallForConditionalGeneration"),
        ("encoder-decoder", "EncoderDecoderModel"),
        ("fsmt", "FSMTForConditionalGeneration"),
        ("led", "LEDForConditionalGeneration"),
        ("m2m_100", "M2M100ForConditionalGeneration"),
        ("marian", "MarianMTModel"),
        ("mbart", "MBartForConditionalGeneration"),
        ("mt5", "MT5ForConditionalGeneration"),
        ("pegasus", "PegasusForConditionalGeneration"),
        ("plbart", "PLBartForConditionalGeneration"),
        ("prophetnet", "ProphetNetForConditionalGeneration"),
        ("t5", "T5ForConditionalGeneration"),
        ("xlm-prophetnet", "XLMProphetNetForConditionalGeneration"),
    ]
)

MODEL_FOR_SPEECH_SEQ_2_SEQ_MAPPING_NAMES = OrderedDict(
    [
        ("speech-encoder-decoder", "SpeechEncoderDecoderModel"),
        ("speech_to_text", "Speech2TextForConditionalGeneration"),
    ]
)

MODEL_FOR_SEQUENCE_CLASSIFICATION_MAPPING_NAMES = OrderedDict(
    [
        # Model for Sequence Classification mapping
        ("albert", "AlbertForSequenceClassification"),
        ("bart", "BartForSequenceClassification"),
        ("bert", "BertForSequenceClassification"),
        ("big_bird", "BigBirdForSequenceClassification"),
        ("bigbird_pegasus", "BigBirdPegasusForSequenceClassification"),
        ("camembert", "CamembertForSequenceClassification"),
        ("canine", "CanineForSequenceClassification"),
        ("convbert", "ConvBertForSequenceClassification"),
        ("ctrl", "CTRLForSequenceClassification"),
        ("data2vec-text", "Data2VecTextForSequenceClassification"),
        ("deberta", "DebertaForSequenceClassification"),
        ("deberta-v2", "DebertaV2ForSequenceClassification"),
        ("distilbert", "DistilBertForSequenceClassification"),
        ("electra", "ElectraForSequenceClassification"),
        ("flaubert", "FlaubertForSequenceClassification"),
        ("fnet", "FNetForSequenceClassification"),
        ("funnel", "FunnelForSequenceClassification"),
        ("gpt2", "GPT2ForSequenceClassification"),
        ("gpt_neo", "GPTNeoForSequenceClassification"),
        ("gptj", "GPTJForSequenceClassification"),
        ("ibert", "IBertForSequenceClassification"),
        ("layoutlm", "LayoutLMForSequenceClassification"),
        ("layoutlmv2", "LayoutLMv2ForSequenceClassification"),
        ("layoutlmv3", "LayoutLMv3ForSequenceClassification"),
        ("led", "LEDForSequenceClassification"),
        ("longformer", "LongformerForSequenceClassification"),
        ("mbart", "MBartForSequenceClassification"),
        ("megatron-bert", "MegatronBertForSequenceClassification"),
        ("mobilebert", "MobileBertForSequenceClassification"),
        ("mpnet", "MPNetForSequenceClassification"),
        ("nystromformer", "NystromformerForSequenceClassification"),
        ("openai-gpt", "OpenAIGPTForSequenceClassification"),
        ("perceiver", "PerceiverForSequenceClassification"),
        ("plbart", "PLBartForSequenceClassification"),
        ("qdqbert", "QDQBertForSequenceClassification"),
        ("reformer", "ReformerForSequenceClassification"),
        ("rembert", "RemBertForSequenceClassification"),
        ("roberta", "RobertaForSequenceClassification"),
        ("roformer", "RoFormerForSequenceClassification"),
        ("squeezebert", "SqueezeBertForSequenceClassification"),
        ("tapas", "TapasForSequenceClassification"),
        ("transfo-xl", "TransfoXLForSequenceClassification"),
        ("xlm", "XLMForSequenceClassification"),
        ("xlm-roberta", "XLMRobertaForSequenceClassification"),
        ("xlm-roberta-xl", "XLMRobertaXLForSequenceClassification"),
        ("xlnet", "XLNetForSequenceClassification"),
        ("yoso", "YosoForSequenceClassification"),
    ]
)

MODEL_FOR_QUESTION_ANSWERING_MAPPING_NAMES = OrderedDict(
    [
        # Model for Question Answering mapping
        ("albert", "AlbertForQuestionAnswering"),
        ("bart", "BartForQuestionAnswering"),
        ("bert", "BertForQuestionAnswering"),
        ("big_bird", "BigBirdForQuestionAnswering"),
        ("bigbird_pegasus", "BigBirdPegasusForQuestionAnswering"),
        ("camembert", "CamembertForQuestionAnswering"),
        ("canine", "CanineForQuestionAnswering"),
        ("convbert", "ConvBertForQuestionAnswering"),
        ("data2vec-text", "Data2VecTextForQuestionAnswering"),
        ("deberta", "DebertaForQuestionAnswering"),
        ("deberta-v2", "DebertaV2ForQuestionAnswering"),
        ("distilbert", "DistilBertForQuestionAnswering"),
        ("electra", "ElectraForQuestionAnswering"),
        ("flaubert", "FlaubertForQuestionAnsweringSimple"),
        ("fnet", "FNetForQuestionAnswering"),
        ("funnel", "FunnelForQuestionAnswering"),
        ("gptj", "GPTJForQuestionAnswering"),
        ("ibert", "IBertForQuestionAnswering"),
        ("layoutlmv2", "LayoutLMv2ForQuestionAnswering"),
        ("layoutlmv3", "LayoutLMv3ForQuestionAnswering"),
        ("led", "LEDForQuestionAnswering"),
        ("longformer", "LongformerForQuestionAnswering"),
        ("lxmert", "LxmertForQuestionAnswering"),
        ("mbart", "MBartForQuestionAnswering"),
        ("megatron-bert", "MegatronBertForQuestionAnswering"),
        ("mobilebert", "MobileBertForQuestionAnswering"),
        ("mpnet", "MPNetForQuestionAnswering"),
        ("nystromformer", "NystromformerForQuestionAnswering"),
        ("qdqbert", "QDQBertForQuestionAnswering"),
        ("reformer", "ReformerForQuestionAnswering"),
        ("rembert", "RemBertForQuestionAnswering"),
        ("roberta", "RobertaForQuestionAnswering"),
        ("roformer", "RoFormerForQuestionAnswering"),
        ("splinter", "SplinterForQuestionAnswering"),
        ("squeezebert", "SqueezeBertForQuestionAnswering"),
        ("xlm", "XLMForQuestionAnsweringSimple"),
        ("xlm-roberta", "XLMRobertaForQuestionAnswering"),
        ("xlm-roberta-xl", "XLMRobertaXLForQuestionAnswering"),
        ("xlnet", "XLNetForQuestionAnsweringSimple"),
        ("yoso", "YosoForQuestionAnswering"),
    ]
)

MODEL_FOR_TABLE_QUESTION_ANSWERING_MAPPING_NAMES = OrderedDict(
    [
        # Model for Table Question Answering mapping
        ("tapas", "TapasForQuestionAnswering"),
    ]
)

MODEL_FOR_TOKEN_CLASSIFICATION_MAPPING_NAMES = OrderedDict(
    [
        # Model for Token Classification mapping
        ("albert", "AlbertForTokenClassification"),
        ("bert", "BertForTokenClassification"),
        ("big_bird", "BigBirdForTokenClassification"),
        ("camembert", "CamembertForTokenClassification"),
        ("canine", "CanineForTokenClassification"),
        ("convbert", "ConvBertForTokenClassification"),
        ("data2vec-text", "Data2VecTextForTokenClassification"),
        ("deberta", "DebertaForTokenClassification"),
        ("deberta-v2", "DebertaV2ForTokenClassification"),
        ("distilbert", "DistilBertForTokenClassification"),
        ("electra", "ElectraForTokenClassification"),
        ("flaubert", "FlaubertForTokenClassification"),
        ("fnet", "FNetForTokenClassification"),
        ("funnel", "FunnelForTokenClassification"),
        ("gpt2", "GPT2ForTokenClassification"),
        ("ibert", "IBertForTokenClassification"),
        ("layoutlm", "LayoutLMForTokenClassification"),
        ("layoutlmv2", "LayoutLMv2ForTokenClassification"),
        ("layoutlmv3", "LayoutLMv3ForTokenClassification"),
        ("longformer", "LongformerForTokenClassification"),
        ("megatron-bert", "MegatronBertForTokenClassification"),
        ("mobilebert", "MobileBertForTokenClassification"),
        ("mpnet", "MPNetForTokenClassification"),
        ("nystromformer", "NystromformerForTokenClassification"),
        ("qdqbert", "QDQBertForTokenClassification"),
        ("rembert", "RemBertForTokenClassification"),
        ("roberta", "RobertaForTokenClassification"),
        ("roformer", "RoFormerForTokenClassification"),
        ("squeezebert", "SqueezeBertForTokenClassification"),
        ("xlm", "XLMForTokenClassification"),
        ("xlm-roberta", "XLMRobertaForTokenClassification"),
        ("xlm-roberta-xl", "XLMRobertaXLForTokenClassification"),
        ("xlnet", "XLNetForTokenClassification"),
        ("yoso", "YosoForTokenClassification"),
    ]
)

MODEL_FOR_MULTIPLE_CHOICE_MAPPING_NAMES = OrderedDict(
    [
        # Model for Multiple Choice mapping
        ("albert", "AlbertForMultipleChoice"),
        ("bert", "BertForMultipleChoice"),
        ("big_bird", "BigBirdForMultipleChoice"),
        ("camembert", "CamembertForMultipleChoice"),
        ("canine", "CanineForMultipleChoice"),
        ("convbert", "ConvBertForMultipleChoice"),
        ("data2vec-text", "Data2VecTextForMultipleChoice"),
        ("deberta-v2", "DebertaV2ForMultipleChoice"),
        ("distilbert", "DistilBertForMultipleChoice"),
        ("electra", "ElectraForMultipleChoice"),
        ("flaubert", "FlaubertForMultipleChoice"),
        ("fnet", "FNetForMultipleChoice"),
        ("funnel", "FunnelForMultipleChoice"),
        ("ibert", "IBertForMultipleChoice"),
        ("longformer", "LongformerForMultipleChoice"),
        ("megatron-bert", "MegatronBertForMultipleChoice"),
        ("mobilebert", "MobileBertForMultipleChoice"),
        ("mpnet", "MPNetForMultipleChoice"),
        ("nystromformer", "NystromformerForMultipleChoice"),
        ("qdqbert", "QDQBertForMultipleChoice"),
        ("rembert", "RemBertForMultipleChoice"),
        ("roberta", "RobertaForMultipleChoice"),
        ("roformer", "RoFormerForMultipleChoice"),
        ("squeezebert", "SqueezeBertForMultipleChoice"),
        ("xlm", "XLMForMultipleChoice"),
        ("xlm-roberta", "XLMRobertaForMultipleChoice"),
        ("xlm-roberta-xl", "XLMRobertaXLForMultipleChoice"),
        ("xlnet", "XLNetForMultipleChoice"),
        ("yoso", "YosoForMultipleChoice"),
    ]
)

MODEL_FOR_NEXT_SENTENCE_PREDICTION_MAPPING_NAMES = OrderedDict(
    [
        ("bert", "BertForNextSentencePrediction"),
        ("fnet", "FNetForNextSentencePrediction"),
        ("megatron-bert", "MegatronBertForNextSentencePrediction"),
        ("mobilebert", "MobileBertForNextSentencePrediction"),
        ("qdqbert", "QDQBertForNextSentencePrediction"),
    ]
)

MODEL_FOR_AUDIO_CLASSIFICATION_MAPPING_NAMES = OrderedDict(
    [
        # Model for Audio Classification mapping
        ("data2vec-audio", "Data2VecAudioForSequenceClassification"),
        ("hubert", "HubertForSequenceClassification"),
        ("sew", "SEWForSequenceClassification"),
        ("sew-d", "SEWDForSequenceClassification"),
        ("unispeech", "UniSpeechForSequenceClassification"),
        ("unispeech-sat", "UniSpeechSatForSequenceClassification"),
        ("wav2vec2", "Wav2Vec2ForSequenceClassification"),
        ("wav2vec2-conformer", "Wav2Vec2ConformerForSequenceClassification"),
        ("wavlm", "WavLMForSequenceClassification"),
    ]
)

MODEL_FOR_CTC_MAPPING_NAMES = OrderedDict(
    [
        # Model for Connectionist temporal classification (CTC) mapping
<<<<<<< HEAD
        ("mctct", "MCTCTForCTC"),
        ("wav2vec2", "Wav2Vec2ForCTC"),
        ("unispeech-sat", "UniSpeechSatForCTC"),
        ("unispeech", "UniSpeechForCTC"),
=======
        ("data2vec-audio", "Data2VecAudioForCTC"),
>>>>>>> 71e60272
        ("hubert", "HubertForCTC"),
        ("sew", "SEWForCTC"),
        ("sew-d", "SEWDForCTC"),
        ("unispeech", "UniSpeechForCTC"),
        ("unispeech-sat", "UniSpeechSatForCTC"),
        ("wav2vec2", "Wav2Vec2ForCTC"),
        ("wav2vec2-conformer", "Wav2Vec2ConformerForCTC"),
        ("wavlm", "WavLMForCTC"),
    ]
)

MODEL_FOR_AUDIO_FRAME_CLASSIFICATION_MAPPING_NAMES = OrderedDict(
    [
        # Model for Audio Classification mapping
        ("data2vec-audio", "Data2VecAudioForAudioFrameClassification"),
        ("unispeech-sat", "UniSpeechSatForAudioFrameClassification"),
        ("wav2vec2", "Wav2Vec2ForAudioFrameClassification"),
        ("wav2vec2-conformer", "Wav2Vec2ConformerForAudioFrameClassification"),
        ("wavlm", "WavLMForAudioFrameClassification"),
    ]
)

MODEL_FOR_AUDIO_XVECTOR_MAPPING_NAMES = OrderedDict(
    [
        # Model for Audio Classification mapping
        ("data2vec-audio", "Data2VecAudioForXVector"),
        ("unispeech-sat", "UniSpeechSatForXVector"),
        ("wav2vec2", "Wav2Vec2ForXVector"),
        ("wav2vec2-conformer", "Wav2Vec2ConformerForXVector"),
        ("wavlm", "WavLMForXVector"),
    ]
)

MODEL_MAPPING = _LazyAutoMapping(CONFIG_MAPPING_NAMES, MODEL_MAPPING_NAMES)
MODEL_FOR_PRETRAINING_MAPPING = _LazyAutoMapping(CONFIG_MAPPING_NAMES, MODEL_FOR_PRETRAINING_MAPPING_NAMES)
MODEL_WITH_LM_HEAD_MAPPING = _LazyAutoMapping(CONFIG_MAPPING_NAMES, MODEL_WITH_LM_HEAD_MAPPING_NAMES)
MODEL_FOR_CAUSAL_LM_MAPPING = _LazyAutoMapping(CONFIG_MAPPING_NAMES, MODEL_FOR_CAUSAL_LM_MAPPING_NAMES)
MODEL_FOR_CAUSAL_IMAGE_MODELING_MAPPING = _LazyAutoMapping(
    CONFIG_MAPPING_NAMES, MODEL_FOR_CAUSAL_IMAGE_MODELING_MAPPING_NAMES
)
MODEL_FOR_IMAGE_CLASSIFICATION_MAPPING = _LazyAutoMapping(
    CONFIG_MAPPING_NAMES, MODEL_FOR_IMAGE_CLASSIFICATION_MAPPING_NAMES
)
MODEL_FOR_IMAGE_SEGMENTATION_MAPPING = _LazyAutoMapping(
    CONFIG_MAPPING_NAMES, MODEL_FOR_IMAGE_SEGMENTATION_MAPPING_NAMES
)
MODEL_FOR_SEMANTIC_SEGMENTATION_MAPPING = _LazyAutoMapping(
    CONFIG_MAPPING_NAMES, MODEL_FOR_SEMANTIC_SEGMENTATION_MAPPING_NAMES
)
MODEL_FOR_INSTANCE_SEGMENTATION_MAPPING = _LazyAutoMapping(
    CONFIG_MAPPING_NAMES, MODEL_FOR_INSTANCE_SEGMENTATION_MAPPING_NAMES
)
MODEL_FOR_VISION_2_SEQ_MAPPING = _LazyAutoMapping(CONFIG_MAPPING_NAMES, MODEL_FOR_VISION_2_SEQ_MAPPING_NAMES)
MODEL_FOR_MASKED_LM_MAPPING = _LazyAutoMapping(CONFIG_MAPPING_NAMES, MODEL_FOR_MASKED_LM_MAPPING_NAMES)
MODEL_FOR_MASKED_IMAGE_MODELING_MAPPING = _LazyAutoMapping(
    CONFIG_MAPPING_NAMES, MODEL_FOR_MASKED_IMAGE_MODELING_MAPPING_NAMES
)
MODEL_FOR_OBJECT_DETECTION_MAPPING = _LazyAutoMapping(CONFIG_MAPPING_NAMES, MODEL_FOR_OBJECT_DETECTION_MAPPING_NAMES)
MODEL_FOR_SEQ_TO_SEQ_CAUSAL_LM_MAPPING = _LazyAutoMapping(
    CONFIG_MAPPING_NAMES, MODEL_FOR_SEQ_TO_SEQ_CAUSAL_LM_MAPPING_NAMES
)
MODEL_FOR_SEQUENCE_CLASSIFICATION_MAPPING = _LazyAutoMapping(
    CONFIG_MAPPING_NAMES, MODEL_FOR_SEQUENCE_CLASSIFICATION_MAPPING_NAMES
)
MODEL_FOR_QUESTION_ANSWERING_MAPPING = _LazyAutoMapping(
    CONFIG_MAPPING_NAMES, MODEL_FOR_QUESTION_ANSWERING_MAPPING_NAMES
)
MODEL_FOR_TABLE_QUESTION_ANSWERING_MAPPING = _LazyAutoMapping(
    CONFIG_MAPPING_NAMES, MODEL_FOR_TABLE_QUESTION_ANSWERING_MAPPING_NAMES
)
MODEL_FOR_TOKEN_CLASSIFICATION_MAPPING = _LazyAutoMapping(
    CONFIG_MAPPING_NAMES, MODEL_FOR_TOKEN_CLASSIFICATION_MAPPING_NAMES
)
MODEL_FOR_MULTIPLE_CHOICE_MAPPING = _LazyAutoMapping(CONFIG_MAPPING_NAMES, MODEL_FOR_MULTIPLE_CHOICE_MAPPING_NAMES)
MODEL_FOR_NEXT_SENTENCE_PREDICTION_MAPPING = _LazyAutoMapping(
    CONFIG_MAPPING_NAMES, MODEL_FOR_NEXT_SENTENCE_PREDICTION_MAPPING_NAMES
)
MODEL_FOR_AUDIO_CLASSIFICATION_MAPPING = _LazyAutoMapping(
    CONFIG_MAPPING_NAMES, MODEL_FOR_AUDIO_CLASSIFICATION_MAPPING_NAMES
)
MODEL_FOR_CTC_MAPPING = _LazyAutoMapping(CONFIG_MAPPING_NAMES, MODEL_FOR_CTC_MAPPING_NAMES)
MODEL_FOR_SPEECH_SEQ_2_SEQ_MAPPING = _LazyAutoMapping(CONFIG_MAPPING_NAMES, MODEL_FOR_SPEECH_SEQ_2_SEQ_MAPPING_NAMES)
MODEL_FOR_AUDIO_FRAME_CLASSIFICATION_MAPPING = _LazyAutoMapping(
    CONFIG_MAPPING_NAMES, MODEL_FOR_AUDIO_FRAME_CLASSIFICATION_MAPPING_NAMES
)
MODEL_FOR_AUDIO_XVECTOR_MAPPING = _LazyAutoMapping(CONFIG_MAPPING_NAMES, MODEL_FOR_AUDIO_XVECTOR_MAPPING_NAMES)


class AutoModel(_BaseAutoModelClass):
    _model_mapping = MODEL_MAPPING


AutoModel = auto_class_update(AutoModel)


class AutoModelForPreTraining(_BaseAutoModelClass):
    _model_mapping = MODEL_FOR_PRETRAINING_MAPPING


AutoModelForPreTraining = auto_class_update(AutoModelForPreTraining, head_doc="pretraining")


# Private on purpose, the public class will add the deprecation warnings.
class _AutoModelWithLMHead(_BaseAutoModelClass):
    _model_mapping = MODEL_WITH_LM_HEAD_MAPPING


_AutoModelWithLMHead = auto_class_update(_AutoModelWithLMHead, head_doc="language modeling")


class AutoModelForCausalLM(_BaseAutoModelClass):
    _model_mapping = MODEL_FOR_CAUSAL_LM_MAPPING


AutoModelForCausalLM = auto_class_update(AutoModelForCausalLM, head_doc="causal language modeling")


class AutoModelForMaskedLM(_BaseAutoModelClass):
    _model_mapping = MODEL_FOR_MASKED_LM_MAPPING


AutoModelForMaskedLM = auto_class_update(AutoModelForMaskedLM, head_doc="masked language modeling")


class AutoModelForSeq2SeqLM(_BaseAutoModelClass):
    _model_mapping = MODEL_FOR_SEQ_TO_SEQ_CAUSAL_LM_MAPPING


AutoModelForSeq2SeqLM = auto_class_update(
    AutoModelForSeq2SeqLM, head_doc="sequence-to-sequence language modeling", checkpoint_for_example="t5-base"
)


class AutoModelForSequenceClassification(_BaseAutoModelClass):
    _model_mapping = MODEL_FOR_SEQUENCE_CLASSIFICATION_MAPPING


AutoModelForSequenceClassification = auto_class_update(
    AutoModelForSequenceClassification, head_doc="sequence classification"
)


class AutoModelForQuestionAnswering(_BaseAutoModelClass):
    _model_mapping = MODEL_FOR_QUESTION_ANSWERING_MAPPING


AutoModelForQuestionAnswering = auto_class_update(AutoModelForQuestionAnswering, head_doc="question answering")


class AutoModelForTableQuestionAnswering(_BaseAutoModelClass):
    _model_mapping = MODEL_FOR_TABLE_QUESTION_ANSWERING_MAPPING


AutoModelForTableQuestionAnswering = auto_class_update(
    AutoModelForTableQuestionAnswering,
    head_doc="table question answering",
    checkpoint_for_example="google/tapas-base-finetuned-wtq",
)


class AutoModelForTokenClassification(_BaseAutoModelClass):
    _model_mapping = MODEL_FOR_TOKEN_CLASSIFICATION_MAPPING


AutoModelForTokenClassification = auto_class_update(AutoModelForTokenClassification, head_doc="token classification")


class AutoModelForMultipleChoice(_BaseAutoModelClass):
    _model_mapping = MODEL_FOR_MULTIPLE_CHOICE_MAPPING


AutoModelForMultipleChoice = auto_class_update(AutoModelForMultipleChoice, head_doc="multiple choice")


class AutoModelForNextSentencePrediction(_BaseAutoModelClass):
    _model_mapping = MODEL_FOR_NEXT_SENTENCE_PREDICTION_MAPPING


AutoModelForNextSentencePrediction = auto_class_update(
    AutoModelForNextSentencePrediction, head_doc="next sentence prediction"
)


class AutoModelForImageClassification(_BaseAutoModelClass):
    _model_mapping = MODEL_FOR_IMAGE_CLASSIFICATION_MAPPING


AutoModelForImageClassification = auto_class_update(AutoModelForImageClassification, head_doc="image classification")


class AutoModelForImageSegmentation(_BaseAutoModelClass):
    _model_mapping = MODEL_FOR_IMAGE_SEGMENTATION_MAPPING


AutoModelForImageSegmentation = auto_class_update(AutoModelForImageSegmentation, head_doc="image segmentation")


class AutoModelForSemanticSegmentation(_BaseAutoModelClass):
    _model_mapping = MODEL_FOR_SEMANTIC_SEGMENTATION_MAPPING


AutoModelForSemanticSegmentation = auto_class_update(
    AutoModelForSemanticSegmentation, head_doc="semantic segmentation"
)


class AutoModelForInstanceSegmentation(_BaseAutoModelClass):
    _model_mapping = MODEL_FOR_INSTANCE_SEGMENTATION_MAPPING


AutoModelForInstanceSegmentation = auto_class_update(
    AutoModelForInstanceSegmentation, head_doc="instance segmentation"
)


class AutoModelForObjectDetection(_BaseAutoModelClass):
    _model_mapping = MODEL_FOR_OBJECT_DETECTION_MAPPING


AutoModelForObjectDetection = auto_class_update(AutoModelForObjectDetection, head_doc="object detection")


class AutoModelForVision2Seq(_BaseAutoModelClass):
    _model_mapping = MODEL_FOR_VISION_2_SEQ_MAPPING


AutoModelForVision2Seq = auto_class_update(AutoModelForVision2Seq, head_doc="vision-to-text modeling")


class AutoModelForAudioClassification(_BaseAutoModelClass):
    _model_mapping = MODEL_FOR_AUDIO_CLASSIFICATION_MAPPING


AutoModelForAudioClassification = auto_class_update(AutoModelForAudioClassification, head_doc="audio classification")


class AutoModelForCTC(_BaseAutoModelClass):
    _model_mapping = MODEL_FOR_CTC_MAPPING


AutoModelForCTC = auto_class_update(AutoModelForCTC, head_doc="connectionist temporal classification")


class AutoModelForSpeechSeq2Seq(_BaseAutoModelClass):
    _model_mapping = MODEL_FOR_SPEECH_SEQ_2_SEQ_MAPPING


AutoModelForSpeechSeq2Seq = auto_class_update(
    AutoModelForSpeechSeq2Seq, head_doc="sequence-to-sequence speech-to-text modeling"
)


class AutoModelForAudioFrameClassification(_BaseAutoModelClass):
    _model_mapping = MODEL_FOR_AUDIO_FRAME_CLASSIFICATION_MAPPING


AutoModelForAudioFrameClassification = auto_class_update(
    AutoModelForAudioFrameClassification, head_doc="audio frame (token) classification"
)


class AutoModelForAudioXVector(_BaseAutoModelClass):
    _model_mapping = MODEL_FOR_AUDIO_XVECTOR_MAPPING


AutoModelForAudioXVector = auto_class_update(AutoModelForAudioXVector, head_doc="audio retrieval via x-vector")


class AutoModelForMaskedImageModeling(_BaseAutoModelClass):
    _model_mapping = MODEL_FOR_MASKED_IMAGE_MODELING_MAPPING


AutoModelForMaskedImageModeling = auto_class_update(AutoModelForMaskedImageModeling, head_doc="masked image modeling")


class AutoModelWithLMHead(_AutoModelWithLMHead):
    @classmethod
    def from_config(cls, config):
        warnings.warn(
            "The class `AutoModelWithLMHead` is deprecated and will be removed in a future version. Please use "
            "`AutoModelForCausalLM` for causal language models, `AutoModelForMaskedLM` for masked language models and "
            "`AutoModelForSeq2SeqLM` for encoder-decoder models.",
            FutureWarning,
        )
        return super().from_config(config)

    @classmethod
    def from_pretrained(cls, pretrained_model_name_or_path, *model_args, **kwargs):
        warnings.warn(
            "The class `AutoModelWithLMHead` is deprecated and will be removed in a future version. Please use "
            "`AutoModelForCausalLM` for causal language models, `AutoModelForMaskedLM` for masked language models and "
            "`AutoModelForSeq2SeqLM` for encoder-decoder models.",
            FutureWarning,
        )
        return super().from_pretrained(pretrained_model_name_or_path, *model_args, **kwargs)<|MERGE_RESOLUTION|>--- conflicted
+++ resolved
@@ -28,39 +28,8 @@
 MODEL_MAPPING_NAMES = OrderedDict(
     [
         # Base model mapping
-<<<<<<< HEAD
-        ("mctct", "MCTCTModel"),
-        ("yolos", "YolosModel"),
-        ("dpt", "DPTModel"),
-        ("decision_transformer", "DecisionTransformerModel"),
-        ("glpn", "GLPNModel"),
-        ("maskformer", "MaskFormerModel"),
-        ("decision_transformer", "DecisionTransformerModel"),
-        ("decision_transformer_gpt2", "DecisionTransformerGPT2Model"),
-        ("poolformer", "PoolFormerModel"),
-        ("convnext", "ConvNextModel"),
-        ("van", "VanModel"),
-        ("resnet", "ResNetModel"),
-        ("regnet", "RegNetModel"),
-        ("yoso", "YosoModel"),
-        ("swin", "SwinModel"),
-        ("vilt", "ViltModel"),
-        ("vit_mae", "ViTMAEModel"),
-        ("nystromformer", "NystromformerModel"),
-        ("xglm", "XGLMModel"),
-        ("imagegpt", "ImageGPTModel"),
-        ("qdqbert", "QDQBertModel"),
-        ("fnet", "FNetModel"),
-        ("segformer", "SegformerModel"),
-        ("vision-text-dual-encoder", "VisionTextDualEncoderModel"),
-        ("perceiver", "PerceiverModel"),
-        ("gptj", "GPTJModel"),
-        ("layoutlmv2", "LayoutLMv2Model"),
-        ("plbart", "PLBartModel"),
-=======
         ("albert", "AlbertModel"),
         ("bart", "BartModel"),
->>>>>>> 71e60272
         ("beit", "BeitModel"),
         ("bert", "BertModel"),
         ("bert-generation", "BertGenerationEncoder"),
@@ -113,6 +82,7 @@
         ("marian", "MarianModel"),
         ("maskformer", "MaskFormerModel"),
         ("mbart", "MBartModel"),
+        ("mctct", "MCTCTModel"),
         ("megatron-bert", "MegatronBertModel"),
         ("mobilebert", "MobileBertModel"),
         ("mpnet", "MPNetModel"),
@@ -675,15 +645,9 @@
 MODEL_FOR_CTC_MAPPING_NAMES = OrderedDict(
     [
         # Model for Connectionist temporal classification (CTC) mapping
-<<<<<<< HEAD
+        ("data2vec-audio", "Data2VecAudioForCTC"),
+        ("hubert", "HubertForCTC"),
         ("mctct", "MCTCTForCTC"),
-        ("wav2vec2", "Wav2Vec2ForCTC"),
-        ("unispeech-sat", "UniSpeechSatForCTC"),
-        ("unispeech", "UniSpeechForCTC"),
-=======
-        ("data2vec-audio", "Data2VecAudioForCTC"),
->>>>>>> 71e60272
-        ("hubert", "HubertForCTC"),
         ("sew", "SEWForCTC"),
         ("sew-d", "SEWDForCTC"),
         ("unispeech", "UniSpeechForCTC"),
