--- conflicted
+++ resolved
@@ -36,11 +36,8 @@
         ("bert-generation", "BertGenerationEncoder"),
         ("big_bird", "BigBirdModel"),
         ("bigbird_pegasus", "BigBirdPegasusModel"),
-<<<<<<< HEAD
         ("bit", "BitModel"),
-=======
         ("biogpt", "BioGptModel"),
->>>>>>> 74fb524e
         ("blenderbot", "BlenderbotModel"),
         ("blenderbot-small", "BlenderbotSmallModel"),
         ("bloom", "BloomModel"),
