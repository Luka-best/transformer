--- conflicted
+++ resolved
@@ -977,11 +977,7 @@
     ]
 )
 
-<<<<<<< HEAD
 MODEL_FOR_MASK_GENERATION_MAPPING_NAMES = OrderedDict(
-=======
-MODEL_FOR_AUTOMATIC_MASK_GENERATION_MAPPING_NAMES = OrderedDict(
->>>>>>> 474bf508
     [
         ("sam", "SamModel"),
     ]
@@ -1062,17 +1058,11 @@
 
 MODEL_FOR_BACKBONE_MAPPING = _LazyAutoMapping(CONFIG_MAPPING_NAMES, MODEL_FOR_BACKBONE_MAPPING_NAMES)
 
-<<<<<<< HEAD
 MODEL_FOR_MASK_GENERATION_MAPPING = _LazyAutoMapping(CONFIG_MAPPING_NAMES, MODEL_FOR_MASK_GENERATION_MAPPING_NAMES)
 
 
 class AutoModelForMaskGeneration(_BaseAutoModelClass):
     _model_mapping = MODEL_FOR_MASK_GENERATION_MAPPING
-=======
-MODEL_FOR_AUTOMATIC_MASK_GENERATION_MAPPING = _LazyAutoMapping(
-    CONFIG_MAPPING_NAMES, MODEL_FOR_AUTOMATIC_MASK_GENERATION_MAPPING_NAMES
-)
->>>>>>> 474bf508
 
 
 class AutoModel(_BaseAutoModelClass):
