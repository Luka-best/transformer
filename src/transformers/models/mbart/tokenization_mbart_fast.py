# coding=utf-8
# Copyright 2020 The Facebook AI Research Team Authors and The HuggingFace Inc. team.
#
# Licensed under the Apache License, Version 2.0 (the "License");
# you may not use this file except in compliance with the License.
# You may obtain a copy of the License at
#
#     http://www.apache.org/licenses/LICENSE-2.0
#
# Unless required by applicable law or agreed to in writing, software
# distributed under the License is distributed on an "AS IS" BASIS,
# WITHOUT WARRANTIES OR CONDITIONS OF ANY KIND, either express or implied.
# See the License for the specific language governing permissions and
# limitations under the License.

import os
from shutil import copyfile
from typing import List, Optional, Tuple

from tokenizers import processors

from ...tokenization_utils import AddedToken, BatchEncoding
from ...tokenization_utils_fast import PreTrainedTokenizerFast
from ...utils import is_sentencepiece_available, logging


if is_sentencepiece_available():
    from .tokenization_mbart import MBartTokenizer
else:
    MBartTokenizer = None


logger = logging.get_logger(__name__)


VOCAB_FILES_NAMES = {"vocab_file": "sentencepiece.bpe.model", "tokenizer_file": "tokenizer.json"}

PRETRAINED_VOCAB_FILES_MAP = {
    "vocab_file": {
        "facebook/mbart-large-en-ro": (
            "https://huggingface.co/facebook/mbart-large-en-ro/resolve/main/sentencepiece.bpe.model"
        ),
        "facebook/mbart-large-cc25": (
            "https://huggingface.co/facebook/mbart-large-cc25/resolve/main/sentencepiece.bpe.model"
        ),
    },
    "tokenizer_file": {
        "facebook/mbart-large-en-ro": "https://huggingface.co/facebook/mbart-large-en-ro/resolve/main/tokenizer.json",
        "facebook/mbart-large-cc25": "https://huggingface.co/facebook/mbart-large-cc25/resolve/main/tokenizer.json",
    },
}

PRETRAINED_POSITIONAL_EMBEDDINGS_SIZES = {
    "facebook/mbart-large-en-ro": 1024,
    "facebook/mbart-large-cc25": 1024,
}

# fmt: off
FAIRSEQ_LANGUAGE_CODES = ["ar_AR", "cs_CZ", "de_DE", "en_XX", "es_XX", "et_EE", "fi_FI", "fr_XX", "gu_IN", "hi_IN", "it_IT", "ja_XX", "kk_KZ", "ko_KR", "lt_LT", "lv_LV", "my_MM", "ne_NP", "nl_XX", "ro_RO", "ru_RU", "si_LK", "tr_TR", "vi_VN", "zh_CN"]
# fmt: on


class MBartTokenizerFast(PreTrainedTokenizerFast):
    """
    Construct a "fast" MBART tokenizer (backed by HuggingFace's *tokenizers* library). Based on
    [BPE](https://huggingface.co/docs/tokenizers/python/latest/components.html?highlight=BPE#models).

    This tokenizer inherits from [`PreTrainedTokenizerFast`] which contains most of the main methods. Users should
    refer to this superclass for more information regarding those methods.

    The tokenization method is `<tokens> <eos> <language code>` for source language documents, and `<language code>
    <tokens> <eos>` for target language documents.

    Examples:

    ```python
    >>> from transformers import MBartTokenizerFast

    >>> tokenizer = MBartTokenizerFast.from_pretrained(
    ...     "facebook/mbart-large-en-ro", src_lang="en_XX", tgt_lang="ro_RO"
    ... )
    >>> example_english_phrase = " UN Chief Says There Is No Military Solution in Syria"
    >>> expected_translation_romanian = "Şeful ONU declară că nu există o soluţie militară în Siria"
    >>> inputs = tokenizer(example_english_phrase, text_target=expected_translation_romanian, return_tensors="pt")
    ```"""

    vocab_files_names = VOCAB_FILES_NAMES
    max_model_input_sizes = PRETRAINED_POSITIONAL_EMBEDDINGS_SIZES
    pretrained_vocab_files_map = PRETRAINED_VOCAB_FILES_MAP
    model_input_names = ["input_ids", "attention_mask"]
    slow_tokenizer_class = MBartTokenizer

    prefix_tokens: List[int] = []
    suffix_tokens: List[int] = []

    def __init__(
        self,
        vocab_file=None,
        tokenizer_file=None,
        bos_token="<s>",
        eos_token="</s>",
        sep_token="</s>",
        cls_token="<s>",
        unk_token="<unk>",
        pad_token="<pad>",
        mask_token="<mask>",
        src_lang=None,
        tgt_lang=None,
        additional_special_tokens=None,
        **kwargs,
    ):
        # Mask token behave like a normal word, i.e. include the space before it
        mask_token = AddedToken(mask_token, lstrip=True, rstrip=False) if isinstance(mask_token, str) else mask_token

        _additional_special_tokens = FAIRSEQ_LANGUAGE_CODES.copy()

        if additional_special_tokens is not None:
            # Only add those special tokens if they are not already there.
            _additional_special_tokens.extend(
                [t for t in additional_special_tokens if t not in _additional_special_tokens]
            )

        super().__init__(
            vocab_file=vocab_file,
            tokenizer_file=tokenizer_file,
            bos_token=bos_token,
            eos_token=eos_token,
            sep_token=sep_token,
            cls_token=cls_token,
            unk_token=unk_token,
            pad_token=pad_token,
            mask_token=mask_token,
            src_lang=src_lang,
            tgt_lang=tgt_lang,
            additional_special_tokens=_additional_special_tokens,
            **kwargs,
        )

        self.vocab_file = vocab_file
<<<<<<< HEAD
        self.can_save_slow_tokenizer = False if not self.vocab_file else True
=======

        _additional_special_tokens = FAIRSEQ_LANGUAGE_CODES.copy()

        if additional_special_tokens is not None:
            # Only add those special tokens if they are not already there.
            _additional_special_tokens.extend(
                [t for t in additional_special_tokens if t not in _additional_special_tokens]
            )

        self.add_special_tokens({"additional_special_tokens": _additional_special_tokens})
>>>>>>> 2be8a909
        self.lang_code_to_id = {
            lang_code: self.convert_tokens_to_ids(lang_code) for lang_code in FAIRSEQ_LANGUAGE_CODES
        }

        self._src_lang = src_lang if src_lang is not None else "en_XX"
        self.cur_lang_code = self.convert_tokens_to_ids(self._src_lang)
        self.tgt_lang = tgt_lang
        self.set_src_lang_special_tokens(self._src_lang)

    @property
    def can_save_slow_tokenizer(self) -> bool:
        return os.path.isfile(self.vocab_file) if self.vocab_file else False

    @property
    def src_lang(self) -> str:
        return self._src_lang

    @src_lang.setter
    def src_lang(self, new_src_lang: str) -> None:
        self._src_lang = new_src_lang
        self.set_src_lang_special_tokens(self._src_lang)

    def build_inputs_with_special_tokens(
        self, token_ids_0: List[int], token_ids_1: Optional[List[int]] = None
    ) -> List[int]:
        """
        Build model inputs from a sequence or a pair of sequence for sequence classification tasks by concatenating and
        adding special tokens. The special tokens depend on calling set_lang.

        An MBART sequence has the following format, where `X` represents the sequence:

        - `input_ids` (for encoder) `X [eos, src_lang_code]`
        - `decoder_input_ids`: (for decoder) `X [eos, tgt_lang_code]`

        BOS is never used. Pairs of sequences are not the expected use case, but they will be handled without a
        separator.

        Args:
            token_ids_0 (`List[int]`):
                List of IDs to which the special tokens will be added.
            token_ids_1 (`List[int]`, *optional*):
                Optional second list of IDs for sequence pairs.

        Returns:
            `List[int]`: list of [input IDs](../glossary#input-ids) with the appropriate special tokens.
        """
        if token_ids_1 is None:
            return self.prefix_tokens + token_ids_0 + self.suffix_tokens
        # We don't expect to process pairs, but leave the pair logic for API consistency
        return self.prefix_tokens + token_ids_0 + token_ids_1 + self.suffix_tokens

    def create_token_type_ids_from_sequences(
        self, token_ids_0: List[int], token_ids_1: Optional[List[int]] = None
    ) -> List[int]:
        """
        Create a mask from the two sequences passed to be used in a sequence-pair classification task. mBART does not
        make use of token type ids, therefore a list of zeros is returned.

        Args:
            token_ids_0 (`List[int]`):
                List of IDs.
            token_ids_1 (`List[int]`, *optional*):
                Optional second list of IDs for sequence pairs.

        Returns:
            `List[int]`: List of zeros.

        """

        sep = [self.sep_token_id]
        cls = [self.cls_token_id]

        if token_ids_1 is None:
            return len(cls + token_ids_0 + sep) * [0]
        return len(cls + token_ids_0 + sep + sep + token_ids_1 + sep) * [0]

    def _build_translation_inputs(
        self, raw_inputs, return_tensors: str, src_lang: Optional[str], tgt_lang: Optional[str], **extra_kwargs
    ):
        """Used by translation pipeline, to prepare inputs for the generate function"""
        if src_lang is None or tgt_lang is None:
            raise ValueError("Translation requires a `src_lang` and a `tgt_lang` for this model")
        self.src_lang = src_lang
        inputs = self(raw_inputs, add_special_tokens=True, return_tensors=return_tensors, **extra_kwargs)
        tgt_lang_id = self.convert_tokens_to_ids(tgt_lang)
        inputs["forced_bos_token_id"] = tgt_lang_id
        return inputs

    def prepare_seq2seq_batch(
        self,
        src_texts: List[str],
        src_lang: str = "en_XX",
        tgt_texts: Optional[List[str]] = None,
        tgt_lang: str = "ro_RO",
        **kwargs,
    ) -> BatchEncoding:
        self.src_lang = src_lang
        self.tgt_lang = tgt_lang
        return super().prepare_seq2seq_batch(src_texts, tgt_texts, **kwargs)

    def _switch_to_input_mode(self):
        return self.set_src_lang_special_tokens(self.src_lang)

    def _switch_to_target_mode(self):
        return self.set_tgt_lang_special_tokens(self.tgt_lang)

    def set_src_lang_special_tokens(self, src_lang) -> None:
        """Reset the special tokens to the source lang setting. No prefix and suffix=[eos, src_lang_code]."""
        self.cur_lang_code = self.convert_tokens_to_ids(src_lang)
        self.prefix_tokens = []
        self.suffix_tokens = [self.eos_token_id, self.cur_lang_code]

        prefix_tokens_str = self.convert_ids_to_tokens(self.prefix_tokens)
        suffix_tokens_str = self.convert_ids_to_tokens(self.suffix_tokens)

        self._tokenizer.post_processor = processors.TemplateProcessing(
            single=prefix_tokens_str + ["$A"] + suffix_tokens_str,
            pair=prefix_tokens_str + ["$A", "$B"] + suffix_tokens_str,
            special_tokens=list(zip(prefix_tokens_str + suffix_tokens_str, self.prefix_tokens + self.suffix_tokens)),
        )

    def set_tgt_lang_special_tokens(self, lang: str) -> None:
        """Reset the special tokens to the target language setting. No prefix and suffix=[eos, tgt_lang_code]."""
        self.cur_lang_code = self.convert_tokens_to_ids(lang)
        self.prefix_tokens = []
        self.suffix_tokens = [self.eos_token_id, self.cur_lang_code]

        prefix_tokens_str = self.convert_ids_to_tokens(self.prefix_tokens)
        suffix_tokens_str = self.convert_ids_to_tokens(self.suffix_tokens)

        self._tokenizer.post_processor = processors.TemplateProcessing(
            single=prefix_tokens_str + ["$A"] + suffix_tokens_str,
            pair=prefix_tokens_str + ["$A", "$B"] + suffix_tokens_str,
            special_tokens=list(zip(prefix_tokens_str + suffix_tokens_str, self.prefix_tokens + self.suffix_tokens)),
        )

    def save_vocabulary(self, save_directory: str, filename_prefix: Optional[str] = None) -> Tuple[str]:
        if not self.can_save_slow_tokenizer:
            raise ValueError(
                "Your fast tokenizer does not have the necessary information to save the vocabulary for a slow "
                "tokenizer."
            )

        if not os.path.isdir(save_directory):
            logger.error(f"Vocabulary path ({save_directory}) should be a directory.")
            return
        out_vocab_file = os.path.join(
            save_directory, (filename_prefix + "-" if filename_prefix else "") + VOCAB_FILES_NAMES["vocab_file"]
        )

        if os.path.abspath(self.vocab_file) != os.path.abspath(out_vocab_file):
            copyfile(self.vocab_file, out_vocab_file)

        return (out_vocab_file,)<|MERGE_RESOLUTION|>--- conflicted
+++ resolved
@@ -137,20 +137,6 @@
         )
 
         self.vocab_file = vocab_file
-<<<<<<< HEAD
-        self.can_save_slow_tokenizer = False if not self.vocab_file else True
-=======
-
-        _additional_special_tokens = FAIRSEQ_LANGUAGE_CODES.copy()
-
-        if additional_special_tokens is not None:
-            # Only add those special tokens if they are not already there.
-            _additional_special_tokens.extend(
-                [t for t in additional_special_tokens if t not in _additional_special_tokens]
-            )
-
-        self.add_special_tokens({"additional_special_tokens": _additional_special_tokens})
->>>>>>> 2be8a909
         self.lang_code_to_id = {
             lang_code: self.convert_tokens_to_ids(lang_code) for lang_code in FAIRSEQ_LANGUAGE_CODES
         }
