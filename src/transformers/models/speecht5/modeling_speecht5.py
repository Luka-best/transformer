# coding=utf-8
# Copyright 2023 The Fairseq Authors, Microsoft Research, and the HuggingFace Inc. team. All rights reserved.
#
# Licensed under the Apache License, Version 2.0 (the "License");
# you may not use this file except in compliance with the License.
# You may obtain a copy of the License at
#
#     http://www.apache.org/licenses/LICENSE-2.0
#
# Unless required by applicable law or agreed to in writing, software
# distributed under the License is distributed on an "AS IS" BASIS,
# WITHOUT WARRANTIES OR CONDITIONS OF ANY KIND, either express or implied.
# See the License for the specific language governing permissions and
# limitations under the License.
""" PyTorch SpeechT5 model."""

import math
import warnings
from typing import List, Optional, Tuple, Union

import numpy as np
import torch
import torch.utils.checkpoint
from torch import nn
from torch.nn import BCEWithLogitsLoss, CrossEntropyLoss, L1Loss

from ...activations import ACT2FN
from ...integrations.deepspeed import is_deepspeed_zero3_enabled
from ...modeling_outputs import (
    BaseModelOutput,
    BaseModelOutputWithPastAndCrossAttentions,
    Seq2SeqLMOutput,
    Seq2SeqModelOutput,
    Seq2SeqSpectrogramOutput,
)
from ...modeling_utils import PreTrainedModel
from ...utils import add_start_docstrings, add_start_docstrings_to_model_forward, logging, replace_return_docstrings
from .configuration_speecht5 import SpeechT5Config, SpeechT5HifiGanConfig


logger = logging.get_logger(__name__)


_HIDDEN_STATES_START_POSITION = 1

# General docstring
_CONFIG_FOR_DOC = "SpeechT5Config"


SPEECHT5_PRETRAINED_MODEL_ARCHIVE_LIST = [
    "microsoft/speecht5_asr",
    "microsoft/speecht5_tts",
    "microsoft/speecht5_vc",
    # See all SpeechT5 models at https://huggingface.co/models?filter=speecht5
]


# Copied from transformers.models.bart.modeling_bart.shift_tokens_right
def shift_tokens_right(input_ids: torch.Tensor, pad_token_id: int, decoder_start_token_id: int):
    """
    Shift input ids one token to the right.
    """
    shifted_input_ids = input_ids.new_zeros(input_ids.shape)
    shifted_input_ids[:, 1:] = input_ids[:, :-1].clone()
    shifted_input_ids[:, 0] = decoder_start_token_id

    if pad_token_id is None:
        raise ValueError("self.model.config.pad_token_id has to be defined.")
    # replace possible -100 values in labels by `pad_token_id`
    shifted_input_ids.masked_fill_(shifted_input_ids == -100, pad_token_id)

    return shifted_input_ids


def shift_spectrograms_right(input_values: torch.Tensor, reduction_factor: int = 1):
    """
    Shift input spectrograms one timestep to the right. Also applies the reduction factor to the sequence length.
    """
    # thin out frames for reduction factor
    if reduction_factor > 1:
        input_values = input_values[:, reduction_factor - 1 :: reduction_factor]

    shifted_input_values = input_values.new_zeros(input_values.shape)
    shifted_input_values[:, 1:] = input_values[:, :-1].clone()

    # replace possible -100 values in labels by zeros
    shifted_input_values.masked_fill_(shifted_input_values == -100.0, 0.0)

    return shifted_input_values


# Copied from transformers.models.bart.modeling_bart._make_causal_mask
def _make_causal_mask(
    input_ids_shape: torch.Size, dtype: torch.dtype, device: torch.device, past_key_values_length: int = 0
):
    """
    Make causal mask used for bi-directional self-attention.
    """
    bsz, tgt_len = input_ids_shape
    mask = torch.full((tgt_len, tgt_len), torch.finfo(dtype).min, device=device)
    mask_cond = torch.arange(mask.size(-1), device=device)
    mask.masked_fill_(mask_cond < (mask_cond + 1).view(mask.size(-1), 1), 0)
    mask = mask.to(dtype)

    if past_key_values_length > 0:
        mask = torch.cat([torch.zeros(tgt_len, past_key_values_length, dtype=dtype, device=device), mask], dim=-1)
    return mask[None, None, :, :].expand(bsz, 1, tgt_len, tgt_len + past_key_values_length)


# Copied from transformers.models.bart.modeling_bart._expand_mask
def _expand_mask(mask: torch.Tensor, dtype: torch.dtype, tgt_len: Optional[int] = None):
    """
    Expands attention_mask from `[bsz, seq_len]` to `[bsz, 1, tgt_seq_len, src_seq_len]`.
    """
    bsz, src_len = mask.size()
    tgt_len = tgt_len if tgt_len is not None else src_len

    expanded_mask = mask[:, None, None, :].expand(bsz, 1, tgt_len, src_len).to(dtype)

    inverted_mask = 1.0 - expanded_mask

    return inverted_mask.masked_fill(inverted_mask.to(torch.bool), torch.finfo(dtype).min)


# Copied from transformers.models.wav2vec2.modeling_wav2vec2._compute_mask_indices
def _compute_mask_indices(
    shape: Tuple[int, int],
    mask_prob: float,
    mask_length: int,
    attention_mask: Optional[torch.LongTensor] = None,
    min_masks: int = 0,
) -> np.ndarray:
    """
    Computes random mask spans for a given shape. Used to implement [SpecAugment: A Simple Data Augmentation Method for
    ASR](https://arxiv.org/abs/1904.08779). Note that this method is not optimized to run on TPU and should be run on
    CPU as part of the preprocessing during training.

    Args:
        shape: The shape for which to compute masks. This should be of a tuple of size 2 where
               the first element is the batch size and the second element is the length of the axis to span.
        mask_prob:  The percentage of the whole axis (between 0 and 1) which will be masked. The number of
                    independently generated mask spans of length `mask_length` is computed by
                    `mask_prob*shape[1]/mask_length`. Note that due to overlaps, `mask_prob` is an upper bound and the
                    actual percentage will be smaller.
        mask_length: size of the mask
        min_masks: minimum number of masked spans
        attention_mask: A (right-padded) attention mask which independently shortens the feature axis of
                        each batch dimension.
    """
    batch_size, sequence_length = shape

    if mask_length < 1:
        raise ValueError("`mask_length` has to be bigger than 0.")

    if mask_length > sequence_length:
        raise ValueError(
            f"`mask_length` has to be smaller than `sequence_length`, but got `mask_length`: {mask_length}"
            f" and `sequence_length`: {sequence_length}`"
        )

    # epsilon is used for probabilistic rounding
    epsilon = np.random.rand(1).item()

    def compute_num_masked_span(input_length):
        """Given input length, compute how many spans should be masked"""
        num_masked_span = int(mask_prob * input_length / mask_length + epsilon)
        num_masked_span = max(num_masked_span, min_masks)

        # make sure num masked span <= sequence_length
        if num_masked_span * mask_length > sequence_length:
            num_masked_span = sequence_length // mask_length

        # make sure num_masked span is also <= input_length - (mask_length - 1)
        if input_length - (mask_length - 1) < num_masked_span:
            num_masked_span = max(input_length - (mask_length - 1), 0)

        return num_masked_span

    # compute number of masked spans in batch
    input_lengths = (
        attention_mask.sum(-1).detach().tolist()
        if attention_mask is not None
        else [sequence_length for _ in range(batch_size)]
    )

    # SpecAugment mask to fill
    spec_aug_mask = np.zeros((batch_size, sequence_length), dtype=bool)
    spec_aug_mask_idxs = []

    max_num_masked_span = compute_num_masked_span(sequence_length)

    if max_num_masked_span == 0:
        return spec_aug_mask

    for input_length in input_lengths:
        # compute num of masked spans for this input
        num_masked_span = compute_num_masked_span(input_length)

        # get random indices to mask
        spec_aug_mask_idx = np.random.choice(
            np.arange(input_length - (mask_length - 1)), num_masked_span, replace=False
        )

        # pick first sampled index that will serve as a dummy index to pad vector
        # to ensure same dimension for all batches due to probabilistic rounding
        # Picking first sample just pads those vectors twice.
        if len(spec_aug_mask_idx) == 0:
            # this case can only happen if `input_length` is strictly smaller then
            # `sequence_length` in which case the last token has to be a padding
            # token which we can use as a dummy mask id
            dummy_mask_idx = sequence_length - 1
        else:
            dummy_mask_idx = spec_aug_mask_idx[0]

        spec_aug_mask_idx = np.concatenate(
            [spec_aug_mask_idx, np.ones(max_num_masked_span - num_masked_span, dtype=np.int32) * dummy_mask_idx]
        )
        spec_aug_mask_idxs.append(spec_aug_mask_idx)

    spec_aug_mask_idxs = np.array(spec_aug_mask_idxs)

    # expand masked indices to masked spans
    spec_aug_mask_idxs = np.broadcast_to(
        spec_aug_mask_idxs[:, :, None], (batch_size, max_num_masked_span, mask_length)
    )
    spec_aug_mask_idxs = spec_aug_mask_idxs.reshape(batch_size, max_num_masked_span * mask_length)

    # add offset to the starting indexes so that indexes now create a span
    offsets = np.arange(mask_length)[None, None, :]
    offsets = np.broadcast_to(offsets, (batch_size, max_num_masked_span, mask_length)).reshape(
        batch_size, max_num_masked_span * mask_length
    )
    spec_aug_mask_idxs = spec_aug_mask_idxs + offsets

    # ensure that we cannot have indices larger than sequence_length
    if spec_aug_mask_idxs.max() > sequence_length - 1:
        spec_aug_mask_idxs[spec_aug_mask_idxs > sequence_length - 1] = sequence_length - 1

    # scatter indices to mask
    np.put_along_axis(spec_aug_mask, spec_aug_mask_idxs, 1, -1)

    return spec_aug_mask


# Copied from transformers.models.wav2vec2.modeling_wav2vec2.Wav2Vec2NoLayerNormConvLayer with Wav2Vec2->SpeechT5
class SpeechT5NoLayerNormConvLayer(nn.Module):
    def __init__(self, config, layer_id=0):
        super().__init__()
        self.in_conv_dim = config.conv_dim[layer_id - 1] if layer_id > 0 else 1
        self.out_conv_dim = config.conv_dim[layer_id]

        self.conv = nn.Conv1d(
            self.in_conv_dim,
            self.out_conv_dim,
            kernel_size=config.conv_kernel[layer_id],
            stride=config.conv_stride[layer_id],
            bias=config.conv_bias,
        )
        self.activation = ACT2FN[config.feat_extract_activation]

    def forward(self, hidden_states):
        hidden_states = self.conv(hidden_states)
        hidden_states = self.activation(hidden_states)
        return hidden_states


# Copied from transformers.models.wav2vec2.modeling_wav2vec2.Wav2Vec2LayerNormConvLayer with Wav2Vec2->SpeechT5
class SpeechT5LayerNormConvLayer(nn.Module):
    def __init__(self, config, layer_id=0):
        super().__init__()
        self.in_conv_dim = config.conv_dim[layer_id - 1] if layer_id > 0 else 1
        self.out_conv_dim = config.conv_dim[layer_id]

        self.conv = nn.Conv1d(
            self.in_conv_dim,
            self.out_conv_dim,
            kernel_size=config.conv_kernel[layer_id],
            stride=config.conv_stride[layer_id],
            bias=config.conv_bias,
        )
        self.layer_norm = nn.LayerNorm(self.out_conv_dim, elementwise_affine=True)
        self.activation = ACT2FN[config.feat_extract_activation]

    def forward(self, hidden_states):
        hidden_states = self.conv(hidden_states)

        hidden_states = hidden_states.transpose(-2, -1)
        hidden_states = self.layer_norm(hidden_states)
        hidden_states = hidden_states.transpose(-2, -1)

        hidden_states = self.activation(hidden_states)
        return hidden_states


# Copied from transformers.models.wav2vec2.modeling_wav2vec2.Wav2Vec2GroupNormConvLayer with Wav2Vec2->SpeechT5
class SpeechT5GroupNormConvLayer(nn.Module):
    def __init__(self, config, layer_id=0):
        super().__init__()
        self.in_conv_dim = config.conv_dim[layer_id - 1] if layer_id > 0 else 1
        self.out_conv_dim = config.conv_dim[layer_id]

        self.conv = nn.Conv1d(
            self.in_conv_dim,
            self.out_conv_dim,
            kernel_size=config.conv_kernel[layer_id],
            stride=config.conv_stride[layer_id],
            bias=config.conv_bias,
        )
        self.activation = ACT2FN[config.feat_extract_activation]

        self.layer_norm = nn.GroupNorm(num_groups=self.out_conv_dim, num_channels=self.out_conv_dim, affine=True)

    def forward(self, hidden_states):
        hidden_states = self.conv(hidden_states)
        hidden_states = self.layer_norm(hidden_states)
        hidden_states = self.activation(hidden_states)
        return hidden_states


# Copied from transformers.models.speech_to_text.modeling_speech_to_text.Speech2TextSinusoidalPositionalEmbedding with Speech2Text->SpeechT5
class SpeechT5SinusoidalPositionalEmbedding(nn.Module):
    """This module produces sinusoidal positional embeddings of any length."""

    def __init__(self, num_positions: int, embedding_dim: int, padding_idx: Optional[int] = None):
        super().__init__()
        self.offset = 2
        self.embedding_dim = embedding_dim
        self.padding_idx = padding_idx
        self.make_weights(num_positions + self.offset, embedding_dim, padding_idx)

    def make_weights(self, num_embeddings: int, embedding_dim: int, padding_idx: Optional[int] = None):
        emb_weights = self.get_embedding(num_embeddings, embedding_dim, padding_idx)
        if hasattr(self, "weights"):
            # in forward put the weights on the correct dtype and device of the param
            emb_weights = emb_weights.to(dtype=self.weights.dtype, device=self.weights.device)

        self.weights = nn.Parameter(emb_weights)
        self.weights.requires_grad = False
        self.weights.detach_()

    @staticmethod
    def get_embedding(num_embeddings: int, embedding_dim: int, padding_idx: Optional[int] = None):
        """
        Build sinusoidal embeddings. This matches the implementation in tensor2tensor, but differs slightly from the
        description in Section 3.5 of "Attention Is All You Need".
        """
        half_dim = embedding_dim // 2
        emb = math.log(10000) / (half_dim - 1)
        emb = torch.exp(torch.arange(half_dim, dtype=torch.float) * -emb)
        emb = torch.arange(num_embeddings, dtype=torch.float).unsqueeze(1) * emb.unsqueeze(0)
        emb = torch.cat([torch.sin(emb), torch.cos(emb)], dim=1).view(num_embeddings, -1)
        if embedding_dim % 2 == 1:
            # zero pad
            emb = torch.cat([emb, torch.zeros(num_embeddings, 1)], dim=1)
        if padding_idx is not None:
            emb[padding_idx, :] = 0
        return emb.to(torch.get_default_dtype())

    @torch.no_grad()
    def forward(self, input_ids: torch.Tensor, past_key_values_length: int = 0):
        bsz, seq_len = input_ids.size()
        # Create the position ids from the input token ids. Any padded tokens remain padded.
        position_ids = self.create_position_ids_from_input_ids(input_ids, self.padding_idx, past_key_values_length).to(
            input_ids.device
        )

        # expand embeddings if needed
        max_pos = self.padding_idx + 1 + seq_len
        if max_pos > self.weights.size(0):
            self.make_weights(max_pos + self.offset, self.embedding_dim, self.padding_idx)

        return self.weights.index_select(0, position_ids.view(-1)).view(bsz, seq_len, -1).detach()

    def create_position_ids_from_input_ids(
        self, input_ids: torch.Tensor, padding_idx: int, past_key_values_length: Optional[int] = 0
    ):
        """
        Replace non-padding symbols with their position numbers. Position numbers begin at padding_idx+1. Padding
        symbols are ignored. This is modified from fairseq's `utils.make_positions`.

        Args:
            x: torch.Tensor x:
        Returns: torch.Tensor
        """
        # The series of casts and type-conversions here are carefully balanced to both work with ONNX export and XLA.
        mask = input_ids.ne(padding_idx).int()
        incremental_indices = (torch.cumsum(mask, dim=1).type_as(mask) + past_key_values_length) * mask
        return incremental_indices.long() + padding_idx


# Copied from transformers.models.wav2vec2.modeling_wav2vec2.Wav2Vec2PositionalConvEmbedding with Wav2Vec2->SpeechT5
class SpeechT5PositionalConvEmbedding(nn.Module):
    def __init__(self, config):
        super().__init__()
        self.conv = nn.Conv1d(
            config.hidden_size,
            config.hidden_size,
            kernel_size=config.num_conv_pos_embeddings,
            padding=config.num_conv_pos_embeddings // 2,
            groups=config.num_conv_pos_embedding_groups,
        )

        weight_norm = nn.utils.weight_norm
        if hasattr(nn.utils.parametrizations, "weight_norm"):
            weight_norm = nn.utils.parametrizations.weight_norm

        if is_deepspeed_zero3_enabled():
            import deepspeed

            with deepspeed.zero.GatheredParameters(self.conv.weight, modifier_rank=0):
                self.conv = weight_norm(self.conv, name="weight", dim=2)
            deepspeed.zero.register_external_parameter(self, self.conv.weight_v)
            deepspeed.zero.register_external_parameter(self, self.conv.weight_g)
        else:
            self.conv = weight_norm(self.conv, name="weight", dim=2)

        self.padding = SpeechT5SamePadLayer(config.num_conv_pos_embeddings)
        self.activation = ACT2FN[config.feat_extract_activation]

    def forward(self, hidden_states):
        hidden_states = hidden_states.transpose(1, 2)

        hidden_states = self.conv(hidden_states)
        hidden_states = self.padding(hidden_states)
        hidden_states = self.activation(hidden_states)

        hidden_states = hidden_states.transpose(1, 2)
        return hidden_states


class SpeechT5ScaledPositionalEncoding(nn.Module):
    """
    Scaled positional encoding, see §3.2 in https://arxiv.org/abs/1809.08895
    """

    def __init__(self, dropout, dim, max_len=5000):
        pe = torch.zeros(max_len, dim)
        position = torch.arange(0, max_len).unsqueeze(1)
        div_term = torch.exp((torch.arange(0, dim, 2, dtype=torch.float) * -(math.log(10000.0) / dim)))
        pe[:, 0::2] = torch.sin(position.float() * div_term)
        pe[:, 1::2] = torch.cos(position.float() * div_term)
        pe = pe.unsqueeze(0)
        super().__init__()
        self.register_buffer("pe", pe, persistent=False)
        self.dropout = nn.Dropout(p=dropout)
        self.dim = dim
        self.alpha = torch.nn.Parameter(torch.tensor(1.0))

    def forward(self, emb):
        emb = emb + self.alpha * self.pe[:, : emb.size(1)]
        emb = self.dropout(emb)
        return emb


class SpeechT5RelativePositionalEncoding(torch.nn.Module):
    def __init__(self, dim, max_length=1000):
        super().__init__()
        self.dim = dim
        self.max_length = max_length
        self.pe_k = torch.nn.Embedding(2 * max_length, dim)

    def forward(self, hidden_states):
        seq_len = hidden_states.shape[1]
        pos_seq = torch.arange(0, seq_len).long().to(hidden_states.device)
        pos_seq = pos_seq[:, None] - pos_seq[None, :]

        pos_seq[pos_seq < -self.max_length] = -self.max_length
        pos_seq[pos_seq >= self.max_length] = self.max_length - 1
        pos_seq = pos_seq + self.max_length

        return self.pe_k(pos_seq)


# Copied from transformers.models.wav2vec2.modeling_wav2vec2.Wav2Vec2SamePadLayer with Wav2Vec2->SpeechT5
class SpeechT5SamePadLayer(nn.Module):
    def __init__(self, num_conv_pos_embeddings):
        super().__init__()
        self.num_pad_remove = 1 if num_conv_pos_embeddings % 2 == 0 else 0

    def forward(self, hidden_states):
        if self.num_pad_remove > 0:
            hidden_states = hidden_states[:, :, : -self.num_pad_remove]
        return hidden_states


# Copied from transformers.models.wav2vec2.modeling_wav2vec2.Wav2Vec2FeatureEncoder with Wav2Vec2->SpeechT5
class SpeechT5FeatureEncoder(nn.Module):
    """Construct the features from raw audio waveform"""

    def __init__(self, config):
        super().__init__()

        if config.feat_extract_norm == "group":
            conv_layers = [SpeechT5GroupNormConvLayer(config, layer_id=0)] + [
                SpeechT5NoLayerNormConvLayer(config, layer_id=i + 1) for i in range(config.num_feat_extract_layers - 1)
            ]
        elif config.feat_extract_norm == "layer":
            conv_layers = [
                SpeechT5LayerNormConvLayer(config, layer_id=i) for i in range(config.num_feat_extract_layers)
            ]
        else:
            raise ValueError(
                f"`config.feat_extract_norm` is {config.feat_extract_norm}, but has to be one of ['group', 'layer']"
            )
        self.conv_layers = nn.ModuleList(conv_layers)
        self.gradient_checkpointing = False
        self._requires_grad = True

    def _freeze_parameters(self):
        for param in self.parameters():
            param.requires_grad = False
        self._requires_grad = False

    def forward(self, input_values):
        hidden_states = input_values[:, None]

        # make sure hidden_states require grad for gradient_checkpointing
        if self._requires_grad and self.training:
            hidden_states.requires_grad = True

        for conv_layer in self.conv_layers:
            if self._requires_grad and self.gradient_checkpointing and self.training:

                def create_custom_forward(module):
                    def custom_forward(*inputs):
                        return module(*inputs)

                    return custom_forward

                hidden_states = torch.utils.checkpoint.checkpoint(
                    create_custom_forward(conv_layer),
                    hidden_states,
                )
            else:
                hidden_states = conv_layer(hidden_states)

        return hidden_states


# Copied from transformers.models.wav2vec2.modeling_wav2vec2.Wav2Vec2FeatureProjection with Wav2Vec2->SpeechT5
class SpeechT5FeatureProjection(nn.Module):
    def __init__(self, config):
        super().__init__()
        self.layer_norm = nn.LayerNorm(config.conv_dim[-1], eps=config.layer_norm_eps)
        self.projection = nn.Linear(config.conv_dim[-1], config.hidden_size)
        self.dropout = nn.Dropout(config.feat_proj_dropout)

    def forward(self, hidden_states):
        # non-projected hidden states are needed for quantization
        norm_hidden_states = self.layer_norm(hidden_states)
        hidden_states = self.projection(norm_hidden_states)
        hidden_states = self.dropout(hidden_states)
        return hidden_states, norm_hidden_states


class SpeechT5SpeechEncoderPrenet(nn.Module):
    def __init__(self, config):
        super().__init__()
        self.config = config
        self.feature_encoder = SpeechT5FeatureEncoder(config)
        self.feature_projection = SpeechT5FeatureProjection(config)

        # model only needs masking vector if mask prob is > 0.0
        if config.mask_time_prob > 0.0 or config.mask_feature_prob > 0.0:
            self.masked_spec_embed = nn.Parameter(torch.FloatTensor(config.hidden_size).uniform_())

        self.pos_conv_embed = SpeechT5PositionalConvEmbedding(config)
        self.pos_sinusoidal_embed = SpeechT5SinusoidalPositionalEmbedding(
            config.max_speech_positions + config.pad_token_id + 1,
            config.hidden_size,
            config.pad_token_id,
        )

    def freeze_feature_encoder(self):
        self.feature_encoder._freeze_parameters()

    def forward(
        self,
        input_values: torch.Tensor,
        attention_mask: Optional[torch.LongTensor] = None,
        mask_time_indices: Optional[torch.FloatTensor] = None,
    ):
        extract_features = self.feature_encoder(input_values)
        extract_features = extract_features.transpose(1, 2)

        if attention_mask is not None:
            # compute reduced attention_mask corresponding to feature vectors
            attention_mask = self._get_feature_vector_attention_mask(
                extract_features.shape[1],
                attention_mask,
            )

        hidden_states, extract_features = self.feature_projection(extract_features)
        hidden_states = self._mask_hidden_states(
            hidden_states, mask_time_indices=mask_time_indices, attention_mask=attention_mask
        )

        positional_conv_embedding = self.pos_conv_embed(hidden_states)
        hidden_states = hidden_states + positional_conv_embedding

        if attention_mask is not None:
            padding_mask = attention_mask.ne(1).long()
        else:
            padding_mask = torch.zeros(hidden_states.shape[:2], dtype=torch.long, device=hidden_states.device)

        positional_sinusoidal_embeddings = self.pos_sinusoidal_embed(padding_mask)
        hidden_states = hidden_states + positional_sinusoidal_embeddings

        return hidden_states, attention_mask

    # Copied from transformers.models.unispeech.modeling_unispeech.UniSpeechPreTrainedModel._get_feature_vector_attention_mask
    def _get_feature_vector_attention_mask(self, feature_vector_length: int, attention_mask: torch.LongTensor):
        # Effectively attention_mask.sum(-1), but not inplace to be able to run
        # on inference mode.
        non_padded_lengths = attention_mask.cumsum(dim=-1)[:, -1]
        output_lengths = self._get_feat_extract_output_lengths(non_padded_lengths).to(torch.long)
        batch_size = attention_mask.shape[0]

        attention_mask = torch.zeros(
            (batch_size, feature_vector_length), dtype=attention_mask.dtype, device=attention_mask.device
        )
        # these two operations makes sure that all values before the output lengths idxs are attended to
        attention_mask[(torch.arange(attention_mask.shape[0], device=attention_mask.device), output_lengths - 1)] = 1
        attention_mask = attention_mask.flip([-1]).cumsum(-1).flip([-1]).bool()
        return attention_mask

    # Copied from transformers.models.unispeech.modeling_unispeech.UniSpeechPreTrainedModel._get_feat_extract_output_lengths
    def _get_feat_extract_output_lengths(self, input_lengths: Union[torch.LongTensor, int]):
        """
        Computes the output length of the convolutional layers
        """

        def _conv_out_length(input_length, kernel_size, stride):
            # 1D convolutional layer output length formula taken
            # from https://pytorch.org/docs/stable/generated/torch.nn.Conv1d.html
            return torch.div(input_length - kernel_size, stride, rounding_mode="floor") + 1

        for kernel_size, stride in zip(self.config.conv_kernel, self.config.conv_stride):
            input_lengths = _conv_out_length(input_lengths, kernel_size, stride)

        return input_lengths

    # Copied from transformers.models.wav2vec2.modeling_wav2vec2.Wav2Vec2Model._mask_hidden_states
    def _mask_hidden_states(
        self,
        hidden_states: torch.FloatTensor,
        mask_time_indices: Optional[torch.FloatTensor] = None,
        attention_mask: Optional[torch.LongTensor] = None,
    ):
        """
        Masks extracted features along time axis and/or along feature axis according to
        [SpecAugment](https://arxiv.org/abs/1904.08779).
        """

        # `config.apply_spec_augment` can set masking to False
        if not getattr(self.config, "apply_spec_augment", True):
            return hidden_states

        # generate indices & apply SpecAugment along time axis
        batch_size, sequence_length, hidden_size = hidden_states.size()

        if mask_time_indices is not None:
            # apply SpecAugment along time axis with given mask_time_indices
            hidden_states[mask_time_indices] = self.masked_spec_embed.to(hidden_states.dtype)
        elif self.config.mask_time_prob > 0 and self.training:
            mask_time_indices = _compute_mask_indices(
                (batch_size, sequence_length),
                mask_prob=self.config.mask_time_prob,
                mask_length=self.config.mask_time_length,
                attention_mask=attention_mask,
                min_masks=self.config.mask_time_min_masks,
            )
            mask_time_indices = torch.tensor(mask_time_indices, device=hidden_states.device, dtype=torch.bool)
            hidden_states[mask_time_indices] = self.masked_spec_embed.to(hidden_states.dtype)

        if self.config.mask_feature_prob > 0 and self.training:
            # generate indices & apply SpecAugment along feature axis
            mask_feature_indices = _compute_mask_indices(
                (batch_size, hidden_size),
                mask_prob=self.config.mask_feature_prob,
                mask_length=self.config.mask_feature_length,
                min_masks=self.config.mask_feature_min_masks,
            )
            mask_feature_indices = torch.tensor(mask_feature_indices, device=hidden_states.device, dtype=torch.bool)
            mask_feature_indices = mask_feature_indices[:, None].expand(-1, sequence_length, -1)
            hidden_states[mask_feature_indices] = 0

        return hidden_states


class SpeechT5SpeechDecoderPrenet(nn.Module):
    def __init__(self, config):
        super().__init__()
        self.config = config

        self.layers = nn.ModuleList(
            [
                nn.Linear(
                    config.num_mel_bins if i == 0 else config.speech_decoder_prenet_units,
                    config.speech_decoder_prenet_units,
                )
                for i in range(config.speech_decoder_prenet_layers)
            ]
        )

        self.final_layer = nn.Linear(config.speech_decoder_prenet_units, config.hidden_size)

        self.encode_positions = SpeechT5ScaledPositionalEncoding(
            config.positional_dropout,
            config.hidden_size,
            config.max_speech_positions,
        )

        self.speaker_embeds_layer = nn.Linear(config.speaker_embedding_dim + config.hidden_size, config.hidden_size)

    def _consistent_dropout(self, inputs_embeds, p):
        mask = torch.bernoulli(inputs_embeds[0], p=p)
        all_masks = mask.unsqueeze(0).repeat(inputs_embeds.size(0), 1, 1)
        return torch.where(all_masks == 1, inputs_embeds, 0) * 1 / (1 - p)

    def forward(
        self,
        input_values: torch.Tensor,
        speaker_embeddings: Optional[torch.Tensor] = None,
    ):
        # Dropout is always applied, even when evaluating. See §2.2 in https://arxiv.org/abs/1712.05884.

        inputs_embeds = input_values
        for layer in self.layers:
            inputs_embeds = nn.functional.relu(layer(inputs_embeds))
            inputs_embeds = self._consistent_dropout(inputs_embeds, self.config.speech_decoder_prenet_dropout)

        inputs_embeds = self.final_layer(inputs_embeds)
        inputs_embeds = self.encode_positions(inputs_embeds)

        if speaker_embeddings is not None:
            speaker_embeddings = nn.functional.normalize(speaker_embeddings)
            speaker_embeddings = speaker_embeddings.unsqueeze(1)
            speaker_embeddings = speaker_embeddings.expand(-1, inputs_embeds.size(1), -1)
            speaker_embeddings = speaker_embeddings.repeat(inputs_embeds.size(0), 1, 1)
            inputs_embeds = torch.cat([inputs_embeds, speaker_embeddings], dim=-1)
            inputs_embeds = nn.functional.relu(self.speaker_embeds_layer(inputs_embeds))

        return inputs_embeds


class SpeechT5BatchNormConvLayer(nn.Module):
    def __init__(self, config, layer_id=0):
        super().__init__()

        if layer_id == 0:
            in_conv_dim = config.num_mel_bins
        else:
            in_conv_dim = config.speech_decoder_postnet_units

        if layer_id == config.speech_decoder_postnet_layers - 1:
            out_conv_dim = config.num_mel_bins
        else:
            out_conv_dim = config.speech_decoder_postnet_units

        self.conv = nn.Conv1d(
            in_conv_dim,
            out_conv_dim,
            kernel_size=config.speech_decoder_postnet_kernel,
            stride=1,
            padding=(config.speech_decoder_postnet_kernel - 1) // 2,
            bias=False,
        )
        self.batch_norm = nn.BatchNorm1d(out_conv_dim)

        if layer_id < config.speech_decoder_postnet_layers - 1:
            self.activation = nn.Tanh()
        else:
            self.activation = None

        self.dropout = nn.Dropout(config.speech_decoder_postnet_dropout)

    def forward(self, hidden_states):
        hidden_states = self.conv(hidden_states)
        hidden_states = self.batch_norm(hidden_states)
        if self.activation is not None:
            hidden_states = self.activation(hidden_states)
        hidden_states = self.dropout(hidden_states)
        return hidden_states


class SpeechT5SpeechDecoderPostnet(nn.Module):
    def __init__(self, config):
        super().__init__()
        self.config = config

        self.feat_out = nn.Linear(config.hidden_size, config.num_mel_bins * config.reduction_factor)
        self.prob_out = nn.Linear(config.hidden_size, config.reduction_factor)

        self.layers = nn.ModuleList(
            [SpeechT5BatchNormConvLayer(config, i) for i in range(config.speech_decoder_postnet_layers)]
        )

    def forward(self, hidden_states: torch.Tensor):
        outputs_before_postnet = self.feat_out(hidden_states).view(hidden_states.size(0), -1, self.config.num_mel_bins)
        outputs_after_postnet = self.postnet(outputs_before_postnet)
        logits = self.prob_out(hidden_states).view(hidden_states.size(0), -1)
        return outputs_before_postnet, outputs_after_postnet, logits

    def postnet(self, hidden_states: torch.Tensor):
        layer_output = hidden_states.transpose(1, 2)
        for layer in self.layers:
            layer_output = layer(layer_output)
        return hidden_states + layer_output.transpose(1, 2)


class SpeechT5TextEncoderPrenet(nn.Module):
    def __init__(self, config):
        super().__init__()
        self.config = config
        self.embed_tokens = nn.Embedding(config.vocab_size, config.hidden_size, config.pad_token_id)
        self.encode_positions = SpeechT5ScaledPositionalEncoding(
            config.positional_dropout,
            config.hidden_size,
            config.max_text_positions,
        )

    def get_input_embeddings(self):
        return self.embed_tokens

    def set_input_embeddings(self, value):
        self.embed_tokens = value

    def forward(self, input_ids: torch.Tensor):
        inputs_embeds = self.embed_tokens(input_ids)
        inputs_embeds = self.encode_positions(inputs_embeds)
        return inputs_embeds


class SpeechT5TextDecoderPrenet(nn.Module):
    def __init__(self, config):
        super().__init__()
        self.config = config
        self.dropout = nn.Dropout(config.positional_dropout)
        self.embed_scale = math.sqrt(config.hidden_size) if config.scale_embedding else 1.0

        self.embed_tokens = nn.Embedding(config.vocab_size, config.hidden_size, config.pad_token_id)

        self.embed_positions = SpeechT5SinusoidalPositionalEmbedding(
            config.max_text_positions + config.pad_token_id + 1,
            config.hidden_size,
            config.pad_token_id,
        )

    def get_input_embeddings(self):
        return self.embed_tokens

    def set_input_embeddings(self, value):
        self.embed_tokens = value

    def forward(
        self,
        input_ids: torch.Tensor,
        attention_mask: Optional[torch.LongTensor] = None,
        past_key_values: Optional[List[torch.FloatTensor]] = None,
    ):
        if input_ids is not None:
            input_shape = input_ids.size()
            input_ids = input_ids.view(-1, input_shape[-1])
        else:
            raise ValueError("You have to specify `decoder_input_ids`")

        past_key_values_length = past_key_values[0][0].shape[2] if past_key_values is not None else 0
        positions = self.embed_positions(input_ids, past_key_values_length)

        inputs_embeds = self.embed_tokens(input_ids) * self.embed_scale
        inputs_embeds += positions
        inputs_embeds = self.dropout(inputs_embeds)

        return inputs_embeds, attention_mask


class SpeechT5TextDecoderPostnet(nn.Module):
    def __init__(self, config):
        super().__init__()
        self.config = config
        self.lm_head = nn.Linear(config.hidden_size, config.vocab_size, bias=False)

    def forward(self, hidden_states: torch.Tensor):
        return self.lm_head(hidden_states)

    def get_output_embeddings(self):
        return self.lm_head

    def set_output_embeddings(self, new_embeddings):
        self.lm_head = new_embeddings


class SpeechT5Attention(nn.Module):
    """
    Multi-headed attention from 'Attention Is All You Need' paper with relative position bias (see
    https://aclanthology.org/N18-2074.pdf)
    """

    def __init__(
        self,
        embed_dim: int,
        num_heads: int,
        dropout: float = 0.0,
        is_decoder: bool = False,
        bias: bool = True,
    ):
        super().__init__()
        self.embed_dim = embed_dim
        self.num_heads = num_heads
        self.dropout = dropout
        self.head_dim = embed_dim // num_heads

        if (self.head_dim * num_heads) != self.embed_dim:
            raise ValueError(
                f"embed_dim must be divisible by num_heads (got `embed_dim`: {self.embed_dim}"
                f" and `num_heads`: {num_heads})."
            )
        self.scaling = self.head_dim**-0.5
        self.is_decoder = is_decoder

        self.k_proj = nn.Linear(embed_dim, embed_dim, bias=bias)
        self.v_proj = nn.Linear(embed_dim, embed_dim, bias=bias)
        self.q_proj = nn.Linear(embed_dim, embed_dim, bias=bias)
        self.out_proj = nn.Linear(embed_dim, embed_dim, bias=bias)

    def _shape(self, tensor: torch.Tensor, seq_len: int, bsz: int):
        return tensor.view(bsz, seq_len, self.num_heads, self.head_dim).transpose(1, 2).contiguous()

    def forward(
        self,
        hidden_states: torch.Tensor,
        key_value_states: Optional[torch.Tensor] = None,
        past_key_value: Optional[Tuple[torch.Tensor]] = None,
        attention_mask: Optional[torch.Tensor] = None,
        layer_head_mask: Optional[torch.Tensor] = None,
        position_bias: Optional[torch.Tensor] = None,
        output_attentions: bool = False,
    ) -> Tuple[torch.Tensor, Optional[torch.Tensor], Optional[Tuple[torch.Tensor]]]:
        """Input shape: Batch x Time x Channel"""

        # if key_value_states are provided this layer is used as a cross-attention layer
        # for the decoder
        is_cross_attention = key_value_states is not None

        bsz, tgt_len, _ = hidden_states.size()

        # get query proj
        query_states = self.q_proj(hidden_states) * self.scaling
        # get key, value proj
        if is_cross_attention and past_key_value is not None:
            # reuse k,v, cross_attentions
            key_states = past_key_value[0]
            value_states = past_key_value[1]
        elif is_cross_attention:
            # cross_attentions
            key_states = self._shape(self.k_proj(key_value_states), -1, bsz)
            value_states = self._shape(self.v_proj(key_value_states), -1, bsz)
        elif past_key_value is not None:
            # reuse k, v, self_attention
            key_states = self._shape(self.k_proj(hidden_states), -1, bsz)
            value_states = self._shape(self.v_proj(hidden_states), -1, bsz)
            key_states = torch.cat([past_key_value[0], key_states], dim=2)
            value_states = torch.cat([past_key_value[1], value_states], dim=2)
        else:
            # self_attention
            key_states = self._shape(self.k_proj(hidden_states), -1, bsz)
            value_states = self._shape(self.v_proj(hidden_states), -1, bsz)

        if self.is_decoder:
            # if cross_attention save Tuple(torch.Tensor, torch.Tensor) of all cross attention key/value_states.
            # Further calls to cross_attention layer can then reuse all cross-attention
            # key/value_states (first "if" case)
            # if uni-directional self-attention (decoder) save Tuple(torch.Tensor, torch.Tensor) of
            # all previous decoder key/value_states. Further calls to uni-directional self-attention
            # can concat previous decoder key/value_states to current projected key/value_states (third "elif" case)
            # if encoder bi-directional self-attention `past_key_value` is always `None`
            past_key_value = (key_states, value_states)

        proj_shape = (bsz * self.num_heads, -1, self.head_dim)
        query_states = self._shape(query_states, tgt_len, bsz).view(*proj_shape)
        key_states = key_states.view(*proj_shape)
        value_states = value_states.view(*proj_shape)

        src_len = key_states.size(1)
        attn_weights = torch.bmm(query_states, key_states.transpose(1, 2))

        if attn_weights.size() != (bsz * self.num_heads, tgt_len, src_len):
            raise ValueError(
                f"Attention weights should be of size {(bsz * self.num_heads, tgt_len, src_len)}, but is"
                f" {attn_weights.size()}"
            )

        # relative attention bias
        if position_bias is not None:
            reshape_q = query_states.contiguous().view(bsz * self.num_heads, -1, self.head_dim).transpose(0, 1)
            rel_pos_bias = torch.matmul(reshape_q, position_bias.transpose(-2, -1))
            rel_pos_bias = rel_pos_bias.transpose(0, 1).view(
                bsz * self.num_heads, position_bias.size(0), position_bias.size(1)
            )
            attn_weights += rel_pos_bias

        if attention_mask is not None:
            if attention_mask.size() != (bsz, 1, tgt_len, src_len):
                raise ValueError(
                    f"Attention mask should be of size {(bsz, 1, tgt_len, src_len)}, but is {attention_mask.size()}"
                )
            attn_weights = attn_weights.view(bsz, self.num_heads, tgt_len, src_len) + attention_mask
            attn_weights = attn_weights.view(bsz * self.num_heads, tgt_len, src_len)

        attn_weights = nn.functional.softmax(attn_weights, dim=-1)

        if layer_head_mask is not None:
            if layer_head_mask.size() != (self.num_heads,):
                raise ValueError(
                    f"Head mask for a single layer should be of size {(self.num_heads,)}, but is"
                    f" {layer_head_mask.size()}"
                )
            attn_weights = layer_head_mask.view(1, -1, 1, 1) * attn_weights.view(bsz, self.num_heads, tgt_len, src_len)
            attn_weights = attn_weights.view(bsz * self.num_heads, tgt_len, src_len)

        if output_attentions:
            # this operation is a bit awkward, but it's required to
            # make sure that attn_weights keeps its gradient.
            # In order to do so, attn_weights have to be reshaped
            # twice and have to be reused in the following
            attn_weights_reshaped = attn_weights.view(bsz, self.num_heads, tgt_len, src_len)
            attn_weights = attn_weights_reshaped.view(bsz * self.num_heads, tgt_len, src_len)
        else:
            attn_weights_reshaped = None

        attn_probs = nn.functional.dropout(attn_weights, p=self.dropout, training=self.training)

        attn_output = torch.bmm(attn_probs, value_states)

        if attn_output.size() != (bsz * self.num_heads, tgt_len, self.head_dim):
            raise ValueError(
                f"`attn_output` should be of size {(bsz, self.num_heads, tgt_len, self.head_dim)}, but is"
                f" {attn_output.size()}"
            )

        attn_output = attn_output.view(bsz, self.num_heads, tgt_len, self.head_dim)
        attn_output = attn_output.transpose(1, 2)

        # Use the `embed_dim` from the config (stored in the class) rather than `hidden_state` because `attn_output` can be
        # partitioned aross GPUs when using tensor-parallelism.
        attn_output = attn_output.reshape(bsz, tgt_len, self.embed_dim)

        attn_output = self.out_proj(attn_output)

        return attn_output, attn_weights_reshaped, past_key_value


class SpeechT5FeedForward(nn.Module):
    def __init__(self, config, intermediate_size):
        super().__init__()
        self.intermediate_dropout = nn.Dropout(config.activation_dropout)

        self.intermediate_dense = nn.Linear(config.hidden_size, intermediate_size)
        if isinstance(config.hidden_act, str):
            self.intermediate_act_fn = ACT2FN[config.hidden_act]
        else:
            self.intermediate_act_fn = config.hidden_act

        self.output_dense = nn.Linear(intermediate_size, config.hidden_size)
        self.output_dropout = nn.Dropout(config.hidden_dropout)

    def forward(self, hidden_states):
        hidden_states = self.intermediate_dense(hidden_states)
        hidden_states = self.intermediate_act_fn(hidden_states)
        hidden_states = self.intermediate_dropout(hidden_states)

        hidden_states = self.output_dense(hidden_states)
        hidden_states = self.output_dropout(hidden_states)
        return hidden_states


class SpeechT5EncoderLayer(nn.Module):
    def __init__(self, config: SpeechT5Config):
        super().__init__()
        self.attention = SpeechT5Attention(
            embed_dim=config.hidden_size,
            num_heads=config.encoder_attention_heads,
            dropout=config.attention_dropout,
            is_decoder=False,
        )
        self.dropout = nn.Dropout(config.hidden_dropout)
        self.layer_norm = nn.LayerNorm(config.hidden_size, eps=config.layer_norm_eps)
        self.feed_forward = SpeechT5FeedForward(config, config.encoder_ffn_dim)
        self.final_layer_norm = nn.LayerNorm(config.hidden_size, eps=config.layer_norm_eps)

    def forward(
        self,
        hidden_states: torch.Tensor,
        attention_mask: Optional[torch.Tensor] = None,
        layer_head_mask: Optional[torch.Tensor] = None,
        position_bias: Optional[torch.Tensor] = None,
        output_attentions: bool = False,
    ):
        """
        Args:
            hidden_states (`torch.FloatTensor`):
                input to the layer of shape `(batch, seq_len, hidden_size)`
            attention_mask (`torch.FloatTensor`):
                attention mask of size `(batch, 1, tgt_len, src_len)` where padding elements are indicated by very
                large negative values.
            layer_head_mask (`torch.FloatTensor`): mask for attention heads in a given layer of size
                `(config.encoder_attention_heads,)`.
            position_bias (`torch.FloatTensor`):
                relative position embeddings of size `(seq_len, seq_len, hidden_size // encoder_attention_heads)`
            output_attentions (`bool`, *optional*):
                Whether or not to return the attentions tensors of all attention layers. See `attentions` under
                returned tensors for more detail.
        """
        residual = hidden_states
        hidden_states, attn_weights, _ = self.attention(
            hidden_states=hidden_states,
            attention_mask=attention_mask,
            layer_head_mask=layer_head_mask,
            position_bias=position_bias,
            output_attentions=output_attentions,
        )

        hidden_states = self.dropout(hidden_states)
        hidden_states = residual + hidden_states

        hidden_states = self.layer_norm(hidden_states)
        hidden_states = hidden_states + self.feed_forward(hidden_states)
        hidden_states = self.final_layer_norm(hidden_states)

        outputs = (hidden_states,)

        if output_attentions:
            outputs += (attn_weights,)

        return outputs


class SpeechT5DecoderLayer(nn.Module):
    def __init__(self, config: SpeechT5Config):
        super().__init__()
        self.self_attn = SpeechT5Attention(
            embed_dim=config.hidden_size,
            num_heads=config.decoder_attention_heads,
            dropout=config.attention_dropout,
            is_decoder=True,
        )
        self.dropout = nn.Dropout(config.hidden_dropout)
        self.self_attn_layer_norm = nn.LayerNorm(config.hidden_size, eps=config.layer_norm_eps)

        self.encoder_attn = SpeechT5Attention(
            config.hidden_size,
            config.decoder_attention_heads,
            dropout=config.attention_dropout,
            is_decoder=True,
        )
        self.encoder_attn_layer_norm = nn.LayerNorm(config.hidden_size, eps=config.layer_norm_eps)

        self.feed_forward = SpeechT5FeedForward(config, config.decoder_ffn_dim)
        self.final_layer_norm = nn.LayerNorm(config.hidden_size, eps=config.layer_norm_eps)

    def forward(
        self,
        hidden_states: torch.Tensor,
        attention_mask: Optional[torch.Tensor] = None,
        encoder_hidden_states: Optional[torch.Tensor] = None,
        encoder_attention_mask: Optional[torch.Tensor] = None,
        layer_head_mask: Optional[torch.Tensor] = None,
        cross_attn_layer_head_mask: Optional[torch.Tensor] = None,
        past_key_value: Optional[Tuple[torch.Tensor]] = None,
        output_attentions: Optional[bool] = False,
        use_cache: Optional[bool] = True,
    ):
        """
        Args:
            hidden_states (`torch.FloatTensor`): input to the layer of shape `(batch, seq_len, hidden_size)`
            attention_mask (`torch.FloatTensor`): attention mask of size
                `(batch, 1, tgt_len, src_len)` where padding elements are indicated by very large negative values.
            encoder_hidden_states (`torch.FloatTensor`):
                cross attention input to the layer of shape `(batch, seq_len, hidden_size)`
            encoder_attention_mask (`torch.FloatTensor`): encoder attention mask of size
                `(batch, 1, tgt_len, src_len)` where padding elements are indicated by very large negative values.
            layer_head_mask (`torch.FloatTensor`): mask for attention heads in a given layer of size
                `(encoder_attention_heads,)`.
            cross_attn_layer_head_mask (`torch.FloatTensor`): mask for cross-attention heads in a given layer of
                size `(decoder_attention_heads,)`.
            past_key_value (`Tuple(torch.FloatTensor)`): cached past key and value projection states
            output_attentions (`bool`, *optional*):
                Whether or not to return the attentions tensors of all attention layers. See `attentions` under
                returned tensors for more detail.
        """
        residual = hidden_states

        # Self Attention
        # decoder uni-directional self-attention cached key/values tuple is at positions 1,2
        self_attn_past_key_value = past_key_value[:2] if past_key_value is not None else None
        # add present self-attn cache to positions 1,2 of present_key_value tuple
        hidden_states, self_attn_weights, present_key_value = self.self_attn(
            hidden_states=hidden_states,
            past_key_value=self_attn_past_key_value,
            attention_mask=attention_mask,
            layer_head_mask=layer_head_mask,
            output_attentions=output_attentions,
        )
        hidden_states = self.dropout(hidden_states)
        hidden_states = residual + hidden_states
        hidden_states = self.self_attn_layer_norm(hidden_states)

        # Cross-Attention Block
        cross_attn_present_key_value = None
        cross_attn_weights = None
        if encoder_hidden_states is not None:
            residual = hidden_states

            # cross_attn cached key/values tuple is at positions 3,4 of present_key_value tuple
            cross_attn_past_key_value = past_key_value[-2:] if past_key_value is not None else None
            hidden_states, cross_attn_weights, cross_attn_present_key_value = self.encoder_attn(
                hidden_states=hidden_states,
                key_value_states=encoder_hidden_states,
                attention_mask=encoder_attention_mask,
                layer_head_mask=cross_attn_layer_head_mask,
                past_key_value=cross_attn_past_key_value,
                output_attentions=output_attentions,
            )
            hidden_states = self.dropout(hidden_states)
            hidden_states = residual + hidden_states
            hidden_states = self.encoder_attn_layer_norm(hidden_states)

            # add cross-attn to positions 3,4 of present_key_value tuple
            present_key_value = present_key_value + cross_attn_present_key_value

        # Fully Connected
        hidden_states = hidden_states + self.feed_forward(hidden_states)
        hidden_states = self.final_layer_norm(hidden_states)

        outputs = (hidden_states,)

        if output_attentions:
            outputs += (self_attn_weights, cross_attn_weights)

        if use_cache:
            outputs += (present_key_value,)

        return outputs


class SpeechT5PreTrainedModel(PreTrainedModel):
    """
    An abstract class to handle weights initialization and a simple interface for downloading and loading pretrained
    models.
    """

    config_class = SpeechT5Config
    base_model_prefix = "speecht5"
    main_input_name = "input_values"
    supports_gradient_checkpointing = True

    def _init_weights(self, module):
        """Initialize the weights"""
        if isinstance(module, SpeechT5PositionalConvEmbedding):
            nn.init.normal_(
                module.conv.weight,
                mean=0,
                std=2 * math.sqrt(1 / (module.conv.kernel_size[0] * module.conv.in_channels)),
            )
            nn.init.constant_(module.conv.bias, 0)
        elif isinstance(module, SpeechT5FeatureProjection):
            k = math.sqrt(1 / module.projection.in_features)
            nn.init.uniform_(module.projection.weight, a=-k, b=k)
            nn.init.uniform_(module.projection.bias, a=-k, b=k)
        elif isinstance(module, nn.Linear):
            module.weight.data.normal_(mean=0.0, std=self.config.initializer_range)
            if module.bias is not None:
                module.bias.data.zero_()
        elif isinstance(module, (nn.LayerNorm, nn.GroupNorm)):
            module.bias.data.zero_()
            module.weight.data.fill_(1.0)
        elif isinstance(module, nn.Conv1d):
            nn.init.kaiming_normal_(module.weight)
            if module.bias is not None:
                k = math.sqrt(module.groups / (module.in_channels * module.kernel_size[0]))
                nn.init.uniform_(module.bias, a=-k, b=k)
        elif isinstance(module, nn.Embedding):
            module.weight.data.normal_(mean=0.0, std=self.config.initializer_range)
            if module.padding_idx is not None:
                module.weight.data[module.padding_idx].zero_()

    def _set_gradient_checkpointing(self, module, value=False):
        if isinstance(module, (SpeechT5Encoder, SpeechT5Decoder, SpeechT5FeatureEncoder)):
            module.gradient_checkpointing = value


class SpeechT5Encoder(SpeechT5PreTrainedModel):
    """
    Transformer encoder consisting of *config.encoder_layers* layers. Each layer is a [`SpeechT5EncoderLayer`].
    """

    def __init__(self, config: SpeechT5Config):
        super().__init__(config)
        self.layer_norm = nn.LayerNorm(config.hidden_size, eps=config.layer_norm_eps)
        self.dropout = nn.Dropout(config.hidden_dropout)
        self.layerdrop = config.encoder_layerdrop

        self.layers = nn.ModuleList([SpeechT5EncoderLayer(config) for _ in range(config.encoder_layers)])

        self.embed_positions = SpeechT5RelativePositionalEncoding(
            config.hidden_size // config.encoder_attention_heads, config.encoder_max_relative_position
        )

        self.gradient_checkpointing = False

        # Initialize weights and apply final processing
        self.post_init()

    def forward(
        self,
        hidden_states: torch.FloatTensor,
        attention_mask: Optional[torch.Tensor] = None,
        head_mask: Optional[torch.Tensor] = None,
        output_attentions: Optional[bool] = None,
        output_hidden_states: Optional[bool] = None,
        return_dict: Optional[bool] = None,
    ) -> Union[Tuple, BaseModelOutput]:
        """
        Args:
            hidden_states (`torch.FloatTensor` of shape `(batch_size, sequence_length, feature_size)`):
                Features extracted from the speech or text input by the encoder prenet.
            attention_mask (`torch.Tensor` of shape `(batch_size, sequence_length)`, *optional*):
                Mask to avoid performing convolution and attention on padding token indices. Mask values selected in
                `[0, 1]`:

                - 1 for tokens that are **not masked**,
                - 0 for tokens that are **masked**.

                [What are attention masks?](../glossary#attention-mask)
            output_attentions (`bool`, *optional*):
                Whether or not to return the attentions tensors of all attention layers. See `attentions` under
                returned tensors for more detail.
            head_mask (`torch.Tensor` of shape `(encoder_layers, encoder_attention_heads)`, *optional*):
                Mask to nullify selected heads of the attention modules. Mask values selected in `[0, 1]`:

                - 1 indicates the head is **not masked**,
                - 0 indicates the head is **masked**.

            output_hidden_states (`bool`, *optional*):
                Whether or not to return the hidden states of all layers. See `hidden_states` under returned tensors
                for more detail.
            return_dict (`bool`, *optional*):
                Whether or not to return a [`~utils.ModelOutput`] instead of a plain tuple.
        """
        output_attentions = output_attentions if output_attentions is not None else self.config.output_attentions
        output_hidden_states = (
            output_hidden_states if output_hidden_states is not None else self.config.output_hidden_states
        )
        return_dict = return_dict if return_dict is not None else self.config.use_return_dict

        # expand attention_mask
        if attention_mask is not None:
            # [bsz, seq_len] -> [bsz, 1, tgt_seq_len, src_seq_len]
            attention_mask = _expand_mask(attention_mask, hidden_states.dtype)

        hidden_states = self.layer_norm(hidden_states)
        hidden_states = self.dropout(hidden_states)

        position_bias = self.embed_positions(hidden_states)

        deepspeed_zero3_is_enabled = is_deepspeed_zero3_enabled()

        all_hidden_states = () if output_hidden_states else None
        all_self_attentions = () if output_attentions else None

        # check if head_mask has a correct number of layers specified if desired
        if head_mask is not None:
            if head_mask.size()[0] != len(self.layers):
                raise ValueError(
                    f"The head_mask should be specified for {len(self.layers)} layers, but it is for"
                    f" {head_mask.size()[0]}."
                )

        for idx, encoder_layer in enumerate(self.layers):
            if output_hidden_states:
                all_hidden_states = all_hidden_states + (hidden_states,)

            # add LayerDrop (see https://arxiv.org/abs/1909.11556 for description)
            skip_the_layer = False
            if self.training:
                dropout_probability = torch.rand([])
                skip_the_layer = dropout_probability < self.layerdrop

            if not skip_the_layer or deepspeed_zero3_is_enabled:
                # under deepspeed zero3 all gpus must run in sync
                if self.gradient_checkpointing and self.training:
                    # create gradient checkpointing function
                    def create_custom_forward(module):
                        def custom_forward(*inputs):
                            return module(*inputs, output_attentions)

                        return custom_forward

                    layer_outputs = torch.utils.checkpoint.checkpoint(
                        create_custom_forward(encoder_layer),
                        hidden_states,
                        attention_mask,
                        (head_mask[idx] if head_mask is not None else None),
                        position_bias,
                    )
                else:
                    layer_outputs = encoder_layer(
                        hidden_states,
                        attention_mask=attention_mask,
                        position_bias=position_bias,
                        layer_head_mask=(head_mask[idx] if head_mask is not None else None),
                        output_attentions=output_attentions,
                    )
                hidden_states = layer_outputs[0]

            if skip_the_layer:
                layer_outputs = (None, None)

            if output_attentions:
                all_self_attentions = all_self_attentions + (layer_outputs[1],)

        if output_hidden_states:
            all_hidden_states = all_hidden_states + (hidden_states,)

        if not return_dict:
            return tuple(v for v in [hidden_states, all_hidden_states, all_self_attentions] if v is not None)

        return BaseModelOutput(
            last_hidden_state=hidden_states,
            hidden_states=all_hidden_states,
            attentions=all_self_attentions,
        )


class SpeechT5EncoderWithSpeechPrenet(SpeechT5PreTrainedModel):
    """
    Wrapper around SpeechT5Encoder that applies SpeechT5SpeechEncoderPrenet to convert the audio waveform data to
    hidden features.
    """

    def __init__(self, config: SpeechT5Config):
        super().__init__(config)
        self.prenet = SpeechT5SpeechEncoderPrenet(config)
        self.wrapped_encoder = SpeechT5Encoder(config)
        self.gradient_checkpointing = False

        # Initialize weights and apply final processing
        self.post_init()

    def forward(
        self,
        input_values: torch.FloatTensor,
        attention_mask: Optional[torch.Tensor] = None,
        head_mask: Optional[torch.Tensor] = None,
        output_attentions: Optional[bool] = None,
        output_hidden_states: Optional[bool] = None,
        return_dict: Optional[bool] = None,
    ) -> Union[Tuple, BaseModelOutput]:
        hidden_states, attention_mask = self.prenet(input_values, attention_mask)

        outputs = self.wrapped_encoder(
            hidden_states=hidden_states,
            attention_mask=attention_mask,
            head_mask=head_mask,
            output_attentions=output_attentions,
            output_hidden_states=output_hidden_states,
            return_dict=return_dict,
        )

        return outputs


class SpeechT5EncoderWithTextPrenet(SpeechT5PreTrainedModel):
    """
    Wrapper around SpeechT5Encoder that applies SpeechT5TextEncoderPrenet to convert the input_ids to hidden features.
    """

    def __init__(self, config: SpeechT5Config):
        super().__init__(config)
        self.prenet = SpeechT5TextEncoderPrenet(config)
        self.wrapped_encoder = SpeechT5Encoder(config)
        self.gradient_checkpointing = False

        # Initialize weights and apply final processing
        self.post_init()

    def get_input_embeddings(self):
        return self.prenet.get_input_embeddings()

    def set_input_embeddings(self, value):
        self.prenet.set_input_embeddings(value)

    def forward(
        self,
        input_values: torch.FloatTensor,
        attention_mask: Optional[torch.Tensor] = None,
        head_mask: Optional[torch.Tensor] = None,
        output_attentions: Optional[bool] = None,
        output_hidden_states: Optional[bool] = None,
        return_dict: Optional[bool] = None,
    ) -> Union[Tuple, BaseModelOutput]:
        hidden_states = self.prenet(input_values)

        outputs = self.wrapped_encoder(
            hidden_states=hidden_states,
            attention_mask=attention_mask,
            head_mask=head_mask,
            output_attentions=output_attentions,
            output_hidden_states=output_hidden_states,
            return_dict=return_dict,
        )

        return outputs


class SpeechT5EncoderWithoutPrenet(SpeechT5PreTrainedModel):
    """
    This wrapper class is a helper class to correctly load pretrained checkpoints when used in combination with
    [`SpeechT5Model`].
    """

    def __init__(self, config: SpeechT5Config):
        super().__init__(config)
        self.wrapped_encoder = SpeechT5Encoder(config)
        self.gradient_checkpointing = False

        # Initialize weights and apply final processing
        self.post_init()

    def forward(
        self,
        input_values: torch.FloatTensor,
        attention_mask: Optional[torch.Tensor] = None,
        head_mask: Optional[torch.Tensor] = None,
        output_attentions: Optional[bool] = None,
        output_hidden_states: Optional[bool] = None,
        return_dict: Optional[bool] = None,
    ) -> Union[Tuple, BaseModelOutput]:
        return self.wrapped_encoder(
            hidden_states=input_values,
            attention_mask=attention_mask,
            head_mask=head_mask,
            output_attentions=output_attentions,
            output_hidden_states=output_hidden_states,
            return_dict=return_dict,
        )


class SpeechT5Decoder(SpeechT5PreTrainedModel):
    """
    Transformer decoder consisting of *config.decoder_layers* layers. Each layer is a [`SpeechT5DecoderLayer`]
    """

    def __init__(self, config: SpeechT5Config):
        super().__init__(config)
        self.layerdrop = config.decoder_layerdrop

        self.layers = nn.ModuleList([SpeechT5DecoderLayer(config) for _ in range(config.decoder_layers)])

        self.gradient_checkpointing = False

        # Initialize weights and apply final processing
        self.post_init()

    # Copied from transformers.models.bart.modeling_bart.BartDecoder._prepare_decoder_attention_mask
    def _prepare_decoder_attention_mask(self, attention_mask, input_shape, inputs_embeds, past_key_values_length):
        # create causal mask
        # [bsz, seq_len] -> [bsz, 1, tgt_seq_len, src_seq_len]
        combined_attention_mask = None
        if input_shape[-1] > 1:
            combined_attention_mask = _make_causal_mask(
                input_shape,
                inputs_embeds.dtype,
                device=inputs_embeds.device,
                past_key_values_length=past_key_values_length,
            )

        if attention_mask is not None:
            # [bsz, seq_len] -> [bsz, 1, tgt_seq_len, src_seq_len]
            expanded_attn_mask = _expand_mask(attention_mask, inputs_embeds.dtype, tgt_len=input_shape[-1]).to(
                inputs_embeds.device
            )
            combined_attention_mask = (
                expanded_attn_mask if combined_attention_mask is None else expanded_attn_mask + combined_attention_mask
            )

        return combined_attention_mask

    def forward(
        self,
        hidden_states: Optional[torch.FloatTensor] = None,
        attention_mask: Optional[torch.LongTensor] = None,
        encoder_hidden_states: Optional[torch.FloatTensor] = None,
        encoder_attention_mask: Optional[torch.LongTensor] = None,
        head_mask: Optional[torch.Tensor] = None,
        cross_attn_head_mask: Optional[torch.Tensor] = None,
        past_key_values: Optional[List[torch.FloatTensor]] = None,
        use_cache: Optional[bool] = None,
        output_attentions: Optional[bool] = None,
        output_hidden_states: Optional[bool] = None,
        return_dict: Optional[bool] = None,
    ) -> Union[Tuple, BaseModelOutputWithPastAndCrossAttentions]:
        r"""
        Args:
            hidden_states (`torch.FloatTensor` of shape `(batch_size, sequence_length, feature_size)`):
                Features extracted from the speech or text input by the decoder prenet.
            attention_mask (`torch.LongTensor` of shape `(batch_size, sequence_length)`, *optional*):
                Mask to avoid performing attention on padding token indices. Mask values selected in `[0, 1]`:

                - 1 for tokens that are **not masked**,
                - 0 for tokens that are **masked**.

                [What are attention masks?](../glossary#attention-mask)
            encoder_hidden_states (`torch.FloatTensor` of shape `(batch_size, encoder_sequence_length, hidden_size)`, *optional*):
                Sequence of hidden-states at the output of the last layer of the encoder. Used in the cross-attention
                of the decoder.
            encoder_attention_mask (`torch.LongTensor` of shape `(batch_size, encoder_sequence_length)`, *optional*):
                Mask to avoid performing cross-attention on padding tokens indices of encoder input_ids. Mask values
                selected in `[0, 1]`:

                - 1 for tokens that are **not masked**,
                - 0 for tokens that are **masked**.

                [What are attention masks?](../glossary#attention-mask)
            head_mask (`torch.Tensor` of shape `(decoder_layers, decoder_attention_heads)`, *optional*):
                Mask to nullify selected heads of the attention modules. Mask values selected in `[0, 1]`:

                - 1 indicates the head is **not masked**,
                - 0 indicates the head is **masked**.

            cross_attn_head_mask (`torch.Tensor` of shape `(decoder_layers, decoder_attention_heads)`, *optional*):
                Mask to nullify selected heads of the cross-attention modules in the decoder to avoid performing
                cross-attention on hidden heads. Mask values selected in `[0, 1]`:

                - 1 indicates the head is **not masked**,
                - 0 indicates the head is **masked**.

            past_key_values (`tuple(tuple(torch.FloatTensor))`, *optional*, returned when `use_cache=True` is passed or when `config.use_cache=True`):
                Tuple of `tuple(torch.FloatTensor)` of length `config.n_layers`, with each tuple having 2 tensors of
                shape `(batch_size, num_heads, sequence_length, embed_size_per_head)`) and 2 additional tensors of
                shape `(batch_size, num_heads, encoder_sequence_length, embed_size_per_head)`.

                Contains pre-computed hidden-states (key and values in the self-attention blocks and in the
                cross-attention blocks) that can be used (see `past_key_values` input) to speed up sequential decoding.

                If `past_key_values` are used, the user can optionally input only the last `decoder_input_ids` (those
                that don't have their past key value states given to this model) of shape `(batch_size, 1)` instead of
                all `decoder_input_ids` of shape `(batch_size, sequence_length)`. inputs_embeds (`torch.FloatTensor` of
                shape `(batch_size, sequence_length, hidden_size)`, *optional*): Optionally, instead of passing
                `input_ids` you can choose to directly pass an embedded representation. This is useful if you want more
                control over how to convert `input_ids` indices into associated vectors than the model's internal
                embedding lookup matrix.
            output_attentions (`bool`, *optional*):
                Whether or not to return the attentions tensors of all attention layers. See `attentions` under
                returned tensors for more detail.
            output_hidden_states (`bool`, *optional*):
                Whether or not to return the hidden states of all layers. See `hidden_states` under returned tensors
                for more detail.
            return_dict (`bool`, *optional*):
                Whether or not to return a [`~utils.ModelOutput`] instead of a plain tuple.
        """
        output_attentions = output_attentions if output_attentions is not None else self.config.output_attentions
        output_hidden_states = (
            output_hidden_states if output_hidden_states is not None else self.config.output_hidden_states
        )
        use_cache = use_cache if use_cache is not None else self.config.use_cache
        return_dict = return_dict if return_dict is not None else self.config.use_return_dict

        input_shape = hidden_states.size()[:-1]

        past_key_values_length = past_key_values[0][0].shape[2] if past_key_values is not None else 0

        attention_mask = self._prepare_decoder_attention_mask(
            attention_mask, input_shape, hidden_states, past_key_values_length
        )

        # expand encoder attention mask
        if encoder_hidden_states is not None and encoder_attention_mask is not None:
            # [bsz, seq_len] -> [bsz, 1, tgt_seq_len, src_seq_len]
            encoder_attention_mask = _expand_mask(encoder_attention_mask, hidden_states.dtype, tgt_len=input_shape[-1])

        deepspeed_zero3_is_enabled = is_deepspeed_zero3_enabled()

        if self.gradient_checkpointing and self.training:
            if use_cache:
                logger.warning_once(
                    "`use_cache=True` is incompatible with gradient checkpointing. Setting `use_cache=False`..."
                )
                use_cache = False

        # decoder layers
        all_hidden_states = () if output_hidden_states else None
        all_self_attentions = () if output_attentions else None
        all_cross_attentions = () if (output_attentions and encoder_hidden_states is not None) else None
        next_decoder_cache = () if use_cache else None

        # check if head_mask/cross_attn_head_mask has a correct number of layers specified if desired
        for attn_mask, mask_name in zip([head_mask, cross_attn_head_mask], ["head_mask", "cross_attn_head_mask"]):
            if attn_mask is not None:
                if attn_mask.size()[0] != (len(self.layers)):
                    raise ValueError(
                        f"The `{mask_name}` should be specified for {len(self.layers)} layers, but it is for"
                        f" {head_mask.size()[0]}."
                    )

        for idx, decoder_layer in enumerate(self.layers):
            if output_hidden_states:
                all_hidden_states = all_hidden_states + (hidden_states,)

            # add LayerDrop (see https://arxiv.org/abs/1909.11556 for description)
            skip_the_layer = False
            if self.training:
                dropout_probability = torch.rand([])
                skip_the_layer = dropout_probability < self.layerdrop
            if skip_the_layer and not deepspeed_zero3_is_enabled:
                continue

            past_key_value = past_key_values[idx] if past_key_values is not None else None

            if self.gradient_checkpointing and self.training:

                def create_custom_forward(module):
                    def custom_forward(*inputs):
                        # None for past_key_value
                        return module(*inputs, output_attentions, use_cache)

                    return custom_forward

                layer_outputs = torch.utils.checkpoint.checkpoint(
                    create_custom_forward(decoder_layer),
                    hidden_states,
                    attention_mask,
                    encoder_hidden_states,
                    encoder_attention_mask,
                    head_mask[idx] if head_mask is not None else None,
                    cross_attn_head_mask[idx] if cross_attn_head_mask is not None else None,
                    None,
                )
            else:
                layer_outputs = decoder_layer(
                    hidden_states,
                    attention_mask=attention_mask,
                    encoder_hidden_states=encoder_hidden_states,
                    encoder_attention_mask=encoder_attention_mask,
                    layer_head_mask=(head_mask[idx] if head_mask is not None else None),
                    cross_attn_layer_head_mask=(
                        cross_attn_head_mask[idx] if cross_attn_head_mask is not None else None
                    ),
                    past_key_value=past_key_value,
                    output_attentions=output_attentions,
                    use_cache=use_cache,
                )
            hidden_states = layer_outputs[0]

            if use_cache:
                next_decoder_cache += (layer_outputs[3 if output_attentions else 1],)

            if output_attentions:
                all_self_attentions = all_self_attentions + (layer_outputs[1],)

                if encoder_hidden_states is not None:
                    all_cross_attentions = all_cross_attentions + (layer_outputs[2],)

        if output_hidden_states:
            all_hidden_states = all_hidden_states + (hidden_states,)

        next_cache = next_decoder_cache if use_cache else None
        if not return_dict:
            return tuple(
                v
                for v in [hidden_states, next_cache, all_hidden_states, all_self_attentions, all_cross_attentions]
                if v is not None
            )

        return BaseModelOutputWithPastAndCrossAttentions(
            last_hidden_state=hidden_states,
            past_key_values=next_cache,
            hidden_states=all_hidden_states,
            attentions=all_self_attentions,
            cross_attentions=all_cross_attentions,
        )


class SpeechT5DecoderWithSpeechPrenet(SpeechT5PreTrainedModel):
    """
    Wrapper around SpeechT5Decoder that applies SpeechT5SpeechDecoderPrenet to convert log-mel filterbanks to hidden
    features.
    """

    def __init__(self, config: SpeechT5Config):
        super().__init__(config)
        self.prenet = SpeechT5SpeechDecoderPrenet(config)
        self.wrapped_decoder = SpeechT5Decoder(config)
        self.gradient_checkpointing = False

        # Initialize weights and apply final processing
        self.post_init()

    def forward(
        self,
        input_values: Optional[torch.FloatTensor] = None,
        attention_mask: Optional[torch.LongTensor] = None,
        encoder_hidden_states: Optional[torch.FloatTensor] = None,
        encoder_attention_mask: Optional[torch.LongTensor] = None,
        speaker_embeddings: Optional[torch.Tensor] = None,
        head_mask: Optional[torch.Tensor] = None,
        cross_attn_head_mask: Optional[torch.Tensor] = None,
        past_key_values: Optional[List[torch.FloatTensor]] = None,
        use_cache: Optional[bool] = None,
        output_attentions: Optional[bool] = None,
        output_hidden_states: Optional[bool] = None,
        return_dict: Optional[bool] = None,
    ) -> Union[Tuple, BaseModelOutputWithPastAndCrossAttentions]:
        decoder_hidden_states = self.prenet(input_values, speaker_embeddings)

        outputs = self.wrapped_decoder(
            hidden_states=decoder_hidden_states,
            attention_mask=attention_mask,
            encoder_hidden_states=encoder_hidden_states,
            encoder_attention_mask=encoder_attention_mask,
            head_mask=head_mask,
            cross_attn_head_mask=cross_attn_head_mask,
            past_key_values=past_key_values,
            use_cache=use_cache,
            output_attentions=output_attentions,
            output_hidden_states=output_hidden_states,
            return_dict=return_dict,
        )

        return outputs


class SpeechT5DecoderWithTextPrenet(SpeechT5PreTrainedModel):
    """
    Wrapper around SpeechT5Decoder that applies SpeechT5TextDecoderPrenet to convert input tokens to hidden features.
    """

    def __init__(self, config: SpeechT5Config):
        super().__init__(config)
        self.prenet = SpeechT5TextDecoderPrenet(config)
        self.wrapped_decoder = SpeechT5Decoder(config)
        self.gradient_checkpointing = False

        # Initialize weights and apply final processing
        self.post_init()

    def get_input_embeddings(self):
        return self.prenet.get_input_embeddings()

    def set_input_embeddings(self, value):
        self.prenet.set_input_embeddings(value)

    def forward(
        self,
        input_values: Optional[torch.FloatTensor] = None,
        attention_mask: Optional[torch.LongTensor] = None,
        encoder_hidden_states: Optional[torch.FloatTensor] = None,
        encoder_attention_mask: Optional[torch.LongTensor] = None,
        head_mask: Optional[torch.Tensor] = None,
        cross_attn_head_mask: Optional[torch.Tensor] = None,
        past_key_values: Optional[List[torch.FloatTensor]] = None,
        use_cache: Optional[bool] = None,
        output_attentions: Optional[bool] = None,
        output_hidden_states: Optional[bool] = None,
        return_dict: Optional[bool] = None,
    ) -> Union[Tuple, BaseModelOutputWithPastAndCrossAttentions]:
        decoder_hidden_states, attention_mask = self.prenet(input_values, attention_mask, past_key_values)

        outputs = self.wrapped_decoder(
            hidden_states=decoder_hidden_states,
            attention_mask=attention_mask,
            encoder_hidden_states=encoder_hidden_states,
            encoder_attention_mask=encoder_attention_mask,
            head_mask=head_mask,
            cross_attn_head_mask=cross_attn_head_mask,
            past_key_values=past_key_values,
            use_cache=use_cache,
            output_attentions=output_attentions,
            output_hidden_states=output_hidden_states,
            return_dict=return_dict,
        )

        return outputs


class SpeechT5DecoderWithoutPrenet(SpeechT5PreTrainedModel):
    """
    This wrapper class is a helper class to correctly load pretrained checkpoints when used in combination with
    [`SpeechT5Model`].
    """

    def __init__(self, config: SpeechT5Config):
        super().__init__(config)
        self.wrapped_decoder = SpeechT5Decoder(config)
        self.gradient_checkpointing = False

        # Initialize weights and apply final processing
        self.post_init()

    def forward(
        self,
        input_values: Optional[torch.FloatTensor] = None,
        attention_mask: Optional[torch.LongTensor] = None,
        encoder_hidden_states: Optional[torch.FloatTensor] = None,
        encoder_attention_mask: Optional[torch.LongTensor] = None,
        head_mask: Optional[torch.Tensor] = None,
        cross_attn_head_mask: Optional[torch.Tensor] = None,
        past_key_values: Optional[List[torch.FloatTensor]] = None,
        use_cache: Optional[bool] = None,
        output_attentions: Optional[bool] = None,
        output_hidden_states: Optional[bool] = None,
        return_dict: Optional[bool] = None,
    ) -> Union[Tuple, BaseModelOutputWithPastAndCrossAttentions]:
        outputs = self.wrapped_decoder(
            hidden_states=input_values,
            attention_mask=attention_mask,
            encoder_hidden_states=encoder_hidden_states,
            encoder_attention_mask=encoder_attention_mask,
            head_mask=head_mask,
            cross_attn_head_mask=cross_attn_head_mask,
            past_key_values=past_key_values,
            use_cache=use_cache,
            output_attentions=output_attentions,
            output_hidden_states=output_hidden_states,
            return_dict=return_dict,
        )
        return outputs


class SpeechT5GuidedMultiheadAttentionLoss(nn.Module):
    """
    Guided attention loss from the paper [Efficiently Trainable Text-to-Speech System Based on Deep Convolutional
    Networks with Guided Attention](https://arxiv.org/abs/1710.08969), adapted for multi-head attention.
    """

    def __init__(self, config: SpeechT5Config):
        super().__init__()
        self.sigma = config.guided_attention_loss_sigma
        self.scale = config.guided_attention_loss_scale

    def forward(
        self, attentions: torch.FloatTensor, input_masks: torch.BoolTensor, output_masks: torch.BoolTensor
    ) -> torch.Tensor:
        """
        Compute the attention loss.

        Args:
            attentions (`torch.FloatTensor` of shape `(batch_size, layers * heads, output_sequence_length, input_sequence_length)`):
                Batch of multi-head attention weights
            input_masks (`torch.BoolTensor` of shape `(batch_size, input_sequence_length)`):
                Input attention mask as booleans.
            output_masks (`torch.BoolTensor` of shape `(batch_size, output_sequence_length)`):
                Target attention mask as booleans.

        Returns:
            `torch.Tensor` with the loss value
        """
        guided_attn_masks = self._make_guided_attention_masks(input_masks, output_masks, attentions.device)
        masks = output_masks.unsqueeze(-1) & input_masks.unsqueeze(-2)
        masks = masks.to(attentions.device).unsqueeze(1)

        losses = guided_attn_masks * attentions
        loss = torch.mean(losses.masked_select(masks))
        return self.scale * loss

    def _make_guided_attention_masks(self, input_masks, output_masks, device):
        input_lengths = input_masks.sum(-1)
        output_lengths = output_masks.sum(-1)

        guided_attn_masks = torch.zeros((len(input_masks), output_masks.shape[1], input_masks.shape[1]), device=device)

        for idx, (ilen, olen) in enumerate(zip(input_lengths, output_lengths)):
            guided_attn_masks[idx, :olen, :ilen] = self._make_guided_attention_mask(ilen, olen, self.sigma, device)

        return guided_attn_masks.unsqueeze(1)

    @staticmethod
    def _make_guided_attention_mask(input_length, output_length, sigma, device):
        grid_y, grid_x = torch.meshgrid(
            torch.arange(input_length, device=device),
            torch.arange(output_length, device=device),
            indexing="xy",
        )
        grid_x = grid_x.float() / output_length
        grid_y = grid_y.float() / input_length
        return 1.0 - torch.exp(-((grid_y - grid_x) ** 2) / (2 * (sigma**2)))


class SpeechT5SpectrogramLoss(nn.Module):
    """
    Loss computation used by SpeechT5ForTextToSpeech.
    """

    def __init__(self, config: SpeechT5Config):
        super().__init__()
        self.use_guided_attention_loss = config.use_guided_attention_loss
        self.guided_attention_loss_num_heads = config.guided_attention_loss_num_heads
        self.reduction_factor = config.reduction_factor

        self.l1_criterion = L1Loss()
        self.bce_criterion = BCEWithLogitsLoss(pos_weight=torch.tensor(5.0))

        if self.use_guided_attention_loss:
            self.attn_criterion = SpeechT5GuidedMultiheadAttentionLoss(config)

    def forward(
        self,
        attention_mask: torch.LongTensor,
        outputs_before_postnet: torch.FloatTensor,
        outputs_after_postnet: torch.FloatTensor,
        logits: torch.FloatTensor,
        labels: torch.FloatTensor,
        cross_attentions: Optional[torch.FloatTensor] = None,
    ) -> torch.Tensor:
        padding_mask = labels != -100.0

        # mask out the padded portions
        labels = labels.masked_select(padding_mask)
        outputs_before_postnet = outputs_before_postnet.masked_select(padding_mask)
        outputs_after_postnet = outputs_after_postnet.masked_select(padding_mask)

        # spectrogram loss
        l1_loss = self.l1_criterion(outputs_after_postnet, labels) + self.l1_criterion(outputs_before_postnet, labels)

        # construct stop labels from the padding mask
        masks = padding_mask[:, :, 0]
        stop_labels = torch.cat([~masks * 1.0, torch.ones(masks.size(0), 1).to(masks.device)], dim=1)
        stop_labels = stop_labels[:, 1:].masked_select(masks)
        logits = logits.masked_select(masks)

        # stop token loss
        bce_loss = self.bce_criterion(logits, stop_labels)

        # combined loss
        loss = l1_loss + bce_loss

        # guided attention loss
        if self.use_guided_attention_loss:
            attn = torch.cat([x[:, : self.guided_attention_loss_num_heads] for x in cross_attentions], dim=1)
            input_masks = attention_mask == 1
            output_masks = padding_mask[:, :, 0]
            if self.reduction_factor > 1:
                output_masks = output_masks[:, self.reduction_factor - 1 :: self.reduction_factor]
            attn_loss = self.attn_criterion(attn, input_masks, output_masks)
            loss += attn_loss

        return loss


SPEECHT5_BASE_START_DOCSTRING = r"""
    This model inherits from [`PreTrainedModel`]. Check the superclass documentation for the generic methods the
    library implements for all its model (such as downloading or saving, resizing the input embeddings, pruning heads
    etc.)

    This model is also a PyTorch [torch.nn.Module](https://pytorch.org/docs/stable/nn.html#torch.nn.Module) subclass.
    Use it as a regular PyTorch Module and refer to the PyTorch documentation for all matter related to general usage
    and behavior.

    Parameters:
        config ([`SpeechT5Config`]):
            Model configuration class with all the parameters of the model. Initializing with a config file does not
            load the weights associated with the model, only the configuration. Check out the
            [`~PreTrainedModel.from_pretrained`] method to load the model weights.
        encoder ([`SpeechT5EncoderWithSpeechPrenet`] or [`SpeechT5EncoderWithTextPrenet`] or `None`):
            The Transformer encoder module that applies the appropiate speech or text encoder prenet. If `None`,
            [`SpeechT5EncoderWithoutPrenet`] will be used and the `input_values` are assumed to be hidden states.
        decoder ([`SpeechT5DecoderWithSpeechPrenet`] or [`SpeechT5DecoderWithTextPrenet`] or `None`):
            The Transformer decoder module that applies the appropiate speech or text decoder prenet. If `None`,
            [`SpeechT5DecoderWithoutPrenet`] will be used and the `decoder_input_values` are assumed to be hidden
            states.
"""


SPEECHT5_START_DOCSTRING = r"""
    This model inherits from [`PreTrainedModel`]. Check the superclass documentation for the generic methods the
    library implements for all its model (such as downloading or saving, resizing the input embeddings, pruning heads
    etc.)

    This model is also a PyTorch [torch.nn.Module](https://pytorch.org/docs/stable/nn.html#torch.nn.Module) subclass.
    Use it as a regular PyTorch Module and refer to the PyTorch documentation for all matter related to general usage
    and behavior.

    Parameters:
        config ([`SpeechT5Config`]):
            Model configuration class with all the parameters of the model. Initializing with a config file does not
            load the weights associated with the model, only the configuration. Check out the
            [`~PreTrainedModel.from_pretrained`] method to load the model weights.
"""


SPEECHT5_INPUTS_DOCSTRING = r"""
    Args:
        attention_mask (`torch.LongTensor` of shape `(batch_size, sequence_length)`, *optional*):
            Mask to avoid performing convolution and attention on padding token indices. Mask values selected in `[0,
            1]`:

            - 1 for tokens that are **not masked**,
            - 0 for tokens that are **masked**.

            [What are attention masks?](../glossary#attention-mask)

            <Tip warning={true}>

            `attention_mask` should only be passed if the corresponding processor has `config.return_attention_mask ==
            True`. For all models whose processor has `config.return_attention_mask == False`, `attention_mask` should
            **not** be passed to avoid degraded performance when doing batched inference. For such models
            `input_values` should simply be padded with 0 and passed without `attention_mask`. Be aware that these
            models also yield slightly different results depending on whether `input_values` is padded or not.

            </Tip>

        decoder_attention_mask (`torch.LongTensor` of shape `(batch_size, target_sequence_length)`, *optional*):
            Default behavior: generate a tensor that ignores pad tokens in `decoder_input_values`. Causal mask will
            also be used by default.

            If you want to change padding behavior, you should read [`SpeechT5Decoder._prepare_decoder_attention_mask`]
            and modify to your needs. See diagram 1 in [the paper](https://arxiv.org/abs/1910.13461) for more
            information on the default strategy.

        head_mask (`torch.FloatTensor` of shape `(encoder_layers, encoder_attention_heads)`, *optional*):
            Mask to nullify selected heads of the attention modules in the encoder. Mask values selected in `[0, 1]`:

            - 1 indicates the head is **not masked**,
            - 0 indicates the head is **masked**.

        decoder_head_mask (`torch.FloatTensor` of shape `(decoder_layers, decoder_attention_heads)`, *optional*):
            Mask to nullify selected heads of the attention modules in the decoder. Mask values selected in `[0, 1]`:

            - 1 indicates the head is **not masked**,
            - 0 indicates the head is **masked**.

        cross_attn_head_mask (`torch.Tensor` of shape `(decoder_layers, decoder_attention_heads)`, *optional*):
            Mask to nullify selected heads of the cross-attention modules. Mask values selected in `[0, 1]`:

            - 1 indicates the head is **not masked**,
            - 0 indicates the head is **masked**.

        encoder_outputs (`tuple(tuple(torch.FloatTensor)`, *optional*):
            Tuple consists of (`last_hidden_state`, *optional*: `hidden_states`, *optional*: `attentions`)
            `last_hidden_state` of shape `(batch_size, sequence_length, hidden_size)`, *optional*) is a sequence of
            hidden-states at the output of the last layer of the encoder. Used in the cross-attention of the decoder.

        past_key_values (`tuple(tuple(torch.FloatTensor))`, *optional*, returned when `use_cache=True` is passed or when `config.use_cache=True`):
            Tuple of `tuple(torch.FloatTensor)` of length `config.n_layers`, with each tuple having 2 tensors of shape
            `(batch_size, num_heads, sequence_length, embed_size_per_head)`) and 2 additional tensors of shape
            `(batch_size, num_heads, encoder_sequence_length, embed_size_per_head)`.

            Contains pre-computed hidden-states (key and values in the self-attention blocks and in the cross-attention
            blocks) that can be used (see `past_key_values` input) to speed up sequential decoding.

            If `past_key_values` are used, the user can optionally input only the last `decoder_input_values` (those
            that don't have their past key value states given to this model) of shape `(batch_size, 1)` instead of all
            `decoder_input_values` of shape `(batch_size, sequence_length)`. decoder_inputs_embeds (`torch.FloatTensor`
            of shape `(batch_size, target_sequence_length, hidden_size)`, *optional*): Optionally, instead of passing
            `decoder_input_values` you can choose to directly pass an embedded representation. If `past_key_values` is
            used, optionally only the last `decoder_inputs_embeds` have to be input (see `past_key_values`). This is
            useful if you want more control over how to convert `decoder_input_values` indices into associated vectors
            than the model's internal embedding lookup matrix.

        use_cache (`bool`, *optional*):
            If set to `True`, `past_key_values` key value states are returned and can be used to speed up decoding (see
            `past_key_values`).

        output_attentions (`bool`, *optional*):
            Whether or not to return the attentions tensors of all attention layers. See `attentions` under returned
            tensors for more detail.

        output_hidden_states (`bool`, *optional*):
            Whether or not to return the hidden states of all layers. See `hidden_states` under returned tensors for
            more detail.

        return_dict (`bool`, *optional*):
            Whether or not to return a [`~utils.ModelOutput`] instead of a plain tuple.
"""


@add_start_docstrings(
    "The bare SpeechT5 Encoder-Decoder Model outputting raw hidden-states without any specific pre- or post-nets.",
    SPEECHT5_BASE_START_DOCSTRING,
)
class SpeechT5Model(SpeechT5PreTrainedModel):
    def __init__(
        self,
        config: SpeechT5Config,
        encoder: Optional[nn.Module] = None,
        decoder: Optional[nn.Module] = None,
    ):
        super().__init__(config)
        self.config = config
        self.encoder = SpeechT5EncoderWithoutPrenet(config) if encoder is None else encoder
        self.decoder = SpeechT5DecoderWithoutPrenet(config) if decoder is None else decoder

        # Initialize weights and apply final processing
        self.post_init()

    def get_input_embeddings(self):
        if isinstance(self.encoder, SpeechT5EncoderWithTextPrenet):
            return self.encoder.get_input_embeddings()
        if isinstance(self.decoder, SpeechT5DecoderWithTextPrenet):
            return self.decoder.get_input_embeddings()
        return None

    def set_input_embeddings(self, value):
        if isinstance(self.encoder, SpeechT5EncoderWithTextPrenet):
            self.encoder.set_input_embeddings(value)
        if isinstance(self.decoder, SpeechT5DecoderWithTextPrenet):
            self.decoder.set_input_embeddings(value)

    def get_encoder(self):
        return self.encoder

    def get_decoder(self):
        return self.decoder

    def freeze_feature_encoder(self):
        """
        Calling this function will disable the gradient computation for the feature encoder so that its parameter will
        not be updated during training.
        """
        if isinstance(self.encoder, SpeechT5EncoderWithSpeechPrenet):
            self.encoder.prenet.freeze_feature_encoder()

    @add_start_docstrings_to_model_forward(SPEECHT5_INPUTS_DOCSTRING)
    @replace_return_docstrings(output_type=Seq2SeqModelOutput, config_class=_CONFIG_FOR_DOC)
    def forward(
        self,
        input_values: Optional[torch.Tensor] = None,
        attention_mask: Optional[torch.LongTensor] = None,
        decoder_input_values: Optional[torch.Tensor] = None,
        decoder_attention_mask: Optional[torch.LongTensor] = None,
        head_mask: Optional[torch.FloatTensor] = None,
        decoder_head_mask: Optional[torch.FloatTensor] = None,
        cross_attn_head_mask: Optional[torch.Tensor] = None,
        encoder_outputs: Optional[Tuple[Tuple[torch.FloatTensor]]] = None,
        past_key_values: Optional[Tuple[Tuple[torch.FloatTensor]]] = None,
        use_cache: Optional[bool] = None,
        speaker_embeddings: Optional[torch.FloatTensor] = None,
        output_attentions: Optional[bool] = None,
        output_hidden_states: Optional[bool] = None,
        return_dict: Optional[bool] = None,
    ) -> Union[Tuple[torch.FloatTensor], Seq2SeqModelOutput]:
        r"""
        input_values (`torch.Tensor` of shape `(batch_size, sequence_length)`):
            Depending on which encoder is being used, the `input_values` are either: float values of the input raw
            speech waveform, or indices of input sequence tokens in the vocabulary, or hidden states.

        decoder_input_values (`torch.Tensor` of shape `(batch_size, target_sequence_length)`, *optional*):
            Depending on which decoder is being used, the `decoder_input_values` are either: float values of log-mel
            filterbank features extracted from the raw speech waveform, or indices of decoder input sequence tokens in
            the vocabulary, or hidden states.

        speaker_embeddings (`torch.FloatTensor` of shape `(batch_size, config.speaker_embedding_dim)`, *optional*):
            Tensor containing the speaker embeddings.

        Returns:
        """
        output_attentions = output_attentions if output_attentions is not None else self.config.output_attentions
        output_hidden_states = (
            output_hidden_states if output_hidden_states is not None else self.config.output_hidden_states
        )
        use_cache = use_cache if use_cache is not None else self.config.use_cache
        return_dict = return_dict if return_dict is not None else self.config.use_return_dict

        # Encode if needed (training, first prediction pass)
        if encoder_outputs is None:
            encoder_outputs = self.encoder(
                input_values=input_values,
                attention_mask=attention_mask,
                head_mask=head_mask,
                output_attentions=output_attentions,
                output_hidden_states=output_hidden_states,
                return_dict=return_dict,
            )
        # If the user passed a tuple for encoder_outputs, we wrap it in a BaseModelOutput when return_dict=True
        elif return_dict and not isinstance(encoder_outputs, BaseModelOutput):
            encoder_outputs = BaseModelOutput(
                last_hidden_state=encoder_outputs[0],
                hidden_states=encoder_outputs[1] if len(encoder_outputs) > 1 else None,
                attentions=encoder_outputs[2] if len(encoder_outputs) > 2 else None,
            )

        # downsample encoder attention mask (only for encoders with speech input)
        if attention_mask is not None and isinstance(self.encoder, SpeechT5EncoderWithSpeechPrenet):
            encoder_attention_mask = self.encoder.prenet._get_feature_vector_attention_mask(
                encoder_outputs[0].shape[1], attention_mask
            )
        else:
            encoder_attention_mask = attention_mask

        if isinstance(self.decoder, SpeechT5DecoderWithSpeechPrenet):
            decoder_args = {"speaker_embeddings": speaker_embeddings}
        else:
            decoder_args = {}

        decoder_outputs = self.decoder(
            input_values=decoder_input_values,
            attention_mask=decoder_attention_mask,
            encoder_hidden_states=encoder_outputs[0],
            encoder_attention_mask=encoder_attention_mask,
            head_mask=decoder_head_mask,
            cross_attn_head_mask=cross_attn_head_mask,
            past_key_values=past_key_values,
            use_cache=use_cache,
            output_attentions=output_attentions,
            output_hidden_states=output_hidden_states,
            return_dict=return_dict,
            **decoder_args,
        )

        if not return_dict:
            return decoder_outputs + encoder_outputs

        return Seq2SeqModelOutput(
            last_hidden_state=decoder_outputs.last_hidden_state,
            past_key_values=decoder_outputs.past_key_values,
            decoder_hidden_states=decoder_outputs.hidden_states,
            decoder_attentions=decoder_outputs.attentions,
            cross_attentions=decoder_outputs.cross_attentions,
            encoder_last_hidden_state=encoder_outputs.last_hidden_state,
            encoder_hidden_states=encoder_outputs.hidden_states,
            encoder_attentions=encoder_outputs.attentions,
        )


@add_start_docstrings(
    """SpeechT5 Model with a speech encoder and a text decoder.""",
    SPEECHT5_START_DOCSTRING,
)
class SpeechT5ForSpeechToText(SpeechT5PreTrainedModel):
    _tied_weights_keys = ["text_decoder_postnet.lm_head.weight"]

    def __init__(self, config: SpeechT5Config):
        super().__init__(config)

        if config.vocab_size is None:
            raise ValueError(
                f"You are trying to instantiate {self.__class__} with a configuration that does not define the"
                " vocabulary size of the language model head. Please instantiate the model as follows:"
                " `SpeechT5ForSpeechToText.from_pretrained(..., vocab_size=vocab_size)`. or define `vocab_size` of"
                " your model's configuration."
            )

        speech_encoder = SpeechT5EncoderWithSpeechPrenet(config)
        text_decoder = SpeechT5DecoderWithTextPrenet(config)
        self.speecht5 = SpeechT5Model(config, speech_encoder, text_decoder)

        self.text_decoder_postnet = SpeechT5TextDecoderPostnet(config)

        # Initialize weights and apply final processing
        self.post_init()

    def get_encoder(self):
        return self.speecht5.get_encoder()

    def get_decoder(self):
        return self.speecht5.get_decoder()

    def freeze_feature_encoder(self):
        """
        Calling this function will disable the gradient computation for the feature encoder so that its parameter will
        not be updated during training.
        """
        self.get_encoder().prenet.freeze_feature_encoder()

    def get_output_embeddings(self):
        return self.text_decoder_postnet.get_output_embeddings()

    def set_output_embeddings(self, new_embeddings):
        self.text_decoder_postnet.set_output_embeddings(new_embeddings)

    @add_start_docstrings_to_model_forward(SPEECHT5_INPUTS_DOCSTRING)
    @replace_return_docstrings(output_type=Seq2SeqLMOutput, config_class=_CONFIG_FOR_DOC)
    def forward(
        self,
        input_values: Optional[torch.FloatTensor] = None,
        attention_mask: Optional[torch.LongTensor] = None,
        decoder_input_ids: Optional[torch.LongTensor] = None,
        decoder_attention_mask: Optional[torch.LongTensor] = None,
        head_mask: Optional[torch.FloatTensor] = None,
        decoder_head_mask: Optional[torch.FloatTensor] = None,
        cross_attn_head_mask: Optional[torch.Tensor] = None,
        encoder_outputs: Optional[Tuple[Tuple[torch.FloatTensor]]] = None,
        past_key_values: Optional[Tuple[Tuple[torch.FloatTensor]]] = None,
        use_cache: Optional[bool] = None,
        output_attentions: Optional[bool] = None,
        output_hidden_states: Optional[bool] = None,
        return_dict: Optional[bool] = None,
        labels: Optional[torch.LongTensor] = None,
    ) -> Union[Tuple, Seq2SeqLMOutput]:
        r"""
        input_values (`torch.FloatTensor` of shape `(batch_size, sequence_length)`):
            Float values of input raw speech waveform. Values can be obtained by loading a *.flac* or *.wav* audio file
            into an array of type `List[float]` or a `numpy.ndarray`, *e.g.* via the soundfile library (*pip install
            soundfile*). To prepare the array into `input_values`, the [`SpeechT5Processor`] should be used for padding
            and conversion into a tensor of type `torch.FloatTensor`. See [`SpeechT5Processor.__call__`] for details.

        decoder_input_ids (`torch.LongTensor` of shape `(batch_size, target_sequence_length)`, *optional*):
            Indices of decoder input sequence tokens in the vocabulary.

            Indices can be obtained using [`SpeechT5Tokenizer`]. See [`PreTrainedTokenizer.encode`] and
            [`PreTrainedTokenizer.__call__`] for details.

            [What are decoder input IDs?](../glossary#decoder-input-ids)

            SpeechT5 uses the `eos_token_id` as the starting token for `decoder_input_ids` generation. If
            `past_key_values` is used, optionally only the last `decoder_input_ids` have to be input (see
            `past_key_values`).

        labels (`torch.LongTensor` of shape `(batch_size, sequence_length)`, *optional*):
            Labels for computing the language modeling loss. Indices should either be in `[0, ..., config.vocab_size]`
            or -100 (see `input_ids` docstring). Tokens with indices set to `-100` are ignored (masked), the loss is
            only computed for the tokens with labels in `[0, ..., config.vocab_size]`.

            Label indices can be obtained using [`SpeechT5Tokenizer`]. See [`PreTrainedTokenizer.encode`] and
            [`PreTrainedTokenizer.__call__`] for details.

        Returns:

        Example:

        ```python
        >>> from transformers import SpeechT5Processor, SpeechT5ForSpeechToText
        >>> from datasets import load_dataset

        >>> dataset = load_dataset(
        ...     "hf-internal-testing/librispeech_asr_demo", "clean", split="validation"
        ... )  # doctest: +IGNORE_RESULT
        >>> dataset = dataset.sort("id")
        >>> sampling_rate = dataset.features["audio"].sampling_rate

        >>> processor = SpeechT5Processor.from_pretrained("microsoft/speecht5_asr")
        >>> model = SpeechT5ForSpeechToText.from_pretrained("microsoft/speecht5_asr")

        >>> # audio file is decoded on the fly
        >>> inputs = processor(audio=dataset[0]["audio"]["array"], sampling_rate=sampling_rate, return_tensors="pt")
        >>> predicted_ids = model.generate(**inputs, max_length=100)

        >>> # transcribe speech
        >>> transcription = processor.batch_decode(predicted_ids, skip_special_tokens=True)
        >>> transcription[0]
        'mister quilter is the apostle of the middle classes and we are glad to welcome his gospel'
        ```

        ```python
        >>> inputs["labels"] = processor(text_target=dataset[0]["text"], return_tensors="pt").input_ids

        >>> # compute loss
        >>> loss = model(**inputs).loss
        >>> round(loss.item(), 2)
        19.68
        ```
        """
        return_dict = return_dict if return_dict is not None else self.config.use_return_dict

        if labels is not None:
            if decoder_input_ids is None:
                decoder_input_ids = shift_tokens_right(
                    labels, self.config.pad_token_id, self.config.decoder_start_token_id
                )

        outputs = self.speecht5(
            input_values=input_values,
            attention_mask=attention_mask,
            decoder_input_values=decoder_input_ids,
            decoder_attention_mask=decoder_attention_mask,
            head_mask=head_mask,
            decoder_head_mask=decoder_head_mask,
            cross_attn_head_mask=cross_attn_head_mask,
            encoder_outputs=encoder_outputs,
            past_key_values=past_key_values,
            use_cache=use_cache,
            output_attentions=output_attentions,
            output_hidden_states=output_hidden_states,
            return_dict=True,
        )

        logits = self.text_decoder_postnet(outputs[0])

        loss = None
        if labels is not None:
            loss_fct = CrossEntropyLoss()
            loss = loss_fct(logits.view(-1, self.config.vocab_size), labels.view(-1))

        if not return_dict:
            output = (logits,) + outputs[1:]
            return ((loss,) + output) if loss is not None else output

        return Seq2SeqLMOutput(
            loss=loss,
            logits=logits,
            past_key_values=outputs.past_key_values,
            decoder_hidden_states=outputs.decoder_hidden_states,
            decoder_attentions=outputs.decoder_attentions,
            cross_attentions=outputs.cross_attentions,
            encoder_last_hidden_state=outputs.encoder_last_hidden_state,
            encoder_hidden_states=outputs.encoder_hidden_states,
            encoder_attentions=outputs.encoder_attentions,
        )

    def prepare_inputs_for_generation(
        self,
        decoder_input_ids,
        past_key_values=None,
        attention_mask=None,
        head_mask=None,
        decoder_head_mask=None,
        cross_attn_head_mask=None,
        use_cache=None,
        encoder_outputs=None,
        **kwargs,
    ):
        # cut decoder_input_ids if past is used
        if past_key_values is not None:
            past_length = past_key_values[0][0].shape[2]

            # Some generation methods already pass only the last input ID
            if decoder_input_ids.shape[1] > past_length:
                remove_prefix_length = past_length
            else:
                # Default to old behavior: keep only final ID
                remove_prefix_length = decoder_input_ids.shape[1] - 1

            decoder_input_ids = decoder_input_ids[:, remove_prefix_length:]

        return {
            "encoder_outputs": encoder_outputs,
            "past_key_values": past_key_values,
            "decoder_input_ids": decoder_input_ids,
            "attention_mask": attention_mask,
            "head_mask": head_mask,
            "decoder_head_mask": decoder_head_mask,
            "cross_attn_head_mask": cross_attn_head_mask,
            "use_cache": use_cache,  # change this to avoid caching (presumably for debugging)
        }

    @staticmethod
    def _reorder_cache(past_key_values, beam_idx):
        reordered_past = ()
        for layer_past in past_key_values:
            reordered_past += (
                tuple(past_state.index_select(0, beam_idx.to(past_state.device)) for past_state in layer_past),
            )
        return reordered_past


def _generate_speech(
    model: SpeechT5PreTrainedModel,
    input_values: torch.FloatTensor,
    speaker_embeddings: Optional[torch.FloatTensor] = None,
    attention_mask: Optional[torch.LongTensor] = None,
    threshold: float = 0.5,
    minlenratio: float = 0.0,
    maxlenratio: float = 20.0,
    vocoder: Optional[nn.Module] = None,
    output_cross_attentions: bool = False,
) -> Union[torch.FloatTensor, Tuple[torch.FloatTensor, torch.FloatTensor]]:
<<<<<<< HEAD
    if attention_mask is None:
        encoder_attention_mask = 1 - (input_values == model.config.pad_token_id).int()
    else:
        encoder_attention_mask = attention_mask

    bsz = input_values.size(0)
=======
    if speaker_embeddings is None:
        raise ValueError(
            """`speaker_embeddings` must be specified. For example, you can use a speaker embeddings by following
                    the code snippet provided in this link:
                    https://huggingface.co/datasets/Matthijs/cmu-arctic-xvectors
                    """
        )

    encoder_attention_mask = torch.ones_like(input_values)
>>>>>>> 574a5384

    encoder_out = model.speecht5.encoder(
        input_values=input_values,
        attention_mask=encoder_attention_mask,
        return_dict=True,
    )

    encoder_last_hidden_state = encoder_out.last_hidden_state

    # downsample encoder attention mask
    if isinstance(model.speecht5.encoder, SpeechT5EncoderWithSpeechPrenet):
        encoder_attention_mask = model.speecht5.encoder.prenet._get_feature_vector_attention_mask(
            encoder_out[0].shape[1], encoder_attention_mask
        )

    maxlen = int(encoder_last_hidden_state.size(1) * maxlenratio / model.config.reduction_factor)
    minlen = int(encoder_last_hidden_state.size(1) * minlenratio / model.config.reduction_factor)

    # Start the output sequence with a mel spectrum that is all zeros.
    output_sequence = encoder_last_hidden_state.new_zeros(bsz, 1, model.config.num_mel_bins)

    spectrogram = []
    cross_attentions = []
    past_key_values = None
    idx = 0
    result_spectrogram = {}

    while True:
        idx += 1

        # Run the decoder prenet on the entire output sequence.
        decoder_hidden_states = model.speecht5.decoder.prenet(output_sequence, speaker_embeddings)
        # Run the decoder layers on the last element of the prenet output.
        decoder_out = model.speecht5.decoder.wrapped_decoder(
            hidden_states=decoder_hidden_states[:, -1:],
            attention_mask=None,
            encoder_hidden_states=encoder_last_hidden_state,
            encoder_attention_mask=encoder_attention_mask,
            past_key_values=past_key_values,
            use_cache=True,
            output_attentions=output_cross_attentions,
            return_dict=True,
        )

        if output_cross_attentions:
            cross_attentions.append(torch.cat(decoder_out.cross_attentions, dim=0))

        last_decoder_output = decoder_out.last_hidden_state.squeeze(1)
        past_key_values = decoder_out.past_key_values

        # Predict the new mel spectrum for this step in the sequence.
        spectrum = model.speech_decoder_postnet.feat_out(last_decoder_output)
        spectrum = spectrum.view(bsz, model.config.reduction_factor, model.config.num_mel_bins)
        spectrogram.append(spectrum)

        # Extend the output sequence with the new mel spectrum.
        new_spectrogram = spectrum[:, -1, :].view(bsz, 1, model.config.num_mel_bins)
        output_sequence = torch.cat((output_sequence, new_spectrogram), dim=1)
        # Predict the probability that this is the stop token.
        prob = torch.sigmoid(model.speech_decoder_postnet.prob_out(last_decoder_output))

        if idx < minlen:
            continue
        else:
            # If the generation loop is less than maximum length time, check the ones in the batch that have met
            # the prob threshold. Otherwise, assume all have met thresholds and fill other spectrograms for the batch.
            if idx < maxlen:
                meet_thresholds = torch.sum(prob, dim=-1) >= threshold
                meet_indexes = torch.where(meet_thresholds)[0].tolist()
            else:
                meet_indexes = range(len(prob))
            meet_indexes = [i for i in meet_indexes if i not in result_spectrogram]
            if len(meet_indexes) > 0:
                spectrograms = torch.stack(spectrogram)
                spectrograms = spectrograms.transpose(0, 1).flatten(1, 2)
                spectrograms = model.speech_decoder_postnet.postnet(spectrograms)
                for meet_index in meet_indexes:
                    result_spectrogram[meet_index] = spectrograms[meet_index]
            if len(result_spectrogram) >= bsz:
                break
    spectrograms = [result_spectrogram[i] for i in range(len(result_spectrogram))]
    if bsz == 1:
        spectrogram = spectrograms[0]
        if vocoder is not None:
            outputs = vocoder(spectrogram)
        else:
            outputs = spectrogram
        if output_cross_attentions:
            cross_attentions = torch.cat(cross_attentions, dim=2)
            outputs = (outputs, cross_attentions)
    else:
        # batched return values should also include the spectrogram/waveform lengths
        spectrogram_lengths = []
        for i in range(bsz):
            spectrogram_lengths.append(spectrograms[i].size(0))
        if vocoder is None:
            spectrograms = torch.nn.utils.rnn.pad_sequence(spectrograms, batch_first=True)
            outputs = (spectrograms, spectrogram_lengths)
        else:
            waveforms = []
            spectrograms = torch.nn.utils.rnn.pad_sequence(spectrograms, batch_first=True)
            waveforms = vocoder(spectrograms)
            waveform_lengths = [int(waveforms.size(1) / max(spectrogram_lengths)) * i for i in spectrogram_lengths]
            outputs = (waveforms, waveform_lengths)
        if output_cross_attentions:
            cross_attentions = torch.cat(cross_attentions, dim=2)
            cross_attentions = cross_attentions.view(
                bsz, int(cross_attentions.size(0) / bsz), *cross_attentions.size()[-3:]
            )
            outputs = (*outputs, cross_attentions)
    return outputs


@add_start_docstrings(
    """SpeechT5 Model with a text encoder and a speech decoder.""",
    SPEECHT5_START_DOCSTRING,
)
class SpeechT5ForTextToSpeech(SpeechT5PreTrainedModel):
    main_input_name = "input_ids"

    def __init__(self, config: SpeechT5Config):
        super().__init__(config)

        if config.vocab_size is None:
            raise ValueError(
                f"You are trying to instantiate {self.__class__} with a configuration that does not define the"
                " vocabulary size of the language model head. Please instantiate the model as follows:"
                " `SpeechT5ForTextToSpeech.from_pretrained(..., vocab_size=vocab_size)`. or define `vocab_size` of"
                " your model's configuration."
            )

        text_encoder = SpeechT5EncoderWithTextPrenet(config)
        speech_decoder = SpeechT5DecoderWithSpeechPrenet(config)
        self.speecht5 = SpeechT5Model(config, text_encoder, speech_decoder)

        self.speech_decoder_postnet = SpeechT5SpeechDecoderPostnet(config)

        # Initialize weights and apply final processing
        self.post_init()

    def get_encoder(self):
        return self.speecht5.get_encoder()

    def get_decoder(self):
        return self.speecht5.get_decoder()

    @add_start_docstrings_to_model_forward(SPEECHT5_INPUTS_DOCSTRING)
    @replace_return_docstrings(output_type=Seq2SeqSpectrogramOutput, config_class=_CONFIG_FOR_DOC)
    def forward(
        self,
        input_ids: Optional[torch.LongTensor] = None,
        attention_mask: Optional[torch.LongTensor] = None,
        decoder_input_values: Optional[torch.FloatTensor] = None,
        decoder_attention_mask: Optional[torch.LongTensor] = None,
        head_mask: Optional[torch.FloatTensor] = None,
        decoder_head_mask: Optional[torch.FloatTensor] = None,
        cross_attn_head_mask: Optional[torch.Tensor] = None,
        encoder_outputs: Optional[Tuple[Tuple[torch.FloatTensor]]] = None,
        past_key_values: Optional[Tuple[Tuple[torch.FloatTensor]]] = None,
        use_cache: Optional[bool] = None,
        output_attentions: Optional[bool] = None,
        output_hidden_states: Optional[bool] = None,
        return_dict: Optional[bool] = None,
        speaker_embeddings: Optional[torch.FloatTensor] = None,
        labels: Optional[torch.FloatTensor] = None,
        stop_labels: Optional[torch.Tensor] = None,
    ) -> Union[Tuple, Seq2SeqSpectrogramOutput]:
        r"""
        input_ids (`torch.LongTensor` of shape `(batch_size, sequence_length)`):
            Indices of input sequence tokens in the vocabulary.

            Indices can be obtained using [`SpeechT5Tokenizer`]. See [`~PreTrainedTokenizer.encode`] and
            [`~PreTrainedTokenizer.__call__`] for details.

            [What are input IDs?](../glossary#input-ids)
        decoder_input_values (`torch.FloatTensor` of shape `(batch_size, sequence_length, config.num_mel_bins)`):
            Float values of input mel spectrogram.

            SpeechT5 uses an all-zero spectrum as the starting token for `decoder_input_values` generation. If
            `past_key_values` is used, optionally only the last `decoder_input_values` have to be input (see
            `past_key_values`).
        speaker_embeddings (`torch.FloatTensor` of shape `(batch_size, config.speaker_embedding_dim)`, *optional*):
            Tensor containing the speaker embeddings.
        labels (`torch.FloatTensor` of shape `(batch_size, sequence_length, config.num_mel_bins)`, *optional*):
            Float values of target mel spectrogram. Timesteps set to `-100.0` are ignored (masked) for the loss
            computation. Spectrograms can be obtained using [`SpeechT5Processor`]. See [`SpeechT5Processor.__call__`]
            for details.

        Returns:

        Example:

        ```python
        >>> from transformers import SpeechT5Processor, SpeechT5ForTextToSpeech, SpeechT5HifiGan, set_seed
        >>> import torch

        >>> processor = SpeechT5Processor.from_pretrained("microsoft/speecht5_tts")
        >>> model = SpeechT5ForTextToSpeech.from_pretrained("microsoft/speecht5_tts")
        >>> vocoder = SpeechT5HifiGan.from_pretrained("microsoft/speecht5_hifigan")

        >>> inputs = processor(text="Hello, my dog is cute", return_tensors="pt")
        >>> speaker_embeddings = torch.zeros((1, 512))  # or load xvectors from a file

        >>> set_seed(555)  # make deterministic

        >>> # generate speech
        >>> speech = model.generate(inputs["input_ids"], speaker_embeddings, vocoder=vocoder)
        >>> speech.shape
        torch.Size([15872])
        ```
        """
        return_dict = return_dict if return_dict is not None else self.config.use_return_dict

        if stop_labels is not None:
            warnings.warn(
                "The argument `stop_labels` is deprecated and will be removed in version 4.30.0 of Transformers",
                FutureWarning,
            )

        if labels is not None:
            if decoder_input_values is None:
                decoder_input_values = shift_spectrograms_right(labels, self.config.reduction_factor)
            if self.config.use_guided_attention_loss:
                output_attentions = True

        outputs = self.speecht5(
            input_values=input_ids,
            attention_mask=attention_mask,
            decoder_input_values=decoder_input_values,
            decoder_attention_mask=decoder_attention_mask,
            head_mask=head_mask,
            decoder_head_mask=decoder_head_mask,
            cross_attn_head_mask=cross_attn_head_mask,
            encoder_outputs=encoder_outputs,
            past_key_values=past_key_values,
            use_cache=use_cache,
            speaker_embeddings=speaker_embeddings,
            output_attentions=output_attentions,
            output_hidden_states=output_hidden_states,
            return_dict=True,
        )

        outputs_before_postnet, outputs_after_postnet, logits = self.speech_decoder_postnet(outputs[0])

        loss = None
        if labels is not None:
            criterion = SpeechT5SpectrogramLoss(self.config)
            loss = criterion(
                attention_mask,
                outputs_before_postnet,
                outputs_after_postnet,
                logits,
                labels,
                outputs.cross_attentions,
            )

        if not return_dict:
            output = (outputs_after_postnet,) + outputs[1:]
            return ((loss,) + output) if loss is not None else output

        return Seq2SeqSpectrogramOutput(
            loss=loss,
            spectrogram=outputs_after_postnet,
            past_key_values=outputs.past_key_values,
            decoder_hidden_states=outputs.decoder_hidden_states,
            decoder_attentions=outputs.decoder_attentions,
            cross_attentions=outputs.cross_attentions,
            encoder_last_hidden_state=outputs.encoder_last_hidden_state,
            encoder_hidden_states=outputs.encoder_hidden_states,
            encoder_attentions=outputs.encoder_attentions,
        )

    @torch.no_grad()
    def generate(
        self,
        input_ids: torch.LongTensor,
        attention_mask: Optional[torch.LongTensor] = None,
        speaker_embeddings: Optional[torch.FloatTensor] = None,
        threshold: float = 0.5,
        minlenratio: float = 0.0,
        maxlenratio: float = 20.0,
        vocoder: Optional[nn.Module] = None,
        output_cross_attentions: bool = False,
        **kwargs,
    ) -> Union[torch.FloatTensor, Tuple[torch.FloatTensor, torch.FloatTensor]]:
        r"""
        Converts a sequence of input tokens into a sequence of mel spectrograms, which are subsequently turned into a
        speech waveform using a vocoder.

        Args:
            input_ids (`torch.LongTensor` of shape `(batch_size, sequence_length)`):
                Indices of input sequence tokens in the vocabulary.

                Indices can be obtained using [`SpeechT5Tokenizer`]. See [`~PreTrainedTokenizer.encode`] and
                [`~PreTrainedTokenizer.__call__`] for details.

                [What are input IDs?](../glossary#input-ids)
            attention_mask (`torch.LongTensor` of shape `(batch_size, sequence_length)`):
                Attention mask from the tokenizer, required for batched inference to signal to the model where to
                ignore padded tokens from the input_ids.
            speaker_embeddings (`torch.FloatTensor` of shape `(batch_size, config.speaker_embedding_dim)`, *optional*):
                Tensor containing the speaker embeddings.
            threshold (`float`, *optional*, defaults to 0.5):
                The generated sequence ends when the predicted stop token probability exceeds this value.
            minlenratio (`float`, *optional*, defaults to 0.0):
                Used to calculate the minimum required length for the output sequence.
            maxlenratio (`float`, *optional*, defaults to 20.0):
                Used to calculate the maximum allowed length for the output sequence.
            vocoder (`nn.Module`, *optional*):
                The vocoder that converts the mel spectrogram into a speech waveform. If `None`, the output is the mel
                spectrogram.
            output_cross_attentions (`bool`, *optional*, defaults to `False`):
                Whether or not to return the attentions tensors of the decoder's cross-attention layers.

        Returns:
            `tuple(torch.FloatTensor)` comprising various elements depending on the inputs:
            - when batch size is 1
                - **spectrogram** (*optional*, returned when no `vocoder` is provided) `torch.FloatTensor` of shape
                `(output_sequence_length, config.num_mel_bins)` -- The predicted log-mel spectrogram.
                - **waveform** (*optional*, returned when a `vocoder` is provided) `torch.FloatTensor` of shape
                `(num_frames,)` -- The predicted speech waveform.
                - **cross_attentions** (*optional*, returned when `output_cross_attentions` is `True`)
                `torch.FloatTensor` of shape `(config.decoder_layers, config.decoder_attention_heads,
                output_sequence_length, input_sequence_length)` -- The outputs of the decoder's cross-attention layers.
            - when batch size is larger than 1
                - **spectrograms** (*optional*, returned when no `vocoder` is provided) `torch.FloatTensor` of shape
                `(batch_size, output_sequence_length, config.num_mel_bins)` -- The predicted log-mel spectrograms that
                are padded to the maximum length.
                - **spectrogram_lengths** (*optional*, returned when no `vocoder` is provided) `List[Int]` -- A list of
                all the concrete lengths for each spectrogram.
                - **waveforms** (*optional*, returned when a `vocoder` is provided) `torch.FloatTensor` of shape
                `(batch_size, num_frames)` -- The predicted speech waveforms that are padded to the maximum length.
                - **waveform_lengths** (*optional*, returned when a `vocoder` is provided) `List[Int]` -- A list of all
                the concrete lengths for each waveform.
                - **cross_attentions** (*optional*, returned when `output_cross_attentions` is `True`)
                `torch.FloatTensor` of shape `(batch_size, config.decoder_layers, config.decoder_attention_heads,
                output_sequence_length, input_sequence_length)` -- The outputs of the decoder's cross-attention layers.
        """
        return _generate_speech(
            self,
            input_ids,
            attention_mask,
            speaker_embeddings,
            threshold,
            minlenratio,
            maxlenratio,
            vocoder,
            output_cross_attentions,
        )

    @torch.no_grad()
    def generate_speech(
        self,
        input_ids: torch.LongTensor,
        speaker_embeddings: Optional[torch.FloatTensor] = None,
        attention_mask: Optional[torch.LongTensor] = None,
        threshold: float = 0.5,
        minlenratio: float = 0.0,
        maxlenratio: float = 20.0,
        vocoder: Optional[nn.Module] = None,
        output_cross_attentions: bool = False,
    ) -> Union[torch.FloatTensor, Tuple[torch.FloatTensor, torch.FloatTensor]]:
        r"""
        Converts a sequence of input tokens into a sequence of mel spectrograms, which are subsequently turned into a
        speech waveform using a vocoder.

        Args:
            input_ids (`torch.LongTensor` of shape `(batch_size, sequence_length)`):
                Indices of input sequence tokens in the vocabulary.

                Indices can be obtained using [`SpeechT5Tokenizer`]. See [`~PreTrainedTokenizer.encode`] and
                [`~PreTrainedTokenizer.__call__`] for details.

                [What are input IDs?](../glossary#input-ids)
            speaker_embeddings (`torch.FloatTensor` of shape `(batch_size, config.speaker_embedding_dim)`, *optional*):
                Tensor containing the speaker embeddings.
            attention_mask (`torch.LongTensor` of shape `(batch_size, sequence_length)`, *optional*):
                Mask to avoid performing convolution and attention on padding token indices. Mask values selected in
                `[0, 1]`:

                - 1 for tokens that are **not masked**,
                - 0 for tokens that are **masked**.

                [What are attention masks?](../glossary#attention-mask)
            threshold (`float`, *optional*, defaults to 0.5):
                The generated sequence ends when the predicted stop token probability exceeds this value.
            minlenratio (`float`, *optional*, defaults to 0.0):
                Used to calculate the minimum required length for the output sequence.
            maxlenratio (`float`, *optional*, defaults to 20.0):
                Used to calculate the maximum allowed length for the output sequence.
            vocoder (`nn.Module`, *optional*, defaults to `None`):
                The vocoder that converts the mel spectrogram into a speech waveform. If `None`, the output is the mel
                spectrogram.
            output_cross_attentions (`bool`, *optional*, defaults to `False`):
                Whether or not to return the attentions tensors of the decoder's cross-attention layers.

        Returns:
            `tuple(torch.FloatTensor)` comprising various elements depending on the inputs:
            - when batch size is 1
                - **spectrogram** (*optional*, returned when no `vocoder` is provided) `torch.FloatTensor` of shape
                `(output_sequence_length, config.num_mel_bins)` -- The predicted log-mel spectrogram.
                - **waveform** (*optional*, returned when a `vocoder` is provided) `torch.FloatTensor` of shape
                `(num_frames,)` -- The predicted speech waveform.
                - **cross_attentions** (*optional*, returned when `output_cross_attentions` is `True`)
                `torch.FloatTensor` of shape `(config.decoder_layers, config.decoder_attention_heads,
                output_sequence_length, input_sequence_length)` -- The outputs of the decoder's cross-attention layers.
            - when batch size is larger than 1
                - **spectrograms** (*optional*, returned when no `vocoder` is provided) `torch.FloatTensor` of shape
                `(batch_size, output_sequence_length, config.num_mel_bins)` -- The predicted log-mel spectrograms that
                are padded to the maximum length.
                - **spectrogram_lengths** (*optional*, returned when no `vocoder` is provided) `List[Int]` -- A list of
                all the concrete lengths for each spectrogram.
                - **waveforms** (*optional*, returned when a `vocoder` is provided) `torch.FloatTensor` of shape
                `(batch_size, num_frames)` -- The predicted speech waveforms that are padded to the maximum length.
                - **waveform_lengths** (*optional*, returned when a `vocoder` is provided) `List[Int]` -- A list of all
                the concrete lengths for each waveform.
                - **cross_attentions** (*optional*, returned when `output_cross_attentions` is `True`)
                `torch.FloatTensor` of shape `(batch_size, config.decoder_layers, config.decoder_attention_heads,
                output_sequence_length, input_sequence_length)` -- The outputs of the decoder's cross-attention layers.
        """
        return _generate_speech(
            self,
            input_ids,
            speaker_embeddings,
            attention_mask,
            threshold,
            minlenratio,
            maxlenratio,
            vocoder,
            output_cross_attentions,
        )


@add_start_docstrings(
    """SpeechT5 Model with a speech encoder and a speech decoder.""",
    SPEECHT5_START_DOCSTRING,
)
class SpeechT5ForSpeechToSpeech(SpeechT5PreTrainedModel):
    def __init__(self, config: SpeechT5Config):
        super().__init__(config)

        speech_encoder = SpeechT5EncoderWithSpeechPrenet(config)
        speech_decoder = SpeechT5DecoderWithSpeechPrenet(config)
        self.speecht5 = SpeechT5Model(config, speech_encoder, speech_decoder)

        self.speech_decoder_postnet = SpeechT5SpeechDecoderPostnet(config)

        # Initialize weights and apply final processing
        self.post_init()

    def get_encoder(self):
        return self.speecht5.get_encoder()

    def get_decoder(self):
        return self.speecht5.get_decoder()

    def freeze_feature_encoder(self):
        """
        Calling this function will disable the gradient computation for the feature encoder so that its parameter will
        not be updated during training.
        """
        self.get_encoder().prenet.freeze_feature_encoder()

    @add_start_docstrings_to_model_forward(SPEECHT5_INPUTS_DOCSTRING)
    @replace_return_docstrings(output_type=Seq2SeqSpectrogramOutput, config_class=_CONFIG_FOR_DOC)
    def forward(
        self,
        input_values: Optional[torch.FloatTensor] = None,
        attention_mask: Optional[torch.LongTensor] = None,
        decoder_input_values: Optional[torch.FloatTensor] = None,
        decoder_attention_mask: Optional[torch.LongTensor] = None,
        head_mask: Optional[torch.FloatTensor] = None,
        decoder_head_mask: Optional[torch.FloatTensor] = None,
        cross_attn_head_mask: Optional[torch.Tensor] = None,
        encoder_outputs: Optional[Tuple[Tuple[torch.FloatTensor]]] = None,
        past_key_values: Optional[Tuple[Tuple[torch.FloatTensor]]] = None,
        use_cache: Optional[bool] = None,
        output_attentions: Optional[bool] = None,
        output_hidden_states: Optional[bool] = None,
        return_dict: Optional[bool] = None,
        speaker_embeddings: Optional[torch.FloatTensor] = None,
        labels: Optional[torch.FloatTensor] = None,
        stop_labels: Optional[torch.Tensor] = None,
    ) -> Union[Tuple, Seq2SeqSpectrogramOutput]:
        r"""
        input_values (`torch.FloatTensor` of shape `(batch_size, sequence_length)`):
            Float values of input raw speech waveform. Values can be obtained by loading a *.flac* or *.wav* audio file
            into an array of type `List[float]` or a `numpy.ndarray`, *e.g.* via the soundfile library (*pip install
            soundfile*). To prepare the array into `input_values`, the [`SpeechT5Processor`] should be used for padding
            and conversion into a tensor of type `torch.FloatTensor`. See [`SpeechT5Processor.__call__`] for details.
        decoder_input_values (`torch.FloatTensor` of shape `(batch_size, sequence_length, config.num_mel_bins)`):
            Float values of input mel spectrogram.

            SpeechT5 uses an all-zero spectrum as the starting token for `decoder_input_values` generation. If
            `past_key_values` is used, optionally only the last `decoder_input_values` have to be input (see
            `past_key_values`).
        speaker_embeddings (`torch.FloatTensor` of shape `(batch_size, config.speaker_embedding_dim)`, *optional*):
            Tensor containing the speaker embeddings.
        labels (`torch.FloatTensor` of shape `(batch_size, sequence_length, config.num_mel_bins)`, *optional*):
            Float values of target mel spectrogram. Spectrograms can be obtained using [`SpeechT5Processor`]. See
            [`SpeechT5Processor.__call__`] for details.

        Returns:

        Example:

        ```python
        >>> from transformers import SpeechT5Processor, SpeechT5ForSpeechToSpeech, SpeechT5HifiGan, set_seed
        >>> from datasets import load_dataset
        >>> import torch

        >>> dataset = load_dataset(
        ...     "hf-internal-testing/librispeech_asr_demo", "clean", split="validation"
        ... )  # doctest: +IGNORE_RESULT
        >>> dataset = dataset.sort("id")
        >>> sampling_rate = dataset.features["audio"].sampling_rate

        >>> processor = SpeechT5Processor.from_pretrained("microsoft/speecht5_vc")
        >>> model = SpeechT5ForSpeechToSpeech.from_pretrained("microsoft/speecht5_vc")
        >>> vocoder = SpeechT5HifiGan.from_pretrained("microsoft/speecht5_hifigan")

        >>> # audio file is decoded on the fly
        >>> inputs = processor(audio=dataset[0]["audio"]["array"], sampling_rate=sampling_rate, return_tensors="pt")

        >>> speaker_embeddings = torch.zeros((1, 512))  # or load xvectors from a file

        >>> set_seed(555)  # make deterministic

        >>> # generate speech
        >>> speech = model.generate_speech(inputs["input_values"], speaker_embeddings, vocoder=vocoder)
        >>> speech.shape
        torch.Size([77824])
        ```
        """
        return_dict = return_dict if return_dict is not None else self.config.use_return_dict

        if stop_labels is not None:
            warnings.warn(
                "The argument `stop_labels` is deprecated and will be removed in version 4.30.0 of Transformers",
                FutureWarning,
            )

        if labels is not None:
            if decoder_input_values is None:
                decoder_input_values = shift_spectrograms_right(labels, self.config.reduction_factor)

        outputs = self.speecht5(
            input_values=input_values,
            attention_mask=attention_mask,
            decoder_input_values=decoder_input_values,
            decoder_attention_mask=decoder_attention_mask,
            head_mask=head_mask,
            decoder_head_mask=decoder_head_mask,
            cross_attn_head_mask=cross_attn_head_mask,
            encoder_outputs=encoder_outputs,
            past_key_values=past_key_values,
            use_cache=use_cache,
            speaker_embeddings=speaker_embeddings,
            output_attentions=output_attentions,
            output_hidden_states=output_hidden_states,
            return_dict=True,
        )

        _, spectrogram, logits = self.speech_decoder_postnet(outputs[0])

        loss = None

        if not return_dict:
            output = (spectrogram,) + outputs[1:]
            return ((loss,) + output) if loss is not None else output

        return Seq2SeqSpectrogramOutput(
            loss=loss,
            spectrogram=spectrogram,
            past_key_values=outputs.past_key_values,
            decoder_hidden_states=outputs.decoder_hidden_states,
            decoder_attentions=outputs.decoder_attentions,
            cross_attentions=outputs.cross_attentions,
            encoder_last_hidden_state=outputs.encoder_last_hidden_state,
            encoder_hidden_states=outputs.encoder_hidden_states,
            encoder_attentions=outputs.encoder_attentions,
        )

    @torch.no_grad()
    def generate_speech(
        self,
        input_values: torch.FloatTensor,
        speaker_embeddings: Optional[torch.FloatTensor] = None,
        attention_mask: Optional[torch.LongTensor] = None,
        threshold: float = 0.5,
        minlenratio: float = 0.0,
        maxlenratio: float = 20.0,
        vocoder: Optional[nn.Module] = None,
        output_cross_attentions: bool = False,
    ) -> torch.FloatTensor:
        r"""
        Converts a raw speech waveform into a sequence of mel spectrograms, which are subsequently turned back into a
        speech waveform using a vocoder.

        Args:
            input_values (`torch.FloatTensor` of shape `(batch_size, sequence_length)`):
                Float values of input raw speech waveform.

                Values can be obtained by loading a *.flac* or *.wav* audio file into an array of type `List[float]` or
                a `numpy.ndarray`, *e.g.* via the soundfile library (*pip install soundfile*). To prepare the array
                into `input_values`, the [`SpeechT5Processor`] should be used for padding and conversion into a tensor
                of type `torch.FloatTensor`. See [`SpeechT5Processor.__call__`] for details.
            speaker_embeddings (`torch.FloatTensor` of shape `(batch_size, config.speaker_embedding_dim)`, *optional*):
                Tensor containing the speaker embeddings.
            attention_mask (`torch.LongTensor` of shape `(batch_size, sequence_length)`, *optional*):
                Mask to avoid performing convolution and attention on padding token indices. Mask values selected in
                `[0, 1]`:

                - 1 for tokens that are **not masked**,
                - 0 for tokens that are **masked**.

                [What are attention masks?](../glossary#attention-mask)
            threshold (`float`, *optional*, defaults to 0.5):
                The generated sequence ends when the predicted stop token probability exceeds this value.
            minlenratio (`float`, *optional*, defaults to 0.0):
                Used to calculate the minimum required length for the output sequence.
            maxlenratio (`float`, *optional*, defaults to 20.0):
                Used to calculate the maximum allowed length for the output sequence.
            vocoder (`nn.Module`, *optional*, defaults to `None`):
                The vocoder that converts the mel spectrogram into a speech waveform. If `None`, the output is the mel
                spectrogram.
            output_cross_attentions (`bool`, *optional*, defaults to `False`):
                Whether or not to return the attentions tensors of the decoder's cross-attention layers.

        Returns:
            `tuple(torch.FloatTensor)` comprising various elements depending on the inputs:
            - when batch size is 1
                - **spectrogram** (*optional*, returned when no `vocoder` is provided) `torch.FloatTensor` of shape
                `(output_sequence_length, config.num_mel_bins)` -- The predicted log-mel spectrogram.
                - **waveform** (*optional*, returned when a `vocoder` is provided) `torch.FloatTensor` of shape
                `(num_frames,)` -- The predicted speech waveform.
                - **cross_attentions** (*optional*, returned when `output_cross_attentions` is `True`)
                `torch.FloatTensor` of shape `(config.decoder_layers, config.decoder_attention_heads,
                output_sequence_length, input_sequence_length)` -- The outputs of the decoder's cross-attention layers.
            - when batch size is larger than 1
                - **spectrograms** (*optional*, returned when no `vocoder` is provided) `torch.FloatTensor` of shape
                `(batch_size, output_sequence_length, config.num_mel_bins)` -- The predicted log-mel spectrograms that
                are padded to the maximum length.
                - **spectrogram_lengths** (*optional*, returned when no `vocoder` is provided) `List[Int]` -- A list of
                all the concrete lengths for each spectrogram.
                - **waveforms** (*optional*, returned when a `vocoder` is provided) `torch.FloatTensor` of shape
                `(batch_size, num_frames)` -- The predicted speech waveforms that are padded to the maximum length.
                - **waveform_lengths** (*optional*, returned when a `vocoder` is provided) `List[Int]` -- A list of all
                the concrete lengths for each waveform.
                - **cross_attentions** (*optional*, returned when `output_cross_attentions` is `True`)
                `torch.FloatTensor` of shape `(batch_size, config.decoder_layers, config.decoder_attention_heads,
                output_sequence_length, input_sequence_length)` -- The outputs of the decoder's cross-attention layers.
        """
        if speaker_embeddings is None:
            speaker_embeddings = torch.zeros((1, 512), device=input_values.device)

        return _generate_speech(
            self,
            input_values,
            speaker_embeddings,
            attention_mask,
            threshold,
            minlenratio,
            maxlenratio,
            vocoder,
            output_cross_attentions,
        )


HIFIGAN_START_DOCSTRING = r"""
    This model inherits from [`PreTrainedModel`]. Check the superclass documentation for the generic methods the
    library implements for all its model (such as downloading or saving, resizing the input embeddings, pruning heads
    etc.)

    This model is also a PyTorch [torch.nn.Module](https://pytorch.org/docs/stable/nn.html#torch.nn.Module) subclass.
    Use it as a regular PyTorch Module and refer to the PyTorch documentation for all matter related to general usage
    and behavior.

    Parameters:
        config ([`SpeechT5HifiGanConfig`]):
            Model configuration class with all the parameters of the model. Initializing with a config file does not
            load the weights associated with the model, only the configuration. Check out the
            [`~PreTrainedModel.from_pretrained`] method to load the model weights.
"""


class HifiGanResidualBlock(nn.Module):
    def __init__(self, channels, kernel_size=3, dilation=(1, 3, 5), leaky_relu_slope=0.1):
        super().__init__()
        self.leaky_relu_slope = leaky_relu_slope

        self.convs1 = nn.ModuleList(
            [
                nn.Conv1d(
                    channels,
                    channels,
                    kernel_size,
                    stride=1,
                    dilation=dilation[i],
                    padding=self.get_padding(kernel_size, dilation[i]),
                )
                for i in range(len(dilation))
            ]
        )
        self.convs2 = nn.ModuleList(
            [
                nn.Conv1d(
                    channels,
                    channels,
                    kernel_size,
                    stride=1,
                    dilation=1,
                    padding=self.get_padding(kernel_size, 1),
                )
                for _ in range(len(dilation))
            ]
        )

    def get_padding(self, kernel_size, dilation=1):
        return (kernel_size * dilation - dilation) // 2

    def apply_weight_norm(self):
        for layer in self.convs1:
            nn.utils.weight_norm(layer)
        for layer in self.convs2:
            nn.utils.weight_norm(layer)

    def remove_weight_norm(self):
        for layer in self.convs1:
            nn.utils.remove_weight_norm(layer)
        for layer in self.convs2:
            nn.utils.remove_weight_norm(layer)

    def forward(self, hidden_states):
        for conv1, conv2 in zip(self.convs1, self.convs2):
            residual = hidden_states
            hidden_states = nn.functional.leaky_relu(hidden_states, self.leaky_relu_slope)
            hidden_states = conv1(hidden_states)
            hidden_states = nn.functional.leaky_relu(hidden_states, self.leaky_relu_slope)
            hidden_states = conv2(hidden_states)
            hidden_states = hidden_states + residual
        return hidden_states


@add_start_docstrings(
    """HiFi-GAN vocoder.""",
    HIFIGAN_START_DOCSTRING,
)
class SpeechT5HifiGan(PreTrainedModel):
    config_class = SpeechT5HifiGanConfig
    main_input_name = "spectrogram"

    def __init__(self, config: SpeechT5HifiGanConfig):
        super().__init__(config)
        self.num_kernels = len(config.resblock_kernel_sizes)
        self.num_upsamples = len(config.upsample_rates)
        self.conv_pre = nn.Conv1d(
            config.model_in_dim,
            config.upsample_initial_channel,
            kernel_size=7,
            stride=1,
            padding=3,
        )

        self.upsampler = nn.ModuleList()
        for i, (upsample_rate, kernel_size) in enumerate(zip(config.upsample_rates, config.upsample_kernel_sizes)):
            self.upsampler.append(
                nn.ConvTranspose1d(
                    config.upsample_initial_channel // (2**i),
                    config.upsample_initial_channel // (2 ** (i + 1)),
                    kernel_size=kernel_size,
                    stride=upsample_rate,
                    padding=(kernel_size - upsample_rate) // 2,
                )
            )

        self.resblocks = nn.ModuleList()
        for i in range(len(self.upsampler)):
            channels = config.upsample_initial_channel // (2 ** (i + 1))
            for kernel_size, dilation in zip(config.resblock_kernel_sizes, config.resblock_dilation_sizes):
                self.resblocks.append(HifiGanResidualBlock(channels, kernel_size, dilation, config.leaky_relu_slope))

        self.conv_post = nn.Conv1d(channels, 1, kernel_size=7, stride=1, padding=3)

        self.register_buffer("mean", torch.zeros(config.model_in_dim))
        self.register_buffer("scale", torch.ones(config.model_in_dim))

        # Initialize weights and apply final processing
        self.post_init()

    def _init_weights(self, module):
        """Initialize the weights."""
        if isinstance(module, (nn.Linear, nn.Conv1d)):
            module.weight.data.normal_(mean=0.0, std=self.config.initializer_range)
            if module.bias is not None:
                module.bias.data.zero_()

    def apply_weight_norm(self):
        nn.utils.weight_norm(self.conv_pre)
        for layer in self.upsampler:
            nn.utils.weight_norm(layer)
        for layer in self.resblocks:
            layer.apply_weight_norm()
        nn.utils.weight_norm(self.conv_post)

    def remove_weight_norm(self):
        nn.utils.remove_weight_norm(self.conv_pre)
        for layer in self.upsampler:
            nn.utils.remove_weight_norm(layer)
        for layer in self.resblocks:
            layer.remove_weight_norm()
        nn.utils.remove_weight_norm(self.conv_post)

    def forward(self, spectrogram: torch.FloatTensor) -> torch.FloatTensor:
        r"""
        Converts a log-mel spectrogram into a speech waveform. Passing a batch of log-mel spectrograms returns a batch
        of speech waveforms. Passing a single, un-batched log-mel spectrogram returns a single, un-batched speech
        waveform.

        Args:
            spectrogram (`torch.FloatTensor`):
                Tensor containing the log-mel spectrograms. Can be batched and of shape `(batch_size, sequence_length,
                config.model_in_dim)`, or un-batched and of shape `(sequence_length, config.model_in_dim)`.

        Returns:
            `torch.FloatTensor`: Tensor containing the speech waveform. If the input spectrogram is batched, will be of
            shape `(batch_size, num_frames,)`. If un-batched, will be of shape `(num_frames,)`.
        """
        if self.config.normalize_before:
            spectrogram = (spectrogram - self.mean) / self.scale

        is_batched = spectrogram.dim() == 3
        if not is_batched:
            spectrogram = spectrogram.unsqueeze(0)

        hidden_states = spectrogram.transpose(2, 1)

        hidden_states = self.conv_pre(hidden_states)
        for i in range(self.num_upsamples):
            hidden_states = nn.functional.leaky_relu(hidden_states, self.config.leaky_relu_slope)
            hidden_states = self.upsampler[i](hidden_states)

            res_state = self.resblocks[i * self.num_kernels](hidden_states)
            for j in range(1, self.num_kernels):
                res_state += self.resblocks[i * self.num_kernels + j](hidden_states)
            hidden_states = res_state / self.num_kernels

        hidden_states = nn.functional.leaky_relu(hidden_states)
        hidden_states = self.conv_post(hidden_states)
        hidden_states = torch.tanh(hidden_states)

        if not is_batched:
            # remove batch dim and collapse tensor to 1-d audio waveform
            waveform = hidden_states.squeeze(0).transpose(1, 0).view(-1)
        else:
            # remove seq-len dim since this collapses to 1
            waveform = hidden_states.squeeze(1)

        return waveform<|MERGE_RESOLUTION|>--- conflicted
+++ resolved
@@ -2555,14 +2555,6 @@
     vocoder: Optional[nn.Module] = None,
     output_cross_attentions: bool = False,
 ) -> Union[torch.FloatTensor, Tuple[torch.FloatTensor, torch.FloatTensor]]:
-<<<<<<< HEAD
-    if attention_mask is None:
-        encoder_attention_mask = 1 - (input_values == model.config.pad_token_id).int()
-    else:
-        encoder_attention_mask = attention_mask
-
-    bsz = input_values.size(0)
-=======
     if speaker_embeddings is None:
         raise ValueError(
             """`speaker_embeddings` must be specified. For example, you can use a speaker embeddings by following
@@ -2571,8 +2563,14 @@
                     """
         )
 
+    if attention_mask is None:
+        encoder_attention_mask = 1 - (input_values == model.config.pad_token_id).int()
+    else:
+        encoder_attention_mask = attention_mask
+
+    bsz = input_values.size(0)
+
     encoder_attention_mask = torch.ones_like(input_values)
->>>>>>> 574a5384
 
     encoder_out = model.speecht5.encoder(
         input_values=input_values,
