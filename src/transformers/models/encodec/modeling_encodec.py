--- conflicted
+++ resolved
@@ -15,13 +15,8 @@
 """ PyTorch EnCodec model."""
 
 import math
-<<<<<<< HEAD
-from dataclasses import dataclass
-from typing import List, Optional, Tuple, Union
-=======
 from dataclasses import dataclass, field
 from typing import Any, Callable, Dict, List, Optional, Tuple, Union
->>>>>>> b90aca88
 
 import numpy as np
 import torch
@@ -62,21 +57,9 @@
     """
 
     audio_codes: torch.FloatTensor = None
-<<<<<<< HEAD
-    # TODO: can we rename this to codes_frames instead of audio_codes?
-    code_frames: torch.FloatTensor = None
-    # TODO: can we rename this to audio_output instead of code_frames?
-=======
         # TODO: can we rename this to codes_frames instead of audio_codes?
     code_frames: torch.FloatTensor = None
         # TODO: can we rename this to audio_output instead of code_frames?
-
-    def to_tuple(self) -> Tuple[Any]:
-        return tuple(
-            self[k] if k not in ["text_model_output", "audio_model_output"] else getattr(self, k).to_tuple()
-            for k in self.keys()
-        )
->>>>>>> b90aca88
 
 
 @dataclass
@@ -90,11 +73,7 @@
     """
 
     audio_codes: torch.FloatTensor = None
-<<<<<<< HEAD
-    # TODO: can we rename this to codes_frames instead of audio_codes?
-=======
         # TODO: can we rename this to codes_frames instead of audio_codes?
->>>>>>> b90aca88
     scales: torch.FloatTensor = None
 
     padding_mask: torch.FloatTensor = None
@@ -109,29 +88,15 @@
         # TODO
     """
 
-<<<<<<< HEAD
-    code_frames: torch.FloatTensor = None
-    # TODO: can we rename this to audio_output instead of code_frames?
-    code_embeddings: torch.FloatTensor = None
-    # TODO: can we name this hidden_states instead of code_embeddings?
-
-
-class EncodecConv1d(nn.Module):
-    """Conv1d with asymmetric or causal padding and normalization."""
-=======
     code_frames: Optional[torch.FloatTensor] = None
         # TODO: can we rename this to audio_output instead of code_frames?
     code_embeddings: Optional[torch.FloatTensor] = None
         # TODO: can we name this hidden_states instead of code_embeddings?
 
-    def to_tuple(self) -> Tuple[Any]:
-        return tuple(
-            self[k] if k not in ["text_model_output", "audio_model_output"] else getattr(self, k).to_tuple()
-            for k in self.keys()
-        )
-
-
->>>>>>> b90aca88
+
+class EncodecConv1d(nn.Module):
+    """Conv1d with asymmetric or causal padding and normalization."""
+
 
 class EncodecConv1d(nn.Module):
     """Conv1d with asymmetric or causal padding and normalization."""
@@ -224,12 +189,6 @@
             x = self.norm(x)
         return x
 
-<<<<<<< HEAD
-
-class EncodecConvTranspose1d(nn.Module):
-    """ConvTranspose1d with asymmetric or causal padding and normalization."""
-=======
->>>>>>> b90aca88
 
 class EncodecConvTranspose1d(nn.Module):
     """ConvTranspose1d with asymmetric or causal padding and normalization."""
@@ -580,12 +539,6 @@
         quantize = self.codebook.decode(embed_ind)
         if self.requires_projection:
             quantize = self.project_out(quantize)
-<<<<<<< HEAD
-
-        quantize = quantize.permute(0, 2, 1)
-        return quantize
-=======
->>>>>>> b90aca88
 
         quantize = quantize.permute(0, 2, 1)
         return quantize
@@ -977,11 +930,7 @@
         #   - if more than 2 frames overlap at a given point, we hope that by induction
         #      something sensible happens.
         if len(frames) == 0:
-<<<<<<< HEAD
-            raise ValueError("`frames` cannot be an empty list.")
-=======
             raise ValueError(f"`frames` cannot be an empty list.")
->>>>>>> b90aca88
 
         device = frames[0].device
         dtype = frames[0].dtype
@@ -1037,14 +986,9 @@
             code_embeddings = torch.stack(code_embeddings)
             decoded_frames = self._linear_overlap_add(decoded_frames, self.config.segment_stride or 1)
 
-<<<<<<< HEAD
         # truncate based on padding mask
         if padding_mask.shape[-1] < decoded_frames.shape[-1]:
             decoded_frames = decoded_frames[..., : padding_mask.shape[-1]]
-=======
-        decoded_frames = self._linear_overlap_add(decoded_frames, self.config.segment_stride or 1)
-        code_embeddings = torch.stack(code_embeddings)
->>>>>>> b90aca88
 
         if return_dict:
             return EncodecDecoderOutput(decoded_frames, code_embeddings)
