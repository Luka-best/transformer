--- conflicted
+++ resolved
@@ -22,12 +22,9 @@
 from torch import nn
 
 from ...activations import ACT2FN
-<<<<<<< HEAD
 from ...cache_utils import Cache, DynamicCache, EncoderDecoderCache, StaticCache
 from ...modeling_attn_mask_utils import AttentionMaskConverter
-=======
 from ...generation import GenerationMixin
->>>>>>> 351873a1
 from ...modeling_outputs import (
     BaseModelOutput,
     BaseModelOutputWithPooling,
