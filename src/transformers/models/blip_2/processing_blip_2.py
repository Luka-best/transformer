# coding=utf-8
# Copyright 2023 The HuggingFace Inc. team.
#
# Licensed under the Apache License, Version 2.0 (the "License");
# you may not use this file except in compliance with the License.
# You may obtain a copy of the License at
#
#     http://www.apache.org/licenses/LICENSE-2.0
#
# Unless required by applicable law or agreed to in writing, software
# distributed under the License is distributed on an "AS IS" BASIS,
# WITHOUT WARRANTIES OR CONDITIONS OF ANY KIND, either express or implied.
# See the License for the specific language governing permissions and
# limitations under the License.
"""
Processor class for BLIP-2.
"""

from typing import List, Optional, Union

from ...image_processing_utils import BatchFeature
from ...image_utils import ImageInput
from ...processing_utils import ProcessingKwargs, ProcessorMixin, Unpack
from ...tokenization_utils_base import (
    AddedToken,
    BatchEncoding,
    PreTokenizedInput,
    TextInput,
)
from ...utils import logging


logger = logging.get_logger(__name__)


class Blip2ProcessorKwargs(ProcessingKwargs, total=False):
    _defaults = {
        "text_kwargs": {
            "add_special_tokens": True,
            "padding": False,
            "stride": 0,
            "return_overflowing_tokens": False,
            "return_special_tokens_mask": False,
            "return_offsets_mapping": False,
            "return_token_type_ids": False,
            "return_length": False,
            "verbose": True,
        },
        "images_kwargs": {},
    }


class Blip2Processor(ProcessorMixin):
    r"""
    Constructs a BLIP-2 processor which wraps a BLIP image processor and an OPT/T5 tokenizer into a single processor.

    [`BlipProcessor`] offers all the functionalities of [`BlipImageProcessor`] and [`AutoTokenizer`]. See the docstring
    of [`~BlipProcessor.__call__`] and [`~BlipProcessor.decode`] for more information.

    Args:
        image_processor (`BlipImageProcessor`):
            An instance of [`BlipImageProcessor`]. The image processor is a required input.
        tokenizer (`AutoTokenizer`):
            An instance of ['PreTrainedTokenizer`]. The tokenizer is a required input.
        num_query_tokens (`int`, *optional*):
            Number of tokens used by the Qformer as queries, should be same as in model's config.
    """

    attributes = ["image_processor", "tokenizer"]
    valid_kwargs = ["num_query_tokens"]
    image_processor_class = "BlipImageProcessor"
    tokenizer_class = "AutoTokenizer"

    def __init__(self, image_processor, tokenizer, num_query_tokens=None, **kwargs):
        tokenizer.return_token_type_ids = False
        self.current_processor = image_processor
        if not hasattr(tokenizer, "image_token"):
            self.image_token = AddedToken("<image>", normalized=False, special=True)
            tokenizer.add_tokens([self.image_token], special_tokens=True)
        else:
            self.image_token = tokenizer.image_token
        self.num_query_tokens = num_query_tokens

        # We'll add the BOS manually as it has to be after image tokens
        tokenizer.add_bos_token = False
        self.bos_token = tokenizer.bos_token

        super().__init__(image_processor, tokenizer)

    def __call__(
        self,
        images: ImageInput = None,
        text: Optional[Union[str, List[str], TextInput, PreTokenizedInput]] = None,
        audio=None,
        videos=None,
        **kwargs: Unpack[Blip2ProcessorKwargs],
    ) -> BatchEncoding:
        """
        This method uses [`BlipImageProcessor.__call__`] method to prepare image(s) for the model, and
        [`BertTokenizerFast.__call__`] to prepare text for the model.

        Please refer to the docstring of the above two methods for more information.
        Args:
            images (`ImageInput`):
                The image or batch of images to be prepared. Each image can be a PIL image, NumPy array or PyTorch
                tensor. Both channels-first and channels-last formats are supported.
            text (`TextInput`, `PreTokenizedInput`, `List[TextInput]`, `List[PreTokenizedInput]`):
                The sequence or batch of sequences to be encoded. Each sequence can be a string or a list of strings
                (pretokenized string). If the sequences are provided as list of strings (pretokenized), you must set
                `is_split_into_words=True` (to lift the ambiguity with a batch of sequences).
            return_tensors (`str` or [`~utils.TensorType`], *optional*):
                If set, will return tensors of a particular framework. Acceptable values are:
                    - `'tf'`: Return TensorFlow `tf.constant` objects.
                    - `'pt'`: Return PyTorch `torch.Tensor` objects.
                    - `'np'`: Return NumPy `np.ndarray` objects.
                    - `'jax'`: Return JAX `jnp.ndarray` objects.
        """
        if images is None and text is None:
            raise ValueError("You have to specify either images or text.")
        output_kwargs = self._merge_kwargs(
            Blip2ProcessorKwargs,
            tokenizer_init_kwargs=self.tokenizer.init_kwargs,
            **kwargs,
        )

        # BC for explicit return_tensors
        return_tensors = output_kwargs["common_kwargs"].pop("return_tensors", None)
        encoding = BatchFeature(tensor_type=return_tensors)
        if text is not None:
            if isinstance(text, str):
                text = [text]
            elif not isinstance(text, list) and not isinstance(text[0], str):
                raise ValueError("Invalid input text. Please provide a string, or a list of strings")

<<<<<<< HEAD
            # We need this hacky manipulation because BLIP expects image tokens to be at the beginning even before BOS token
            image_tokens = self.image_token.content * self.num_query_tokens
            text = [f"{image_tokens}{self.bos_token}{sample}" for sample in text]
            text_encoding = self.tokenizer(text, **output_kwargs["text_kwargs"])
=======
            text_encoding = {}

            return_tensors = output_kwargs["text_kwargs"].pop("return_tensors", None)
            _text_encoding = self.tokenizer(text, **output_kwargs["text_kwargs"], return_tensors=None)
            output_kwargs["text_kwargs"]["return_tensors"] = return_tensors

            # if we know how many query tokens, expand text inside processor. We need this hacky manipulation
            # because BLIP expects image tokens to be at the beginning even before BOS token
            if self.num_query_tokens is not None:
                image_tokens = self.image_token.content * self.num_query_tokens
                image_token_encoding = self.tokenizer(
                    [image_tokens] * len(text), add_special_tokens=False, return_tensors=None
                )
                for k in _text_encoding:
                    text_encoding[k] = [
                        img_encoding + txt_encoding
                        for img_encoding, txt_encoding in zip(image_token_encoding[k], _text_encoding[k])
                    ]
            else:
                text_encoding = _text_encoding
                logger.warning_once(
                    "Expanding inputs for image tokens in BLIP-2 should be done in processing. "
                    "Please follow instruction here (https://gist.github.com/zucchini-nlp/e9f20b054fa322f84ac9311d9ab67042) to update your BLIP-2 model. "
                    "Using processors without these attributes in the config is deprecated and will throw an error in v4.50."
                )
>>>>>>> 597efd21

            # cast to desired return tensors type
            encoding.update(BatchEncoding(text_encoding, tensor_type=return_tensors))

        # add pixel_values encoding. If we also have text_encoding, update image encoding and return it.
        # else, return the text encoding.
        if images is not None:
            image_encoding = self.image_processor(images, **output_kwargs["images_kwargs"])
            encoding.update(image_encoding)
        return encoding

    # Copied from transformers.models.blip.processing_blip.BlipProcessor.batch_decode with BertTokenizerFast->PreTrainedTokenizer
    def batch_decode(self, *args, **kwargs):
        """
        This method forwards all its arguments to PreTrainedTokenizer's [`~PreTrainedTokenizer.batch_decode`]. Please
        refer to the docstring of this method for more information.
        """
        return self.tokenizer.batch_decode(*args, **kwargs)

    # Copied from transformers.models.blip.processing_blip.BlipProcessor.decode with BertTokenizerFast->PreTrainedTokenizer
    def decode(self, *args, **kwargs):
        """
        This method forwards all its arguments to PreTrainedTokenizer's [`~PreTrainedTokenizer.decode`]. Please refer to
        the docstring of this method for more information.
        """
        return self.tokenizer.decode(*args, **kwargs)

    @property
    # Copied from transformers.models.blip.processing_blip.BlipProcessor.model_input_names
    def model_input_names(self):
        tokenizer_input_names = self.tokenizer.model_input_names
        image_processor_input_names = self.image_processor.model_input_names
        return list(dict.fromkeys(tokenizer_input_names + image_processor_input_names))<|MERGE_RESOLUTION|>--- conflicted
+++ resolved
@@ -132,38 +132,10 @@
             elif not isinstance(text, list) and not isinstance(text[0], str):
                 raise ValueError("Invalid input text. Please provide a string, or a list of strings")
 
-<<<<<<< HEAD
             # We need this hacky manipulation because BLIP expects image tokens to be at the beginning even before BOS token
             image_tokens = self.image_token.content * self.num_query_tokens
             text = [f"{image_tokens}{self.bos_token}{sample}" for sample in text]
             text_encoding = self.tokenizer(text, **output_kwargs["text_kwargs"])
-=======
-            text_encoding = {}
-
-            return_tensors = output_kwargs["text_kwargs"].pop("return_tensors", None)
-            _text_encoding = self.tokenizer(text, **output_kwargs["text_kwargs"], return_tensors=None)
-            output_kwargs["text_kwargs"]["return_tensors"] = return_tensors
-
-            # if we know how many query tokens, expand text inside processor. We need this hacky manipulation
-            # because BLIP expects image tokens to be at the beginning even before BOS token
-            if self.num_query_tokens is not None:
-                image_tokens = self.image_token.content * self.num_query_tokens
-                image_token_encoding = self.tokenizer(
-                    [image_tokens] * len(text), add_special_tokens=False, return_tensors=None
-                )
-                for k in _text_encoding:
-                    text_encoding[k] = [
-                        img_encoding + txt_encoding
-                        for img_encoding, txt_encoding in zip(image_token_encoding[k], _text_encoding[k])
-                    ]
-            else:
-                text_encoding = _text_encoding
-                logger.warning_once(
-                    "Expanding inputs for image tokens in BLIP-2 should be done in processing. "
-                    "Please follow instruction here (https://gist.github.com/zucchini-nlp/e9f20b054fa322f84ac9311d9ab67042) to update your BLIP-2 model. "
-                    "Using processors without these attributes in the config is deprecated and will throw an error in v4.50."
-                )
->>>>>>> 597efd21
 
             # cast to desired return tensors type
             encoding.update(BatchEncoding(text_encoding, tensor_type=return_tensors))
