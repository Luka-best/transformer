# coding=utf-8
# Copyright 2022 The OpenAI Authors and The HuggingFace Inc. team. All rights reserved.
#
# Licensed under the Apache License, Version 2.0 (the "License");
# you may not use this file except in compliance with the License.
# You may obtain a copy of the License at
#
#     http://www.apache.org/licenses/LICENSE-2.0
#
# Unless required by applicable law or agreed to in writing, software
# distributed under the License is distributed on an "AS IS" BASIS,
# WITHOUT WARRANTIES OR CONDITIONS OF ANY KIND, either express or implied.
# See the License for the specific language governing permissions and
# limitations under the License.
"""PyTorch Whisper model."""

import math
from typing import Optional, Tuple, Union

import numpy as np
import torch
import torch.utils.checkpoint
from torch import nn
from torch.nn import CrossEntropyLoss

from ...activations import ACT2FN
from ...cache_utils import Cache, DynamicCache, EncoderDecoderCache, StaticCache
from ...modeling_attn_mask_utils import AttentionMaskConverter
from ...modeling_outputs import (
    BaseModelOutput,
    BaseModelOutputWithPastAndCrossAttentions,
    CausalLMOutputWithCrossAttentions,
    Seq2SeqLMOutput,
    Seq2SeqModelOutput,
    SequenceClassifierOutput,
)
from ...modeling_utils import PreTrainedModel
from ...utils import (
    add_start_docstrings,
    add_start_docstrings_to_model_forward,
    is_flash_attn_2_available,
    is_flash_attn_greater_or_equal_2_10,
    logging,
    replace_return_docstrings,
)
from .configuration_whisper import WhisperConfig
from .generation_whisper import WhisperGenerationMixin


if is_flash_attn_2_available():
    from ...flash_attention_utils import _flash_attention_forward


logger = logging.get_logger(__name__)

_HIDDEN_STATES_START_POSITION = 1

_CONFIG_FOR_DOC = "WhisperConfig"
_CHECKPOINT_FOR_DOC = "openai/whisper-tiny"


def sinusoids(length: int, channels: int, max_timescale: float = 10000) -> torch.Tensor:
    """Returns sinusoids for positional embedding"""
    if channels % 2 != 0:
        raise ValueError(
            f"Number of channels has to be divisible by 2 for sinusoidal positional embeddings, got {channels} channels."
        )
    log_timescale_increment = math.log(max_timescale) / (channels // 2 - 1)
    inv_timescales = torch.exp(-log_timescale_increment * torch.arange(channels // 2))
    scaled_time = torch.arange(length).view(-1, 1) * inv_timescales.view(1, -1)
    return torch.cat([scaled_time.sin(), scaled_time.cos()], dim=1)


# Copied from transformers.models.bart.modeling_bart.shift_tokens_right
def shift_tokens_right(input_ids: torch.Tensor, pad_token_id: int, decoder_start_token_id: int):
    """
    Shift input ids one token to the right.
    """
    shifted_input_ids = input_ids.new_zeros(input_ids.shape)
    shifted_input_ids[:, 1:] = input_ids[:, :-1].clone()
    shifted_input_ids[:, 0] = decoder_start_token_id

    if pad_token_id is None:
        raise ValueError("self.model.config.pad_token_id has to be defined.")
    # replace possible -100 values in labels by `pad_token_id`
    shifted_input_ids.masked_fill_(shifted_input_ids == -100, pad_token_id)

    return shifted_input_ids


# Copied from transformers.models.wav2vec2.modeling_wav2vec2._compute_mask_indices
def _compute_mask_indices(
    shape: Tuple[int, int],
    mask_prob: float,
    mask_length: int,
    attention_mask: Optional[torch.LongTensor] = None,
    min_masks: int = 0,
) -> np.ndarray:
    """
    Computes random mask spans for a given shape. Used to implement [SpecAugment: A Simple Data Augmentation Method for
    ASR](https://arxiv.org/abs/1904.08779). Note that this method is not optimized to run on TPU and should be run on
    CPU as part of the preprocessing during training.

    Args:
        shape: The shape for which to compute masks. This should be of a tuple of size 2 where
               the first element is the batch size and the second element is the length of the axis to span.
        mask_prob:  The percentage of the whole axis (between 0 and 1) which will be masked. The number of
                    independently generated mask spans of length `mask_length` is computed by
                    `mask_prob*shape[1]/mask_length`. Note that due to overlaps, `mask_prob` is an upper bound and the
                    actual percentage will be smaller.
        mask_length: size of the mask
        min_masks: minimum number of masked spans
        attention_mask: A (right-padded) attention mask which independently shortens the feature axis of
                        each batch dimension.
    """
    batch_size, sequence_length = shape

    if mask_length < 1:
        raise ValueError("`mask_length` has to be bigger than 0.")

    if mask_length > sequence_length:
        raise ValueError(
            f"`mask_length` has to be smaller than `sequence_length`, but got `mask_length`: {mask_length}"
            f" and `sequence_length`: {sequence_length}`"
        )

    # epsilon is used for probabilistic rounding
    epsilon = np.random.rand(1).item()

    def compute_num_masked_span(input_length):
        """Given input length, compute how many spans should be masked"""
        num_masked_span = int(mask_prob * input_length / mask_length + epsilon)
        num_masked_span = max(num_masked_span, min_masks)

        # make sure num masked span <= sequence_length
        if num_masked_span * mask_length > sequence_length:
            num_masked_span = sequence_length // mask_length

        # make sure num_masked span is also <= input_length - (mask_length - 1)
        if input_length - (mask_length - 1) < num_masked_span:
            num_masked_span = max(input_length - (mask_length - 1), 0)

        return num_masked_span

    # compute number of masked spans in batch
    input_lengths = (
        attention_mask.sum(-1).detach().tolist()
        if attention_mask is not None
        else [sequence_length for _ in range(batch_size)]
    )

    # SpecAugment mask to fill
    spec_aug_mask = np.zeros((batch_size, sequence_length), dtype=bool)
    spec_aug_mask_idxs = []

    max_num_masked_span = compute_num_masked_span(sequence_length)

    if max_num_masked_span == 0:
        return spec_aug_mask

    for input_length in input_lengths:
        # compute num of masked spans for this input
        num_masked_span = compute_num_masked_span(input_length)

        # get random indices to mask
        spec_aug_mask_idx = np.random.choice(
            np.arange(input_length - (mask_length - 1)), num_masked_span, replace=False
        )

        # pick first sampled index that will serve as a dummy index to pad vector
        # to ensure same dimension for all batches due to probabilistic rounding
        # Picking first sample just pads those vectors twice.
        if len(spec_aug_mask_idx) == 0:
            # this case can only happen if `input_length` is strictly smaller then
            # `sequence_length` in which case the last token has to be a padding
            # token which we can use as a dummy mask id
            dummy_mask_idx = sequence_length - 1
        else:
            dummy_mask_idx = spec_aug_mask_idx[0]

        spec_aug_mask_idx = np.concatenate(
            [spec_aug_mask_idx, np.ones(max_num_masked_span - num_masked_span, dtype=np.int32) * dummy_mask_idx]
        )
        spec_aug_mask_idxs.append(spec_aug_mask_idx)

    spec_aug_mask_idxs = np.array(spec_aug_mask_idxs)

    # expand masked indices to masked spans
    spec_aug_mask_idxs = np.broadcast_to(
        spec_aug_mask_idxs[:, :, None], (batch_size, max_num_masked_span, mask_length)
    )
    spec_aug_mask_idxs = spec_aug_mask_idxs.reshape(batch_size, max_num_masked_span * mask_length)

    # add offset to the starting indexes so that indexes now create a span
    offsets = np.arange(mask_length)[None, None, :]
    offsets = np.broadcast_to(offsets, (batch_size, max_num_masked_span, mask_length)).reshape(
        batch_size, max_num_masked_span * mask_length
    )
    spec_aug_mask_idxs = spec_aug_mask_idxs + offsets

    # ensure that we cannot have indices larger than sequence_length
    if spec_aug_mask_idxs.max() > sequence_length - 1:
        spec_aug_mask_idxs[spec_aug_mask_idxs > sequence_length - 1] = sequence_length - 1

    # scatter indices to mask
    np.put_along_axis(spec_aug_mask, spec_aug_mask_idxs, 1, -1)

    return spec_aug_mask


class WhisperPositionalEmbedding(nn.Embedding):
    def __init__(self, num_positions: int, embedding_dim: int, padding_idx: Optional[int] = None):
        super().__init__(num_positions, embedding_dim)

    def forward(self, input_ids, past_key_values_length=0, position_ids=None):
        if position_ids is None:
            return self.weight[past_key_values_length : past_key_values_length + input_ids.shape[1]]
        else:
            return self.weight[position_ids]


class WhisperAttention(nn.Module):
    """Multi-headed attention from 'Attention Is All You Need' paper"""

    def __init__(
        self,
        embed_dim: int,
        num_heads: int,
        dropout: float = 0.0,
        is_decoder: bool = False,
        bias: bool = True,
        is_causal: bool = False,
        layer_idx: Optional[int] = None,
        config: Optional[WhisperConfig] = None,
    ):
        super().__init__()
        self.embed_dim = embed_dim
        self.num_heads = num_heads
        self.dropout = dropout
        self.head_dim = embed_dim // num_heads
        self.config = config

        if (self.head_dim * num_heads) != self.embed_dim:
            raise ValueError(
                f"embed_dim must be divisible by num_heads (got `embed_dim`: {self.embed_dim}"
                f" and `num_heads`: {num_heads})."
            )
        self.scaling = self.head_dim**-0.5
        self.is_decoder = is_decoder
        self.is_causal = is_causal

        if layer_idx is None and is_decoder:
            logger.warning_once(
                f"Instantiating a decoder {self.__class__.__name__} without passing `layer_idx` is not recommended and "
                "will to errors during the forward call, if caching is used. Please make sure to provide a `layer_idx` "
                "when creating this class."
            )
        self.layer_idx = layer_idx

        self.k_proj = nn.Linear(embed_dim, embed_dim, bias=False)
        self.v_proj = nn.Linear(embed_dim, embed_dim, bias=bias)
        self.q_proj = nn.Linear(embed_dim, embed_dim, bias=bias)
        self.out_proj = nn.Linear(embed_dim, embed_dim, bias=bias)

    # Copied from transformers.models.bart.modeling_bart.BartAttention._shape with BART->whisper
    def _shape(self, tensor: torch.Tensor, seq_len: int, bsz: int):
        return tensor.view(bsz, seq_len, self.num_heads, self.head_dim).transpose(1, 2).contiguous()

    def forward(
        self,
        hidden_states: torch.Tensor,
        key_value_states: Optional[torch.Tensor] = None,
        past_key_value: Optional[EncoderDecoderCache] = None,
        attention_mask: Optional[torch.Tensor] = None,
        layer_head_mask: Optional[torch.Tensor] = None,
        output_attentions: bool = False,
        cache_position: Optional[torch.LongTensor] = None,
    ) -> Tuple[torch.Tensor, Optional[torch.Tensor], Optional[Tuple[torch.Tensor]]]:
        """Input shape: Batch x Time x Channel"""

        # if key_value_states are provided this layer is used as a cross-attention layer
        # for the decoder
        is_cross_attention = key_value_states is not None
        bsz, tgt_len, _ = hidden_states.size()

        # get query proj
        query_states = self._shape(self.q_proj(hidden_states) * self.scaling, tgt_len, bsz)

        if past_key_value is not None:
            is_updated = past_key_value.is_updated.get(self.layer_idx)
            if is_cross_attention:
                # after the first generated id, we can subsequently re-use all key/value_states from cache
                past_key_value.is_updated[self.layer_idx] = True
                past_key_value = past_key_value.cross_attention_cache
            else:
                past_key_value = past_key_value.self_attention_cache

        # use key_value_states if cross attention
        current_states = key_value_states if key_value_states is not None else hidden_states
        if is_cross_attention and past_key_value and is_updated:
            # reuse k,v, cross_attentions
            key_states = past_key_value.key_cache[self.layer_idx]
            value_states = past_key_value.value_cache[self.layer_idx]
        else:
            key_states = self._shape(self.k_proj(current_states), -1, bsz)
            value_states = self._shape(self.v_proj(current_states), -1, bsz)
            if past_key_value is not None:
                # save all key/value_states to cache to be re-used for fast auto-regressive generation
                cache_position = cache_position if not is_cross_attention else None
                key_states, value_states = past_key_value.update(
                    key_states, value_states, self.layer_idx, {"cache_position": cache_position}
                )

        attn_weights = torch.matmul(query_states, key_states.transpose(2, 3))

        if attention_mask is not None:  # no matter the length, we just slice it
            causal_mask = attention_mask[:, :, :, : key_states.shape[-2]]
            attn_weights = attn_weights + causal_mask

        attn_weights = nn.functional.softmax(attn_weights, dim=-1)

        if layer_head_mask is not None:
            if layer_head_mask.size() != (self.num_heads,):
                raise ValueError(
                    f"Head mask for a single layer should be of size {(self.num_heads,)}, but is"
                    f" {layer_head_mask.size()}"
                )
            attn_weights = layer_head_mask.view(1, -1, 1, 1) * attn_weights

        attn_probs = nn.functional.dropout(attn_weights, p=self.dropout, training=self.training)
        attn_output = torch.matmul(attn_probs, value_states)

        if attn_output.size() != (bsz, self.num_heads, tgt_len, self.head_dim):
            raise ValueError(
                f"`attn_output` should be of size {(bsz, self.num_heads, tgt_len, self.head_dim)}, but is"
                f" {attn_output.size()}"
            )

        attn_output = attn_output.transpose(1, 2)
        # Use the `embed_dim` from the config (stored in the class) rather than `hidden_state` because `attn_output` can be
        # partitioned across GPUs when using tensor-parallelism.
        attn_output = attn_output.reshape(bsz, tgt_len, self.embed_dim)

        attn_output = self.out_proj(attn_output)

        return attn_output, attn_weights, past_key_value


class WhisperFlashAttention2(WhisperAttention):
    """
    Whisper flash attention module. This module inherits from `WhisperAttention` as the weights of the module stays
    untouched. The only required change would be on the forward pass where it needs to correctly call the public API of
    flash attention and deal with padding tokens in case the input contains any of them.
    """

    # Copied from transformers.models.llama.modeling_llama.LlamaFlashAttention2.__init__
    def __init__(self, *args, **kwargs):
        super().__init__(*args, **kwargs)

        # TODO: Should be removed once Flash Attention for RoCm is bumped to 2.1.
        # flash_attn<2.1 generates top-left aligned causal mask, while what is needed here is bottom-right alignement, that was made default for flash_attn>=2.1. This attribute is used to handle this difference. Reference: https://github.com/Dao-AILab/flash-attention/releases/tag/v2.1.0.
        # Beware that with flash_attn<2.1, using q_seqlen != k_seqlen (except for the case q_seqlen == 1) produces a wrong mask (top-left).
        self._flash_attn_uses_top_left_mask = not is_flash_attn_greater_or_equal_2_10()

    def forward(
        self,
        hidden_states: torch.Tensor,
        key_value_states: Optional[torch.Tensor] = None,
        past_key_value: Optional[EncoderDecoderCache] = None,
        attention_mask: Optional[torch.Tensor] = None,
        layer_head_mask: Optional[torch.Tensor] = None,
        output_attentions: bool = False,
        cache_position: Optional[torch.LongTensor] = None,
    ) -> Tuple[torch.Tensor, Optional[torch.Tensor], Optional[Tuple[torch.Tensor]]]:
        if isinstance(past_key_value, StaticCache):
            raise ValueError(
                "The `static` cache implementation is not compatible with `attn_implementation='flash_attention_2'`. "
                "Use `attn_implementation='sdpa'` in the meantime, and open an issue at https://github.com/huggingface/transformers"
            )
        # WhisperFlashAttention2 attention does not support output_attentions
        if output_attentions:
            raise ValueError("WhisperFlashAttention2 attention does not support output_attentions")

        # if key_value_states are provided this layer is used as a cross-attention layer
        # for the decoder
        is_cross_attention = key_value_states is not None
        bsz, tgt_len, _ = hidden_states.size()

        # get query proj
        query_states = self._shape(self.q_proj(hidden_states), tgt_len, bsz)

        if past_key_value is not None:
            is_updated = past_key_value.is_updated.get(self.layer_idx)
            if is_cross_attention:
                # after the first generated id, we can subsequently re-use all key/value_states from cache
                past_key_value.is_updated[self.layer_idx] = True
                past_key_value = past_key_value.cross_attention_cache
            else:
                past_key_value = past_key_value.self_attention_cache

        # use key_value_states if cross attention
        current_states = key_value_states if key_value_states is not None else hidden_states
        if is_cross_attention and past_key_value and is_updated:
            # reuse k,v, cross_attentions
            key_states = past_key_value.key_cache[self.layer_idx]
            value_states = past_key_value.value_cache[self.layer_idx]
        else:
            key_states = self._shape(self.k_proj(current_states), -1, bsz)
            value_states = self._shape(self.v_proj(current_states), -1, bsz)
            if past_key_value is not None:
                # save all key/value_states to cache to be re-used for fast auto-regressive generation
                cache_position = cache_position if not is_cross_attention else None
                key_states, value_states = past_key_value.update(
                    key_states, value_states, self.layer_idx, {"cache_position": cache_position}
                )

        # TODO: These transpose are quite inefficient but Flash Attention requires the layout [batch_size, sequence_length, num_heads, head_dim]
        #  We would need to refactor the KV cache to be able to avoid many of these transpose/reshape/view.
        query_states = query_states.transpose(1, 2)
        key_states = key_states.transpose(1, 2)
        value_states = value_states.transpose(1, 2)

        causal_mask = attention_mask
        if attention_mask is not None:  # no matter the length, we just slice it
            causal_mask = attention_mask[:, :, :, : key_states.shape[-2]]

        # In PEFT, usually we cast the layer norms in float32 for training stability reasons
        # therefore the input hidden states gets silently casted in float32. Hence, we need
        # cast them back in the correct dtype just to be sure everything works as expected.
        # This might slowdown training & inference so it is recommended to not cast the LayerNorms
        # in fp32. (LlamaRMSNorm handles it correctly)

        input_dtype = query_states.dtype
        if input_dtype == torch.float32:
            if torch.is_autocast_enabled():
                target_dtype = torch.get_autocast_gpu_dtype()
            # Handle the case where the model is quantized
            elif hasattr(self.config, "_pre_quantization_dtype"):
                target_dtype = self.config._pre_quantization_dtype
            else:
                target_dtype = self.q_proj.weight.dtype

            logger.warning_once(
                f"The input hidden states seems to be silently casted in float32, this might be related to"
                f" the fact you have upcasted embedding or layer norm layers in float32. We will cast back the input in"
                f" {target_dtype}."
            )

            query_states = query_states.to(target_dtype)
            key_states = key_states.to(target_dtype)
            value_states = value_states.to(target_dtype)

<<<<<<< HEAD
        attn_output = _flash_attention_forward(
            query_states,
            key_states,
            value_states,
            attention_mask,
            q_len,
            dropout=self.dropout,
            is_causal=self.is_causal,
            use_top_left_mask=self._flash_attn_uses_top_left_mask,
=======
        attn_output = self._flash_attention_forward(
            query_states, key_states, value_states, causal_mask, tgt_len, dropout=self.dropout
>>>>>>> a9701953
        )

        attn_output = attn_output.reshape(bsz, tgt_len, -1)
        attn_output = self.out_proj(attn_output)

        if not output_attentions:
            attn_weights = None

        return attn_output, attn_weights, past_key_value


class WhisperSdpaAttention(WhisperAttention):
    def forward(
        self,
        hidden_states: torch.Tensor,
        key_value_states: Optional[torch.Tensor] = None,
        past_key_value: Optional[EncoderDecoderCache] = None,
        attention_mask: Optional[torch.Tensor] = None,
        layer_head_mask: Optional[torch.Tensor] = None,
        output_attentions: bool = False,
        cache_position: Optional[torch.LongTensor] = None,
    ) -> Tuple[torch.Tensor, Optional[torch.Tensor], Optional[Tuple[torch.Tensor]]]:
        """Input shape: Batch x Time x Channel"""
        if output_attentions or layer_head_mask is not None:
            # TODO: Improve this warning with e.g. `model.config._attn_implementation = "manual"` once this is implemented.
            logger.warning_once(
                "WhisperModel is using WhisperSdpaAttention, but `torch.nn.functional.scaled_dot_product_attention` does not support `output_attentions=True` or `layer_head_mask` not None. Falling back to the manual attention"
                ' implementation, but specifying the manual implementation will be required from Transformers version v5.0.0 onwards. This warning can be removed using the argument `attn_implementation="eager"` when loading the model.'
            )
            return super().forward(
                hidden_states,
                key_value_states=key_value_states,
                past_key_value=past_key_value,
                attention_mask=attention_mask,
                layer_head_mask=layer_head_mask,
                output_attentions=output_attentions,
                cache_position=cache_position,
            )

        # if key_value_states are provided this layer is used as a cross-attention layer
        # for the decoder
        is_cross_attention = key_value_states is not None
        bsz, tgt_len, _ = hidden_states.size()

        # get query proj
        query_states = self._shape(self.q_proj(hidden_states), tgt_len, bsz)

        if past_key_value is not None:
            is_updated = past_key_value.is_updated.get(self.layer_idx)
            if is_cross_attention:
                # after the first generated id, we can subsequently re-use all key/value_states from cache
                past_key_value.is_updated[self.layer_idx] = True
                past_key_value = past_key_value.cross_attention_cache
            else:
                past_key_value = past_key_value.self_attention_cache

        # use key_value_states if cross attention
        current_states = key_value_states if key_value_states is not None else hidden_states
        if is_cross_attention and past_key_value and is_updated:
            # reuse k,v, cross_attentions
            key_states = past_key_value.key_cache[self.layer_idx]
            value_states = past_key_value.value_cache[self.layer_idx]
        else:
            key_states = self._shape(self.k_proj(current_states), -1, bsz)
            value_states = self._shape(self.v_proj(current_states), -1, bsz)
            if past_key_value is not None:
                # save all key/value_states to cache to be re-used for fast auto-regressive generation
                cache_position = cache_position if not is_cross_attention else None
                key_states, value_states = past_key_value.update(
                    key_states, value_states, self.layer_idx, {"cache_position": cache_position}
                )

        causal_mask = attention_mask
        if attention_mask is not None:  # no matter the length, we just slice it
            causal_mask = attention_mask[:, :, :, : key_states.shape[-2]]

        # We dispatch to SDPA's Flash Attention or Efficient kernels via this `is_causal` if statement instead of an inline conditional assignment
        # in SDPA to support both torch.compile's dynamic shapes and full graph options. An inline conditional prevents dynamic shapes from compiling.
        # The tgt_len > 1 is necessary to match with AttentionMaskConverter.to_causal_4d that does not create a causal mask in case tgt_len == 1.
        is_causal = True if self.is_causal and causal_mask is None and tgt_len > 1 else False

        # NOTE: SDPA with memory-efficient backend is currently (torch==2.1.2) bugged when using non-contiguous inputs and a custom attn_mask,
        # but we are fine here as `_shape` do call `.contiguous()`. Reference: https://github.com/pytorch/pytorch/issues/112577
        attn_output = torch.nn.functional.scaled_dot_product_attention(
            query_states,
            key_states,
            value_states,
            attn_mask=causal_mask,
            dropout_p=self.dropout if self.training else 0.0,
            is_causal=is_causal,
        )

        if attn_output.size() != (bsz, self.num_heads, tgt_len, self.head_dim):
            raise ValueError(
                f"`attn_output` should be of size {(bsz, self.num_heads, tgt_len, self.head_dim)}, but is"
                f" {attn_output.size()}"
            )

        attn_output = attn_output.transpose(1, 2)

        # Use the `embed_dim` from the config (stored in the class) rather than `hidden_state` because `attn_output` can be
        # partitioned across GPUs when using tensor-parallelism.
        attn_output = attn_output.reshape(bsz, tgt_len, self.embed_dim)

        attn_output = self.out_proj(attn_output)

        return attn_output, None, past_key_value


WHISPER_ATTENTION_CLASSES = {
    "eager": WhisperAttention,
    "flash_attention_2": WhisperFlashAttention2,
    "sdpa": WhisperSdpaAttention,
}


# Copied from transformers.models.mbart.modeling_mbart.MBartEncoderLayer with MBart->Whisper, MBART->WHISPER
class WhisperEncoderLayer(nn.Module):
    def __init__(self, config: WhisperConfig):
        super().__init__()
        self.embed_dim = config.d_model

        self.self_attn = WHISPER_ATTENTION_CLASSES[config._attn_implementation](
            embed_dim=self.embed_dim,
            num_heads=config.encoder_attention_heads,
            dropout=config.attention_dropout,
            config=config,
        )
        self.self_attn_layer_norm = nn.LayerNorm(self.embed_dim)
        self.dropout = config.dropout
        self.activation_fn = ACT2FN[config.activation_function]
        self.activation_dropout = config.activation_dropout
        self.fc1 = nn.Linear(self.embed_dim, config.encoder_ffn_dim)
        self.fc2 = nn.Linear(config.encoder_ffn_dim, self.embed_dim)
        self.final_layer_norm = nn.LayerNorm(self.embed_dim)

    def forward(
        self,
        hidden_states: torch.Tensor,
        attention_mask: torch.Tensor,
        layer_head_mask: torch.Tensor,
        output_attentions: bool = False,
    ) -> torch.Tensor:
        """
        Args:
            hidden_states (`torch.FloatTensor`): input to the layer of shape `(batch, seq_len, embed_dim)`
            attention_mask (`torch.FloatTensor`): attention mask of size
                `(batch, 1, tgt_len, src_len)` where padding elements are indicated by very large negative values.
            layer_head_mask (`torch.FloatTensor`): mask for attention heads in a given layer of size
                `(encoder_attention_heads,)`.
            output_attentions (`bool`, *optional*):
                Whether or not to return the attentions tensors of all attention layers. See `attentions` under
                returned tensors for more detail.
        """
        residual = hidden_states
        hidden_states = self.self_attn_layer_norm(hidden_states)
        hidden_states, attn_weights, _ = self.self_attn(
            hidden_states=hidden_states,
            attention_mask=attention_mask,
            layer_head_mask=layer_head_mask,
            output_attentions=output_attentions,
        )
        hidden_states = nn.functional.dropout(hidden_states, p=self.dropout, training=self.training)
        hidden_states = residual + hidden_states

        residual = hidden_states
        hidden_states = self.final_layer_norm(hidden_states)
        hidden_states = self.activation_fn(self.fc1(hidden_states))
        hidden_states = nn.functional.dropout(hidden_states, p=self.activation_dropout, training=self.training)
        hidden_states = self.fc2(hidden_states)
        hidden_states = nn.functional.dropout(hidden_states, p=self.dropout, training=self.training)
        hidden_states = residual + hidden_states

        if hidden_states.dtype == torch.float16 and (
            torch.isinf(hidden_states).any() or torch.isnan(hidden_states).any()
        ):
            clamp_value = torch.finfo(hidden_states.dtype).max - 1000
            hidden_states = torch.clamp(hidden_states, min=-clamp_value, max=clamp_value)

        outputs = (hidden_states,)

        if output_attentions:
            outputs += (attn_weights,)

        return outputs


class WhisperDecoderLayer(nn.Module):
    def __init__(self, config: WhisperConfig, layer_idx: int = None):
        super().__init__()
        self.embed_dim = config.d_model

        self.self_attn = WHISPER_ATTENTION_CLASSES[config._attn_implementation](
            embed_dim=self.embed_dim,
            num_heads=config.decoder_attention_heads,
            dropout=config.attention_dropout,
            is_decoder=True,
            is_causal=True,
            layer_idx=layer_idx,
            config=config,
        )
        self.dropout = config.dropout
        self.activation_fn = ACT2FN[config.activation_function]
        self.activation_dropout = config.activation_dropout

        self.self_attn_layer_norm = nn.LayerNorm(self.embed_dim)
        self.encoder_attn = WHISPER_ATTENTION_CLASSES[config._attn_implementation](
            self.embed_dim,
            config.decoder_attention_heads,
            dropout=config.attention_dropout,
            is_decoder=True,
            layer_idx=layer_idx,
            config=config,
        )
        self.encoder_attn_layer_norm = nn.LayerNorm(self.embed_dim)
        self.fc1 = nn.Linear(self.embed_dim, config.decoder_ffn_dim)
        self.fc2 = nn.Linear(config.decoder_ffn_dim, self.embed_dim)
        self.final_layer_norm = nn.LayerNorm(self.embed_dim)

    def forward(
        self,
        hidden_states: torch.Tensor,
        attention_mask: Optional[torch.Tensor] = None,
        encoder_hidden_states: Optional[torch.Tensor] = None,
        encoder_attention_mask: Optional[torch.Tensor] = None,
        layer_head_mask: Optional[torch.Tensor] = None,
        cross_attn_layer_head_mask: Optional[torch.Tensor] = None,
        past_key_value: Optional[EncoderDecoderCache] = None,
        output_attentions: Optional[bool] = False,
        use_cache: Optional[bool] = True,
        cache_position: Optional[torch.LongTensor] = None,
    ) -> torch.Tensor:
        """
        Args:
            hidden_states (`torch.FloatTensor`): input to the layer of shape `(batch, seq_len, embed_dim)`
            attention_mask (`torch.FloatTensor`): attention mask of size
                `(batch, 1, tgt_len, src_len)` where padding elements are indicated by very large negative values.
            encoder_hidden_states (`torch.FloatTensor`):
                cross attention input to the layer of shape `(batch, seq_len, embed_dim)`
            encoder_attention_mask (`torch.FloatTensor`): encoder attention mask of size
                `(batch, 1, tgt_len, src_len)` where padding elements are indicated by very large negative values.
            layer_head_mask (`torch.FloatTensor`): mask for attention heads in a given layer of size
                `(encoder_attention_heads,)`.
            cross_attn_layer_head_mask (`torch.FloatTensor`): mask for cross-attention heads in a given layer of
                size `(decoder_attention_heads,)`.
            past_key_value (`Tuple(torch.FloatTensor)`): cached past key and value projection states
            output_attentions (`bool`, *optional*):
                Whether or not to return the attentions tensors of all attention layers. See `attentions` under
                returned tensors for more detail.
        """
        residual = hidden_states
        hidden_states = self.self_attn_layer_norm(hidden_states)

        # Self Attention
        hidden_states, self_attn_weights, present_key_value = self.self_attn(
            hidden_states=hidden_states,
            past_key_value=past_key_value,
            attention_mask=attention_mask,
            layer_head_mask=layer_head_mask,
            output_attentions=output_attentions,
            cache_position=cache_position,
        )
        hidden_states = nn.functional.dropout(hidden_states, p=self.dropout, training=self.training)
        hidden_states = residual + hidden_states

        # Cross-Attention Block
        cross_attn_weights = None
        if encoder_hidden_states is not None:
            residual = hidden_states
            hidden_states = self.encoder_attn_layer_norm(hidden_states)
            hidden_states, cross_attn_weights, cross_attn_present_key_value = self.encoder_attn(
                hidden_states=hidden_states,
                key_value_states=encoder_hidden_states,
                attention_mask=encoder_attention_mask,
                layer_head_mask=cross_attn_layer_head_mask,
                past_key_value=past_key_value,
                output_attentions=output_attentions,
            )
            hidden_states = nn.functional.dropout(hidden_states, p=self.dropout, training=self.training)
            hidden_states = residual + hidden_states

            # add cross-attn to positions 1 of present_key_value tuple
            present_key_value = (present_key_value, cross_attn_present_key_value)

        # Fully Connected
        residual = hidden_states
        hidden_states = self.final_layer_norm(hidden_states)
        hidden_states = self.activation_fn(self.fc1(hidden_states))
        hidden_states = nn.functional.dropout(hidden_states, p=self.activation_dropout, training=self.training)
        hidden_states = self.fc2(hidden_states)
        hidden_states = nn.functional.dropout(hidden_states, p=self.dropout, training=self.training)
        hidden_states = residual + hidden_states

        outputs = (hidden_states,)

        if output_attentions:
            outputs += (self_attn_weights, cross_attn_weights)

        if use_cache:
            outputs += (present_key_value,)

        return outputs


class WhisperPreTrainedModel(PreTrainedModel):
    config_class = WhisperConfig
    base_model_prefix = "model"
    main_input_name = "input_features"
    supports_gradient_checkpointing = True
    _no_split_modules = ["WhisperEncoderLayer", "WhisperDecoderLayer"]
    _supports_flash_attn_2 = True
    _supports_sdpa = True
    _supports_cache_class = True
    _supports_static_cache = True

    def _init_weights(self, module):
        std = self.config.init_std
        if isinstance(module, (nn.Linear, nn.Conv1d)):
            module.weight.data.normal_(mean=0.0, std=std)
            if module.bias is not None:
                module.bias.data.zero_()
        elif isinstance(module, nn.Embedding):
            module.weight.data.normal_(mean=0.0, std=std)
            if module.padding_idx is not None:
                module.weight.data[module.padding_idx].zero_()
        elif isinstance(module, WhisperEncoder):
            with torch.no_grad():
                embed_positions = module.embed_positions.weight
                embed_positions.copy_(sinusoids(*embed_positions.shape))

    def _get_feat_extract_output_lengths(self, input_lengths: torch.LongTensor):
        """
        Computes the output length of the convolutional layers
        """
        input_lengths = (input_lengths - 1) // 2 + 1

        return input_lengths


WHISPER_START_DOCSTRING = r"""
    This model inherits from [`PreTrainedModel`]. Check the superclass documentation for the generic methods the
    library implements for all its model (such as downloading or saving, resizing the input embeddings, pruning heads
    etc.)

    This model is also a PyTorch [torch.nn.Module](https://pytorch.org/docs/stable/nn.html#torch.nn.Module) subclass.
    Use it as a regular PyTorch Module and refer to the PyTorch documentation for all matter related to general usage
    and behavior.

    Parameters:
        config ([`WhisperConfig`]):
            Model configuration class with all the parameters of the model. Initializing with a config file does not
            load the weights associated with the model, only the configuration. Check out the
            [`~PreTrainedModel.from_pretrained`] method to load the model weights.
"""

WHISPER_INPUTS_DOCSTRING = r"""
    Args:
        input_features (`torch.FloatTensor` of shape `(batch_size, feature_size, sequence_length)`):
            Float values mel features extracted from the raw speech waveform. Raw speech waveform can be obtained by
            loading a `.flac` or `.wav` audio file into an array of type `List[float]` or a `numpy.ndarray`, *e.g.* via
            the soundfile library (`pip install soundfile`). To prepare the array into `input_features`, the
            [`AutoFeatureExtractor`] should be used for extracting the mel features, padding and conversion into a
            tensor of type `torch.FloatTensor`. See [`~WhisperFeatureExtractor.__call__`]
        attention_mask (`torch.LongTensor` of shape `(batch_size, sequence_length)`, *optional*):
            Mask to avoid performing *SpecAugment* data augmentation on padding token indices. Mask values selected in
            `[0, 1]`:

            - 1 for tokens that are **not masked**,
            - 0 for tokens that are **masked**.

            [What are attention masks?](../glossary#attention-mask)
        decoder_input_ids (`torch.LongTensor` of shape `(batch_size, target_sequence_length)`, *optional*):
            Indices of decoder input sequence tokens in the vocabulary.

            Indices can be obtained using [`WhisperTokenizer`]. See [`PreTrainedTokenizer.encode`] and
            [`PreTrainedTokenizer.__call__`] for details.

            [What are decoder input IDs?](../glossary#decoder-input-ids)

            Whisper uses the `decoder_start_token_id` as the starting token for `decoder_input_ids` generation. If
            `past_key_values` is used, optionally only the last `decoder_input_ids` have to be input (see
            `past_key_values`).
        decoder_attention_mask (`torch.LongTensor` of shape `(batch_size, target_sequence_length)`, *optional*):
            Default behavior: generate a tensor that ignores pad tokens in `decoder_input_ids`. Causal mask will also
            be used by default.

            If you want to change padding behavior, you should read
            [`modeling_whisper._prepare_decoder_attention_mask`] and modify to your needs. See diagram 1 in [the BART
            paper](https://arxiv.org/abs/1910.13461) for more information on the default strategy.
        head_mask (`torch.Tensor` of shape `(encoder_layers, encoder_attention_heads)`, *optional*):
            Mask to nullify selected heads of the attention modules in the encoder. Mask values selected in `[0, 1]`:

            - 1 indicates the head is **not masked**,
            - 0 indicates the head is **masked**.

        decoder_head_mask (`torch.Tensor` of shape `(decoder_layers, decoder_attention_heads)`, *optional*):
            Mask to nullify selected heads of the attention modules in the decoder. Mask values selected in `[0, 1]`:

            - 1 indicates the head is **not masked**,
            - 0 indicates the head is **masked**.

        cross_attn_head_mask (`torch.Tensor` of shape `(decoder_layers, decoder_attention_heads)`, *optional*):
            Mask to nullify selected heads of the cross-attention modules. Mask values selected in `[0, 1]`:

            - 1 indicates the head is **not masked**,
            - 0 indicates the head is **masked**.

        encoder_outputs (`tuple(tuple(torch.FloatTensor)`, *optional*):
            Tuple consists of (`last_hidden_state`, *optional*: `hidden_states`, *optional*: `attentions`)
            `last_hidden_state` of shape `(batch_size, sequence_length, hidden_size)`, *optional*) is a sequence of
            hidden-states at the output of the last layer of the encoder. Used in the cross-attention of the decoder.
        past_key_values (`EncoderDecoderCache` or `tuple(tuple(torch.FloatTensor))`, *optional*):
            Pre-computed hidden-states that can be used to speed up auto-regressive (sequential) decoding. There are
            four sets of pre-computed hidden-states: key and values states in the self-attention blocks (2) and
            in the cross-attention blocks (2). The `past_key_values` are returned when `use_cache=True` is passed or
            when `config.use_cache=True`

            Two formats are allowed:
            - An [`~cache_utils.EncoderDecoderCache`] instance;
            - Tuple of `tuple(torch.FloatTensor)` of length `config.n_layers`, with each tuple having 2 tensors of shape
            `(batch_size, num_heads, sequence_length, embed_size_per_head)`) and 2 additional tensors of shape
            `(batch_size, num_heads, encoder_sequence_length, embed_size_per_head)`.

            If `past_key_values` are used, the user can optionally input only the last `decoder_input_ids` (those that
            don't have their past key value states given to this model) of shape `(batch_size, 1)` instead of all
            `decoder_input_ids` of shape `(batch_size, sequence_length)`.
        decoder_inputs_embeds (`torch.FloatTensor` of shape `(batch_size, target_sequence_length, hidden_size)`, *optional*):
            Optionally, instead of passing `decoder_input_ids` you can choose to directly pass an embedded
            representation. If `past_key_values` is used, optionally only the last `decoder_inputs_embeds` have to be
            input (see `past_key_values`). This is useful if you want more control over how to convert
            `decoder_input_ids` indices into associated vectors than the model's internal embedding lookup matrix.
        use_cache (`bool`, *optional*):
            If set to `True`, `past_key_values` key value states are returned and can be used to speed up decoding (see
            `past_key_values`).
        output_attentions (`bool`, *optional*):
            Whether or not to return the attentions tensors of all attention layers. See `attentions` under returned
            tensors for more detail.
        output_hidden_states (`bool`, *optional*):
            Whether or not to return the hidden states of all layers. See `hidden_states` under returned tensors for
            more detail.
        return_dict (`bool`, *optional*):
            Whether or not to return a [`~utils.ModelOutput`] instead of a plain tuple.
        cache_position (`torch.LongTensor` of shape `(sequence_length)`, *optional*):
            Indices depicting the position of the input sequence tokens in the sequence. It is used to update the cache
            in the correct position and to infer the complete sequence length.
"""

WHISPER_ENCODER_INPUTS_DOCSTRING = r"""
    Args:
        input_features (`torch.FloatTensor` of shape `(batch_size, feature_size, sequence_length)`):
            Float values mel features extracted from the raw speech waveform. Raw speech waveform can be obtained by
            loading a `.flac` or `.wav` audio file into an array of type `List[float]` or a `numpy.ndarray`, *e.g.* via
            the soundfile library (`pip install soundfile`). To prepare the array into `input_features`, the
            [`AutoFeatureExtractor`] should be used for extracting the mel features, padding and conversion into a
            tensor of type `torch.FloatTensor`. See [`~WhisperFeatureExtractor.__call__`]
        head_mask (`torch.Tensor` of shape `(encoder_layers, encoder_attention_heads)`, *optional*):
            Mask to nullify selected heads of the attention modules in the encoder. Mask values selected in `[0, 1]`:

            - 1 indicates the head is **not masked**,
            - 0 indicates the head is **masked**.
        encoder_outputs (`tuple(tuple(torch.FloatTensor)`, *optional*):
            Tuple consists of (`last_hidden_state`, *optional*: `hidden_states`, *optional*: `attentions`)
            `last_hidden_state` of shape `(batch_size, sequence_length, hidden_size)`, *optional*) is a sequence of
            hidden-states at the output of the last layer of the encoder.
        output_attentions (`bool`, *optional*):
            Whether or not to return the attentions tensors of all attention layers. See `attentions` under returned
            tensors for more detail.
        output_hidden_states (`bool`, *optional*):
            Whether or not to return the hidden states of all layers. See `hidden_states` under returned tensors for
            more detail.
        return_dict (`bool`, *optional*):
            Whether or not to return a [`~utils.ModelOutput`] instead of a plain tuple.
"""


class WhisperEncoder(WhisperPreTrainedModel):
    """
    Transformer encoder consisting of *config.encoder_layers* self attention layers. Each layer is a
    [`WhisperEncoderLayer`].

    Args:
        config: WhisperConfig
    """

    def __init__(self, config: WhisperConfig):
        super().__init__(config)
        self.dropout = config.dropout
        self.layerdrop = config.encoder_layerdrop

        embed_dim = config.d_model
        self.num_mel_bins = config.num_mel_bins
        self.padding_idx = config.pad_token_id
        self.max_source_positions = config.max_source_positions
        self.embed_scale = math.sqrt(embed_dim) if config.scale_embedding else 1.0

        self.conv1 = nn.Conv1d(self.num_mel_bins, embed_dim, kernel_size=3, padding=1)
        self.conv2 = nn.Conv1d(embed_dim, embed_dim, kernel_size=3, stride=2, padding=1)

        self.embed_positions = nn.Embedding(self.max_source_positions, embed_dim)
        self.embed_positions.requires_grad_(False)

        self.layers = nn.ModuleList([WhisperEncoderLayer(config) for _ in range(config.encoder_layers)])
        self.layer_norm = nn.LayerNorm(config.d_model)

        self.gradient_checkpointing = False
        # Initialize weights and apply final processing
        self.post_init()

    def _freeze_parameters(self):
        for param in self.parameters():
            param.requires_grad = False
        self._requires_grad = False

    def get_input_embeddings(self) -> nn.Module:
        return self.conv1

    def set_input_embeddings(self, value: nn.Module):
        self.conv1 = value

    def forward(
        self,
        input_features,
        attention_mask=None,
        head_mask=None,
        output_attentions=None,
        output_hidden_states=None,
        return_dict=None,
    ):
        r"""
        Args:
            input_features (`torch.LongTensor` of shape `(batch_size, feature_size, sequence_length)`):
                Float values of mel features extracted from the raw speech waveform. Raw speech waveform can be
                obtained by loading a `.flac` or `.wav` audio file into an array of type `List[float]` or a
                `numpy.ndarray`, *e.g.* via the soundfile library (`pip install soundfile`). To prepare the array into
                `input_features`, the [`AutoFeatureExtractor`] should be used for extracting the mel features, padding
                and conversion into a tensor of type `torch.FloatTensor`. See [`~WhisperFeatureExtractor.__call__`]
            attention_mask (`torch.Tensor`)`, *optional*):
                Whisper does not support masking of the `input_features`, this argument is preserved for compatibility,
                but it is not used. By default the silence in the input log mel spectrogram are ignored.
            head_mask (`torch.Tensor` of shape `(encoder_layers, encoder_attention_heads)`, *optional*):
                Mask to nullify selected heads of the attention modules. Mask values selected in `[0, 1]`:

                - 1 indicates the head is **not masked**,
                - 0 indicates the head is **masked**.
            output_attentions (`bool`, *optional*):
                Whether or not to return the attentions tensors of all attention layers. See `attentions` under
                returned tensors for more detail.
            output_hidden_states (`bool`, *optional*):
                Whether or not to return the hidden states of all layers. See `hidden_states` under returned tensors
                for more detail.
            return_dict (`bool`, *optional*):
                Whether or not to return a [`~utils.ModelOutput`] instead of a plain tuple.
        """

        expected_seq_length = self.config.max_source_positions * self.conv1.stride[0] * self.conv2.stride[0]
        if input_features.shape[-1] != expected_seq_length:
            raise ValueError(
                f"Whisper expects the mel input features to be of length {expected_seq_length}, but found {input_features.shape[-1]}. Make sure to pad the input mel features to {expected_seq_length}."
            )

        output_attentions = output_attentions if output_attentions is not None else self.config.output_attentions
        output_hidden_states = (
            output_hidden_states if output_hidden_states is not None else self.config.output_hidden_states
        )
        return_dict = return_dict if return_dict is not None else self.config.use_return_dict
        inputs_embeds = nn.functional.gelu(self.conv1(input_features))
        inputs_embeds = nn.functional.gelu(self.conv2(inputs_embeds))

        inputs_embeds = inputs_embeds.permute(0, 2, 1)
        embed_pos = self.embed_positions.weight

        hidden_states = inputs_embeds + embed_pos
        hidden_states = nn.functional.dropout(hidden_states, p=self.dropout, training=self.training)

        encoder_states = () if output_hidden_states else None
        all_attentions = () if output_attentions else None

        # check if head_mask has a correct number of layers specified if desired
        if head_mask is not None:
            assert head_mask.size()[0] == (
                len(self.layers)
            ), f"The head_mask should be specified for {len(self.layers)} layers, but it is for {head_mask.size()[0]}."

        for idx, encoder_layer in enumerate(self.layers):
            if output_hidden_states:
                encoder_states = encoder_states + (hidden_states,)
            # add LayerDrop (see https://arxiv.org/abs/1909.11556 for description)
            to_drop = False
            if self.training:
                dropout_probability = torch.rand([])
                if dropout_probability < self.layerdrop:  # skip the layer
                    to_drop = True

            if to_drop:
                layer_outputs = (None, None)
            else:
                if self.gradient_checkpointing and self.training:
                    layer_outputs = self._gradient_checkpointing_func(
                        encoder_layer.__call__,
                        hidden_states,
                        None,
                        (head_mask[idx] if head_mask is not None else None),
                        output_attentions,
                    )
                else:
                    layer_outputs = encoder_layer(
                        hidden_states,
                        None,
                        layer_head_mask=(head_mask[idx] if head_mask is not None else None),
                        output_attentions=output_attentions,
                    )

                hidden_states = layer_outputs[0]

            if output_attentions:
                all_attentions = all_attentions + (layer_outputs[1],)

        hidden_states = self.layer_norm(hidden_states)
        if output_hidden_states:
            encoder_states = encoder_states + (hidden_states,)

        if not return_dict:
            return tuple(v for v in [hidden_states, encoder_states, all_attentions] if v is not None)
        return BaseModelOutput(
            last_hidden_state=hidden_states, hidden_states=encoder_states, attentions=all_attentions
        )


class WhisperDecoder(WhisperPreTrainedModel):
    """
    Transformer decoder consisting of *config.decoder_layers* layers. Each layer is a [`WhisperDecoderLayer`]

    Args:
        config: WhisperConfig
    """

    main_input_name = "input_ids"

    def __init__(self, config: WhisperConfig):
        super().__init__(config)
        self.dropout = config.dropout
        self.layerdrop = config.decoder_layerdrop
        self.padding_idx = config.pad_token_id
        self.max_target_positions = config.max_target_positions
        self.max_source_positions = config.max_source_positions
        self.embed_scale = math.sqrt(config.d_model) if config.scale_embedding else 1.0

        self.embed_tokens = nn.Embedding(config.vocab_size, config.d_model, self.padding_idx)
        self.embed_positions = WhisperPositionalEmbedding(self.max_target_positions, config.d_model)

        self.layers = nn.ModuleList(
            [WhisperDecoderLayer(config, layer_idx) for layer_idx in range(config.decoder_layers)]
        )
        self._use_flash_attention_2 = config._attn_implementation == "flash_attention_2"
        self._use_sdpa = config._attn_implementation == "sdpa"

        self.layer_norm = nn.LayerNorm(config.d_model)

        self.gradient_checkpointing = False
        # Initialize weights and apply final processing
        self.post_init()

    def get_input_embeddings(self):
        return self.embed_tokens

    def set_input_embeddings(self, value):
        self.embed_tokens = value

    def forward(
        self,
        input_ids=None,
        attention_mask=None,
        encoder_hidden_states=None,
        head_mask=None,
        cross_attn_head_mask=None,
        past_key_values=None,
        inputs_embeds=None,
        position_ids=None,
        use_cache=None,
        output_attentions=None,
        output_hidden_states=None,
        return_dict=None,
        cache_position=None,
    ):
        r"""
        Args:
            input_ids (`torch.LongTensor` of shape `(batch_size, sequence_length)`):
                Indices of input sequence tokens in the vocabulary. Padding will be ignored by default should you
                provide it.

                Indices can be obtained using [`WhisperTokenizer`]. See [`PreTrainedTokenizer.encode`] and
                [`PreTrainedTokenizer.__call__`] for details.

                [What are input IDs?](../glossary#input-ids)
            attention_mask (`torch.Tensor` of shape `(batch_size, sequence_length)`, *optional*):
                Mask to avoid performing attention on padding token indices. Mask values selected in `[0, 1]`:

                - 1 for tokens that are **not masked**,
                - 0 for tokens that are **masked**.

                [What are attention masks?](../glossary#attention-mask)
            encoder_hidden_states (`torch.FloatTensor` of shape `(batch_size, encoder_sequence_length, hidden_size)`, *optional*):
                Sequence of hidden-states at the output of the last layer of the encoder. Used in the cross-attention
                of the decoder.
            head_mask (`torch.Tensor` of shape `(decoder_layers, decoder_attention_heads)`, *optional*):
                Mask to nullify selected heads of the attention modules. Mask values selected in `[0, 1]`:

                - 1 indicates the head is **not masked**,
                - 0 indicates the head is **masked**.

            cross_attn_head_mask (`torch.Tensor` of shape `(decoder_layers, decoder_attention_heads)`, *optional*):
                Mask to nullify selected heads of the attention modules in encoder to avoid performing cross-attention
                on hidden heads. Mask values selected in `[0, 1]`:

                - 1 indicates the head is **not masked**,
                - 0 indicates the head is **masked**.

            past_key_values (`EncoderDecoderCache` or `tuple(tuple(torch.FloatTensor))`, *optional*):
                Pre-computed hidden-states that can be used to speed up auto-regressive (sequential) decoding. There are
                four sets of pre-computed hidden-states: key and values states in the self-attention blocks (2) and
                in the cross-attention blocks (2). The `past_key_values` are returned when `use_cache=True` is passed or
                when `config.use_cache=True`

                Two formats are allowed:
                - An [`~cache_utils.EncoderDecoderCache`] instance;
                - Tuple of `tuple(torch.FloatTensor)` of length `config.n_layers`, with each tuple having 2 tensors of
                shape `(batch_size, num_heads, sequence_length, embed_size_per_head)`) and 2 additional tensors of shape
                `(batch_size, num_heads, encoder_sequence_length, embed_size_per_head)`.

                If `past_key_values` are used, the user can optionally input only the last `decoder_input_ids` (those
                that don't have their past key value states given to this model) of shape `(batch_size, 1)` instead of
                all `decoder_input_ids` of shape `(batch_size, sequence_length)`.
            inputs_embeds (`torch.FloatTensor` of
                shape `(batch_size, sequence_length, hidden_size)`, *optional*): Optionally, instead of passing
                `input_ids` you can choose to directly pass an embedded representation. This is useful if you want more
                control over how to convert `input_ids` indices into associated vectors than the model's internal
                embedding lookup matrix.
            output_attentions (`bool`, *optional*):
                Whether or not to return the attentions tensors of all attention layers. See `attentions` under
                returned tensors for more detail.
            output_hidden_states (`bool`, *optional*):
                Whether or not to return the hidden states of all layers. See `hidden_states` under returned tensors
                for more detail.
            return_dict (`bool`, *optional*):
                Whether or not to return a [`~utils.ModelOutput`] instead of a plain tuple.
            cache_position (`torch.LongTensor` of shape `(sequence_length)`, *optional*):
                Indices depicting the position of the input sequence tokens in the sequence. It is used to update the
                cache in the correct position and to infer the complete sequence length.
        """
        output_attentions = output_attentions if output_attentions is not None else self.config.output_attentions
        output_hidden_states = (
            output_hidden_states if output_hidden_states is not None else self.config.output_hidden_states
        )
        use_cache = use_cache if use_cache is not None else self.config.use_cache
        return_dict = return_dict if return_dict is not None else self.config.use_return_dict

        # retrieve input_ids and inputs_embeds
        if input_ids is not None and inputs_embeds is not None:
            raise ValueError("You cannot specify both decoder_input_ids and decoder_inputs_embeds at the same time")
        elif input_ids is not None:
            input_shape = input_ids.size()
            input_ids = input_ids.view(-1, input_shape[-1])
        elif inputs_embeds is not None:
            input_shape = inputs_embeds.size()[:-1]
        else:
            raise ValueError("You have to specify either decoder_input_ids or decoder_inputs_embeds")

        if inputs_embeds is None:
            inputs_embeds = self.embed_tokens(input_ids)

        return_legacy_cache = False
        return_self_attention_cache = False
        if use_cache or past_key_values is not None:
            if isinstance(past_key_values, Cache) and not isinstance(past_key_values, EncoderDecoderCache):
                return_self_attention_cache = True
                past_key_values = EncoderDecoderCache(past_key_values, DynamicCache())
            elif not isinstance(past_key_values, EncoderDecoderCache):
                return_legacy_cache = True
                logger.warning_once(
                    "Passing a tuple of `past_key_values` is deprecated and will be removed in Transformers v4.43.0. "
                    "You should pass an instance of `EncoderDecoderCache` instead, e.g. "
                    "`past_key_values=EncoderDecoderCache.from_legacy_cache(past_key_values)`."
                )
                past_key_values = EncoderDecoderCache.from_legacy_cache(past_key_values)

        past_key_values_length = 0
        if cache_position is not None:
            past_key_values_length = cache_position[0]
        elif past_key_values is not None:
            past_key_values_length = past_key_values.get_seq_length()

        if cache_position is None:
            cache_position = torch.arange(
                past_key_values_length, past_key_values_length + input_shape[1], device=inputs_embeds.device
            )

        if position_ids is None:
            position_ids = cache_position.unsqueeze(0)

        # embed positions
        if input_ids is not None:
            positions = self.embed_positions(
                input_ids, past_key_values_length=past_key_values_length, position_ids=position_ids
            )
        else:
            positions = self.embed_positions(
                inputs_embeds, past_key_values_length=past_key_values_length, position_ids=position_ids
            )

        hidden_states = inputs_embeds + positions.to(inputs_embeds.device)
        hidden_states = nn.functional.dropout(hidden_states, p=self.dropout, training=self.training)

        causal_mask = self._update_causal_mask(
            attention_mask,
            inputs_embeds,
            cache_position,
            past_key_values.self_attention_cache if past_key_values is not None else None,
            output_attentions,
        )

        if self.gradient_checkpointing and self.training:
            if use_cache:
                logger.warning_once(
                    "`use_cache = True` is incompatible with gradient checkpointing. Setting `use_cache = False`..."
                )
                use_cache = False
        # decoder layers
        all_hidden_states = () if output_hidden_states else None
        all_self_attns = () if output_attentions else None
        all_cross_attentions = () if (output_attentions and encoder_hidden_states is not None) else None

        # check if head_mask/cross_attn_head_mask has a correct number of layers specified if desired
        for attn_mask, mask_name in zip([head_mask, cross_attn_head_mask], ["head_mask", "cross_attn_head_mask"]):
            if attn_mask is not None:
                assert attn_mask.size()[0] == (len(self.layers)), (
                    f"The `{mask_name}` should be specified for {len(self.layers)} layers, but it is for"
                    f" {head_mask.size()[0]}."
                )
        for idx, decoder_layer in enumerate(self.layers):
            # add LayerDrop (see https://arxiv.org/abs/1909.11556 for description)
            if output_hidden_states:
                all_hidden_states += (hidden_states,)
            if self.training:
                dropout_probability = torch.rand([])
                if dropout_probability < self.layerdrop:
                    continue

            if self.gradient_checkpointing and self.training:
                layer_outputs = self._gradient_checkpointing_func(
                    decoder_layer.__call__,
                    hidden_states,
                    causal_mask,
                    encoder_hidden_states,
                    None,  # encoder attention mask
                    head_mask[idx] if head_mask is not None else None,
                    cross_attn_head_mask[idx] if cross_attn_head_mask is not None else None,
                    None,  # past_key_value
                    output_attentions,
                    use_cache,
                    cache_position,
                )
            else:
                layer_outputs = decoder_layer(
                    hidden_states,
                    attention_mask=causal_mask,
                    encoder_hidden_states=encoder_hidden_states,
                    layer_head_mask=(head_mask[idx] if head_mask is not None else None),
                    cross_attn_layer_head_mask=(
                        cross_attn_head_mask[idx] if cross_attn_head_mask is not None else None
                    ),
                    past_key_value=past_key_values if use_cache else None,
                    output_attentions=output_attentions,
                    use_cache=use_cache,
                    cache_position=cache_position,
                )
            hidden_states = layer_outputs[0]

            if output_attentions:
                all_self_attns += (layer_outputs[1],)

                if encoder_hidden_states is not None:
                    all_cross_attentions += (layer_outputs[2],)

        hidden_states = self.layer_norm(hidden_states)
        # add hidden states from the last decoder layer
        if output_hidden_states:
            all_hidden_states += (hidden_states,)

        next_cache = past_key_values if use_cache else None
        if return_self_attention_cache:
            next_cache = past_key_values.self_attention_cache
        if return_legacy_cache:
            next_cache = past_key_values.to_legacy_cache()
        if not return_dict:
            return tuple(
                v
                for v in [hidden_states, next_cache, all_hidden_states, all_self_attns, all_cross_attentions]
                if v is not None
            )
        return BaseModelOutputWithPastAndCrossAttentions(
            last_hidden_state=hidden_states,
            past_key_values=next_cache,
            hidden_states=all_hidden_states,
            attentions=all_self_attns,
            cross_attentions=all_cross_attentions,
        )

    # Copied from transformers.models.llama.modeling_llama.LlamaModel._update_causal_mask
    def _update_causal_mask(
        self,
        attention_mask: torch.Tensor,
        input_tensor: torch.Tensor,
        cache_position: torch.Tensor,
        past_key_values: Cache,
        output_attentions: bool,
    ):
        # TODO: As of torch==2.2.0, the `attention_mask` passed to the model in `generate` is 2D and of dynamic length even when the static
        # KV cache is used. This is an issue for torch.compile which then recaptures cudagraphs at each decode steps due to the dynamic shapes.
        # (`recording cudagraph tree for symint key 13`, etc.), which is VERY slow. A workaround is `@torch.compiler.disable`, but this prevents using
        # `fullgraph=True`. See more context in https://github.com/huggingface/transformers/pull/29114

        if self.config._attn_implementation == "flash_attention_2":
            if attention_mask is not None and 0.0 in attention_mask:
                return attention_mask
            return None

        # For SDPA, when possible, we will rely on its `is_causal` argument instead of its `attn_mask` argument, in
        # order to dispatch on Flash Attention 2. This feature is not compatible with static cache, as SDPA will fail
        # to infer the attention mask.
        past_seen_tokens = past_key_values.get_seq_length() if past_key_values is not None else 0
        using_static_cache = isinstance(past_key_values, StaticCache)

        # When output attentions is True, sdpa implementation's forward method calls the eager implementation's forward
        if self.config._attn_implementation == "sdpa" and not using_static_cache and not output_attentions:
            if AttentionMaskConverter._ignore_causal_mask_sdpa(
                attention_mask,
                inputs_embeds=input_tensor,
                past_key_values_length=past_seen_tokens,
                is_training=self.training,
            ):
                return None

        dtype, device = input_tensor.dtype, input_tensor.device
        min_dtype = torch.finfo(dtype).min
        sequence_length = input_tensor.shape[1]
        if using_static_cache:
            target_length = past_key_values.get_max_length()
        else:
            target_length = (
                attention_mask.shape[-1]
                if isinstance(attention_mask, torch.Tensor)
                else past_seen_tokens + sequence_length + 1
            )

        if attention_mask is not None and attention_mask.dim() == 4:
            # in this case we assume that the mask comes already in inverted form and requires no inversion or slicing
            if attention_mask.max() != 0:
                raise ValueError("Custom 4D attention mask should be passed in inverted form with max==0`")
            causal_mask = attention_mask
        else:
            causal_mask = torch.full(
                (sequence_length, target_length), fill_value=min_dtype, dtype=dtype, device=device
            )
            if sequence_length != 1:
                causal_mask = torch.triu(causal_mask, diagonal=1)
            causal_mask *= torch.arange(target_length, device=device) > cache_position.reshape(-1, 1)
            causal_mask = causal_mask[None, None, :, :].expand(input_tensor.shape[0], 1, -1, -1)
            if attention_mask is not None:
                causal_mask = causal_mask.clone()  # copy to contiguous memory for in-place edit
                mask_length = attention_mask.shape[-1]
                padding_mask = causal_mask[:, :, :, :mask_length] + attention_mask[:, None, None, :]
                padding_mask = padding_mask == 0
                causal_mask[:, :, :, :mask_length] = causal_mask[:, :, :, :mask_length].masked_fill(
                    padding_mask, min_dtype
                )
        if (
            self.config._attn_implementation == "sdpa"
            and attention_mask is not None
            and attention_mask.device.type == "cuda"
            and not output_attentions
        ):
            # Attend to all tokens in fully masked rows in the causal_mask, for example the relevant first rows when
            # using left padding. This is required by F.scaled_dot_product_attention memory-efficient attention path.
            # Details: https://github.com/pytorch/pytorch/issues/110213
            causal_mask = AttentionMaskConverter._unmask_unattended(causal_mask, min_dtype)

        return causal_mask


@add_start_docstrings(
    "The bare Whisper Model outputting raw hidden-states without any specific head on top.",
    WHISPER_START_DOCSTRING,
)
class WhisperModel(WhisperPreTrainedModel):
    def __init__(self, config: WhisperConfig):
        super().__init__(config)

        self.encoder = WhisperEncoder(config)
        self.decoder = WhisperDecoder(config)
        # Initialize weights and apply final processing
        self.post_init()

    def get_input_embeddings(self):
        return self.decoder.embed_tokens

    def set_input_embeddings(self, value):
        self.decoder.embed_tokens = value

    def get_encoder(self):
        return self.encoder

    def get_decoder(self):
        return self.decoder

    def freeze_encoder(self):
        """
        Calling this function will disable the gradient computation for the Whisper encoder so that its parameters will
        not be updated during training.
        """
        self.encoder._freeze_parameters()

    def _mask_input_features(
        self,
        input_features: torch.FloatTensor,
        attention_mask: Optional[torch.LongTensor] = None,
    ):
        """
        Masks extracted features along time axis and/or along feature axis according to
        [SpecAugment](https://arxiv.org/abs/1904.08779).
        """

        # `config.apply_spec_augment` can set masking to False
        if not getattr(self.config, "apply_spec_augment", True):
            return input_features

        # generate indices & apply SpecAugment along time axis
        batch_size, hidden_size, sequence_length = input_features.size()

        if self.config.mask_time_prob > 0 and self.training:
            # generate indices & apply SpecAugment along time axis
            mask_time_indices = _compute_mask_indices(
                (batch_size, sequence_length),
                mask_prob=self.config.mask_time_prob,
                mask_length=self.config.mask_time_length,
                attention_mask=attention_mask,
                min_masks=self.config.mask_time_min_masks,
            )
            mask_time_indices = torch.tensor(mask_time_indices, device=input_features.device, dtype=torch.bool)
            mask_time_indices = mask_time_indices[:, None].expand(-1, hidden_size, -1)
            input_features[mask_time_indices] = 0

        if self.config.mask_feature_prob > 0 and self.training:
            # generate indices & apply SpecAugment along feature axis
            mask_feature_indices = _compute_mask_indices(
                (batch_size, hidden_size),
                mask_prob=self.config.mask_feature_prob,
                mask_length=self.config.mask_feature_length,
                min_masks=self.config.mask_feature_min_masks,
            )
            mask_feature_indices = torch.tensor(mask_feature_indices, device=input_features.device, dtype=torch.bool)
            input_features[mask_feature_indices] = 0

        return input_features

    @add_start_docstrings_to_model_forward(WHISPER_INPUTS_DOCSTRING)
    @replace_return_docstrings(output_type=Seq2SeqModelOutput, config_class=_CONFIG_FOR_DOC)
    def forward(
        self,
        input_features: Optional[torch.FloatTensor] = None,
        attention_mask: Optional[torch.LongTensor] = None,
        decoder_input_ids: Optional[torch.LongTensor] = None,
        decoder_attention_mask: Optional[torch.LongTensor] = None,
        head_mask: Optional[torch.Tensor] = None,
        decoder_head_mask: Optional[torch.Tensor] = None,
        cross_attn_head_mask: Optional[torch.Tensor] = None,
        encoder_outputs: Optional[Tuple[Tuple[torch.FloatTensor]]] = None,
        past_key_values: Optional[Union[EncoderDecoderCache, Tuple[torch.FloatTensor]]] = None,
        decoder_inputs_embeds: Optional[Tuple[torch.FloatTensor]] = None,
        decoder_position_ids: Optional[Tuple[torch.LongTensor]] = None,
        use_cache: Optional[bool] = None,
        output_attentions: Optional[bool] = None,
        output_hidden_states: Optional[bool] = None,
        return_dict: Optional[bool] = None,
        cache_position: Optional[torch.LongTensor] = None,
    ) -> Union[Tuple[torch.Tensor], Seq2SeqModelOutput]:
        r"""
        Returns:

        Example:
         ```python
         >>> import torch
         >>> from transformers import AutoFeatureExtractor, WhisperModel
         >>> from datasets import load_dataset

         >>> model = WhisperModel.from_pretrained("openai/whisper-base")
         >>> feature_extractor = AutoFeatureExtractor.from_pretrained("openai/whisper-base")
         >>> ds = load_dataset("hf-internal-testing/librispeech_asr_dummy", "clean", split="validation", trust_remote_code=True)
         >>> inputs = feature_extractor(ds[0]["audio"]["array"], return_tensors="pt")
         >>> input_features = inputs.input_features
         >>> decoder_input_ids = torch.tensor([[1, 1]]) * model.config.decoder_start_token_id
         >>> last_hidden_state = model(input_features, decoder_input_ids=decoder_input_ids).last_hidden_state
         >>> list(last_hidden_state.shape)
         [1, 2, 512]
         ```"""
        output_attentions = output_attentions if output_attentions is not None else self.config.output_attentions
        output_hidden_states = (
            output_hidden_states if output_hidden_states is not None else self.config.output_hidden_states
        )
        use_cache = use_cache if use_cache is not None else self.config.use_cache
        return_dict = return_dict if return_dict is not None else self.config.use_return_dict

        if encoder_outputs is None:
            input_features = self._mask_input_features(input_features, attention_mask=attention_mask)

            encoder_outputs = self.encoder(
                input_features,
                head_mask=head_mask,
                output_attentions=output_attentions,
                output_hidden_states=output_hidden_states,
                return_dict=return_dict,
            )
        # If the user passed a tuple for encoder_outputs, we wrap it in a BaseModelOutput when return_dict=True
        elif return_dict and not isinstance(encoder_outputs, BaseModelOutput):
            encoder_outputs = BaseModelOutput(
                last_hidden_state=encoder_outputs[0],
                hidden_states=encoder_outputs[1] if len(encoder_outputs) > 1 else None,
                attentions=encoder_outputs[2] if len(encoder_outputs) > 2 else None,
            )

        # decoder outputs consists of (dec_features, past_key_value, dec_hidden, dec_attn)
        decoder_outputs = self.decoder(
            input_ids=decoder_input_ids,
            attention_mask=decoder_attention_mask,
            encoder_hidden_states=encoder_outputs[0],
            head_mask=decoder_head_mask,
            cross_attn_head_mask=cross_attn_head_mask,
            past_key_values=past_key_values,
            inputs_embeds=decoder_inputs_embeds,
            position_ids=decoder_position_ids,
            use_cache=use_cache,
            output_attentions=output_attentions,
            output_hidden_states=output_hidden_states,
            return_dict=return_dict,
            cache_position=cache_position,
        )

        if not return_dict:
            return decoder_outputs + encoder_outputs

        return Seq2SeqModelOutput(
            last_hidden_state=decoder_outputs.last_hidden_state,
            past_key_values=decoder_outputs.past_key_values,
            decoder_hidden_states=decoder_outputs.hidden_states,
            decoder_attentions=decoder_outputs.attentions,
            cross_attentions=decoder_outputs.cross_attentions,
            encoder_last_hidden_state=encoder_outputs.last_hidden_state,
            encoder_hidden_states=encoder_outputs.hidden_states,
            encoder_attentions=encoder_outputs.attentions,
        )


@add_start_docstrings(
    "The Whisper Model with a language modeling head. Can be used for automatic speech recognition.",
    WHISPER_START_DOCSTRING,
)
class WhisperForConditionalGeneration(WhisperGenerationMixin, WhisperPreTrainedModel):
    base_model_prefix = "model"
    _tied_weights_keys = ["proj_out.weight"]

    def __init__(self, config: WhisperConfig):
        super().__init__(config)
        self.model = WhisperModel(config)
        self.proj_out = nn.Linear(config.d_model, config.vocab_size, bias=False)

        # Initialize weights and apply final processing
        self.post_init()

    def get_encoder(self):
        return self.model.get_encoder()

    def get_decoder(self):
        return self.model.get_decoder()

    def get_output_embeddings(self):
        return self.proj_out

    def set_output_embeddings(self, new_embeddings):
        self.proj_out = new_embeddings

    def get_input_embeddings(self) -> nn.Module:
        return self.model.get_input_embeddings()

    def freeze_encoder(self):
        """
        Calling this function will disable the gradient computation for the Whisper encoder so that its parameters will
        not be updated during training.
        """
        self.model.encoder._freeze_parameters()

    @add_start_docstrings_to_model_forward(WHISPER_INPUTS_DOCSTRING)
    @replace_return_docstrings(output_type=Seq2SeqLMOutput, config_class=_CONFIG_FOR_DOC)
    def forward(
        self,
        input_features: Optional[torch.FloatTensor] = None,
        attention_mask: Optional[torch.LongTensor] = None,
        decoder_input_ids: Optional[torch.LongTensor] = None,
        decoder_attention_mask: Optional[torch.LongTensor] = None,
        head_mask: Optional[torch.Tensor] = None,
        decoder_head_mask: Optional[torch.Tensor] = None,
        cross_attn_head_mask: Optional[torch.Tensor] = None,
        encoder_outputs: Optional[Tuple[Tuple[torch.FloatTensor]]] = None,
        past_key_values: Optional[Union[EncoderDecoderCache, Tuple[torch.FloatTensor]]] = None,
        decoder_inputs_embeds: Optional[Tuple[torch.FloatTensor]] = None,
        decoder_position_ids: Optional[Tuple[torch.LongTensor]] = None,
        labels: Optional[torch.LongTensor] = None,
        use_cache: Optional[bool] = None,
        output_attentions: Optional[bool] = None,
        output_hidden_states: Optional[bool] = None,
        return_dict: Optional[bool] = None,
        cache_position: Optional[torch.LongTensor] = None,
    ) -> Union[Tuple[torch.Tensor], Seq2SeqLMOutput]:
        r"""
        labels (`torch.LongTensor` of shape `(batch_size, sequence_length)`, *optional*):
            Labels for computing the language modeling loss. Indices should either be in `[0, ..., config.vocab_size]`
            or -100 (see `input_ids` docstring). Tokens with indices set to `-100` are ignored (masked), the loss is
            only computed for the tokens with labels in `[0, ..., config.vocab_size]`.

        Returns:

        Example:

        ```python
        >>> import torch
        >>> from transformers import AutoProcessor, WhisperForConditionalGeneration
        >>> from datasets import load_dataset

        >>> processor = AutoProcessor.from_pretrained("openai/whisper-tiny.en")
        >>> model = WhisperForConditionalGeneration.from_pretrained("openai/whisper-tiny.en")

        >>> ds = load_dataset("hf-internal-testing/librispeech_asr_dummy", "clean", split="validation", trust_remote_code=True)

        >>> inputs = processor(ds[0]["audio"]["array"], return_tensors="pt")
        >>> input_features = inputs.input_features

        >>> generated_ids = model.generate(inputs=input_features)

        >>> transcription = processor.batch_decode(generated_ids, skip_special_tokens=True)[0]
        >>> transcription
        ' Mr. Quilter is the apostle of the middle classes, and we are glad to welcome his gospel.'
        ```"""
        return_dict = return_dict if return_dict is not None else self.config.use_return_dict

        if labels is not None:
            if decoder_input_ids is None and decoder_inputs_embeds is None:
                decoder_input_ids = shift_tokens_right(
                    labels, self.config.pad_token_id, self.config.decoder_start_token_id
                )

        outputs = self.model(
            input_features,
            attention_mask=attention_mask,
            decoder_input_ids=decoder_input_ids,
            encoder_outputs=encoder_outputs,
            decoder_attention_mask=decoder_attention_mask,
            head_mask=head_mask,
            decoder_head_mask=decoder_head_mask,
            cross_attn_head_mask=cross_attn_head_mask,
            past_key_values=past_key_values,
            decoder_inputs_embeds=decoder_inputs_embeds,
            decoder_position_ids=decoder_position_ids,
            use_cache=use_cache,
            output_attentions=output_attentions,
            output_hidden_states=output_hidden_states,
            return_dict=return_dict,
            cache_position=cache_position,
        )
        lm_logits = self.proj_out(outputs[0])

        loss = None
        if labels is not None:
            loss_fct = CrossEntropyLoss()
            # move labels to correct device to enable PP
            labels = labels.to(lm_logits.device)
            loss = loss_fct(lm_logits.view(-1, self.config.vocab_size), labels.reshape(-1))

        if not return_dict:
            output = (lm_logits,) + outputs[1:]
            return ((loss,) + output) if loss is not None else output

        return Seq2SeqLMOutput(
            loss=loss,
            logits=lm_logits,
            past_key_values=outputs.past_key_values,
            decoder_hidden_states=outputs.decoder_hidden_states,
            decoder_attentions=outputs.decoder_attentions,
            cross_attentions=outputs.cross_attentions,
            encoder_last_hidden_state=outputs.encoder_last_hidden_state,
            encoder_hidden_states=outputs.encoder_hidden_states,
            encoder_attentions=outputs.encoder_attentions,
        )

    def prepare_inputs_for_generation(
        self,
        decoder_input_ids,
        past_key_values=None,
        use_cache=None,
        encoder_outputs=None,
        attention_mask=None,
        decoder_attention_mask=None,
        cache_position=None,
        **kwargs,
    ):
        decoder_position_ids = None
        if decoder_attention_mask is not None:
            decoder_position_ids = (decoder_attention_mask.cumsum(-1) - 1).clamp(min=0)

        past_length = 0
        if past_key_values is not None:
            if isinstance(past_key_values, EncoderDecoderCache):
                past_length = cache_position[0] if cache_position is not None else past_key_values.get_seq_length()
            else:
                past_length = past_key_values[0][0].shape[2]

            # Some generation methods already pass only the last input ID
            if decoder_input_ids.shape[1] > past_length:
                remove_prefix_length = past_length
            else:
                # Default to old behavior: keep only final ID
                remove_prefix_length = decoder_input_ids.shape[1] - 1

            decoder_input_ids = decoder_input_ids[:, remove_prefix_length:]

            if decoder_position_ids is not None and decoder_position_ids.shape[1] > decoder_input_ids.shape[1]:
                decoder_position_ids = decoder_position_ids[:, remove_prefix_length:]

        if cache_position is None:
            cache_position = torch.arange(
                past_length, past_length + decoder_input_ids.shape[1], device=decoder_input_ids.device
            )
        elif use_cache:
            cache_position = cache_position[-decoder_input_ids.shape[1] :]

        return {
            "encoder_outputs": encoder_outputs,
            "past_key_values": past_key_values,
            "decoder_input_ids": decoder_input_ids,
            "use_cache": use_cache,
            "decoder_attention_mask": decoder_attention_mask,
            "decoder_position_ids": decoder_position_ids,
            "cache_position": cache_position,
        }

    @staticmethod
    def _reorder_cache(past_key_values, beam_idx):
        reordered_past = ()
        for layer_past in past_key_values:
            reordered_past += (
                tuple(past_state.index_select(0, beam_idx.to(past_state.device)) for past_state in layer_past),
            )
        return reordered_past


class WhisperDecoderWrapper(WhisperPreTrainedModel):
    """
    This wrapper class is a helper class to correctly load pretrained checkpoints when the causal language model is
    used in combination with the [`EncoderDecoderModel`] framework.
    """

    def __init__(self, config):
        super().__init__(config)
        config.is_encoder_decoder = False
        self.decoder = WhisperDecoder(config)

    def get_input_embeddings(self):
        return self.decoder.embed_tokens

    def set_input_embeddings(self, value):
        self.decoder.embed_tokens = value

    def forward(self, *args, **kwargs):
        return self.decoder(*args, **kwargs)


@add_start_docstrings(
    """
    Whisper decoder with a language modeling head on top (linear layer with weights tied to the input embeddings).
    """,
    WHISPER_START_DOCSTRING,
)
class WhisperForCausalLM(WhisperPreTrainedModel):
    _tied_weights_keys = ["proj_out.weight"]
    main_input_name = "input_ids"

    def __init__(self, config):
        super().__init__(config)
        config.is_encoder_decoder = False
        self.model = WhisperDecoderWrapper(config)

        self.proj_out = nn.Linear(config.hidden_size, config.vocab_size, bias=False)

        # Initialize weights and apply final processing
        self.post_init()

    def get_output_embeddings(self):
        return self.proj_out

    def set_output_embeddings(self, new_embeddings):
        self.proj_out = new_embeddings

    def get_input_embeddings(self) -> nn.Module:
        return self.model.get_input_embeddings()

    def set_input_embeddings(self, value):
        self.model.set_input_embeddings(value)

    def set_decoder(self, decoder):
        self.model.decoder = decoder

    def get_decoder(self):
        return self.model.decoder

    @replace_return_docstrings(output_type=CausalLMOutputWithCrossAttentions, config_class=_CONFIG_FOR_DOC)
    def forward(
        self,
        input_ids: torch.LongTensor = None,
        attention_mask: Optional[torch.Tensor] = None,
        encoder_outputs: Optional[Tuple[torch.FloatTensor]] = None,
        head_mask: Optional[torch.Tensor] = None,
        cross_attn_head_mask: Optional[torch.Tensor] = None,
        past_key_values: Optional[Tuple[Tuple[torch.FloatTensor]]] = None,
        inputs_embeds: Optional[torch.FloatTensor] = None,
        labels: Optional[torch.LongTensor] = None,
        use_cache: Optional[bool] = None,
        output_attentions: Optional[bool] = None,
        output_hidden_states: Optional[bool] = None,
        return_dict: Optional[bool] = None,
        cache_position: Optional[torch.LongTensor] = None,
    ) -> Union[Tuple, CausalLMOutputWithCrossAttentions]:
        r"""
        Args:
            input_ids (`torch.LongTensor` of shape `(batch_size, sequence_length)`):
                Indices of input sequence tokens in the vocabulary. Padding will be ignored by default should you
                provide it. Indices can be obtained using [`AutoTokenizer`]. See [`PreTrainedTokenizer.encode`] and
                [`PreTrainedTokenizer.__call__`] for details. [What are input IDs?](../glossary#input-ids)
            attention_mask (`torch.Tensor` of shape `(batch_size, sequence_length)`, *optional*):
                Mask to avoid performing attention on padding token indices. Mask values selected in `[0, 1]`:
                - 1 for tokens that are **not masked**,
                - 0 for tokens that are **masked**.
                [What are attention masks?](../glossary#attention-mask)
            encoder_outputs  (`torch.FloatTensor` of shape `(batch_size, sequence_length, hidden_size)`, *optional*):
                Sequence of hidden-states at the output of the last layer of the encoder. Used in the cross-attention
                if the model is configured as a decoder.
            head_mask (`torch.Tensor` of shape `(decoder_layers, decoder_attention_heads)`, *optional*):
                Mask to nullify selected heads of the attention modules. Mask values selected in `[0, 1]`:
                - 1 indicates the head is **not masked**,
                - 0 indicates the head is **masked**.
            cross_attn_head_mask (`torch.Tensor` of shape `(decoder_layers, decoder_attention_heads)`, *optional*):
                Mask to nullify selected heads of the cross-attention modules. Mask values selected in `[0, 1]`:
                - 1 indicates the head is **not masked**,
                - 0 indicates the head is **masked**.
            past_key_values (`tuple(tuple(torch.FloatTensor))`, *optional*, returned when `use_cache=True` is passed or when `config.use_cache=True`):
                Tuple of `tuple(torch.FloatTensor)` of length `config.n_layers`, with each tuple having 2 tensors of
                shape `(batch_size, num_heads, sequence_length, embed_size_per_head)`) and 2 additional tensors of
                shape `(batch_size, num_heads, encoder_sequence_length, embed_size_per_head)`. The two additional
                tensors are only required when the model is used as a decoder in a Sequence to Sequence model. Contains
                pre-computed hidden-states (key and values in the self-attention blocks and in the cross-attention
                blocks) that can be used (see `past_key_values` input) to speed up sequential decoding. If
                `past_key_values` are used, the user can optionally input only the last `decoder_input_ids` (those that
                don't have their past key value states given to this model) of shape `(batch_size, 1)` instead of all
                `decoder_input_ids` of shape `(batch_size, sequence_length)`.
            inputs_embeds (`torch.FloatTensor` of shape `(batch_size, sequence_length, hidden_size)`, *optional*):
                Optionally, instead of passing `input_ids` you can choose to directly pass an embedded representation.
                This is useful if you want more control over how to convert `input_ids` indices into associated vectors
                than the model's internal embedding lookup matrix.
            labels (`torch.LongTensor` of shape `(batch_size, sequence_length)`, *optional*):
                Labels for computing the masked language modeling loss. Indices should either be in `[0, ...,
                config.vocab_size]` or -100 (see `input_ids` docstring). Tokens with indices set to `-100` are ignored
                (masked), the loss is only computed for the tokens with labels in `[0, ..., config.vocab_size]`.
            use_cache (`bool`, *optional*):
                If set to `True`, `past_key_values` key value states are returned and can be used to speed up decoding
                (see `past_key_values`).
                - 1 for tokens that are **not masked**,
                - 0 for tokens that are **masked**.
            output_attentions (`bool`, *optional*):
                Whether or not to return the attentions tensors of all attention layers. See `attentions` under
                returned tensors for more detail.
            output_hidden_states (`bool`, *optional*):
                Whether or not to return the hidden states of all layers. See `hidden_states` under returned tensors
                for more detail.
            return_dict (`bool`, *optional*):
                Whether or not to return a [`~utils.ModelOutput`] instead of a plain tuple.
            cache_position (`torch.LongTensor` of shape `(sequence_length)`, *optional*):
                Indices depicting the position of the input sequence tokens in the sequence. It is used to update the cache
                in the correct position and to infer the complete sequence length.

        Returns:

        Example:

        ```python
        >>> from transformers import WhisperForCausalLM, WhisperForConditionalGeneration, WhisperProcessor
        >>> import torch
        >>> from datasets import load_dataset

        >>> processor = WhisperProcessor.from_pretrained("openai/whisper-large-v2")
        >>> model = WhisperForConditionalGeneration.from_pretrained("openai/whisper-large-v2")

        >>> assistant_model = WhisperForCausalLM.from_pretrained("distil-whisper/distil-large-v2")

        >>> ds = load_dataset("hf-internal-testing/librispeech_asr_dummy", "clean", split="validation", trust_remote_code=True)
        >>> sample = ds[0]["audio"]
        >>> input_features = processor(
        ...     sample["array"], sampling_rate=sample["sampling_rate"], return_tensors="pt"
        ... ).input_features

        >>> predicted_ids = model.generate(input_features, assistant_model=assistant_model)

        >>> # decode token ids to text
        >>> transcription = processor.batch_decode(predicted_ids, skip_special_tokens=True)[0]
        >>> transcription
        ' Mr. Quilter is the apostle of the middle classes and we are glad to welcome his gospel.'
        ```"""
        output_attentions = output_attentions if output_attentions is not None else self.config.output_attentions
        output_hidden_states = (
            output_hidden_states if output_hidden_states is not None else self.config.output_hidden_states
        )
        return_dict = return_dict if return_dict is not None else self.config.use_return_dict

        # If the user passed a tuple or `BaseModelOutput` for encoder_outputs, we extract only the hidden states
        if isinstance(encoder_outputs, (BaseModelOutput, tuple, list)):
            encoder_outputs = encoder_outputs[0]

        # decoder outputs consists of (dec_features, layer_state, dec_hidden, dec_attn)
        outputs = self.model.decoder(
            input_ids=input_ids,
            attention_mask=attention_mask,
            encoder_hidden_states=encoder_outputs,
            head_mask=head_mask,
            cross_attn_head_mask=cross_attn_head_mask,
            past_key_values=past_key_values,
            inputs_embeds=inputs_embeds,
            use_cache=use_cache,
            output_attentions=output_attentions,
            output_hidden_states=output_hidden_states,
            return_dict=return_dict,
            cache_position=cache_position,
        )

        logits = self.proj_out(outputs[0])

        loss = None
        if labels is not None:
            labels = labels.to(logits.device)
            loss_fct = CrossEntropyLoss()
            loss = loss_fct(logits.view(-1, self.config.vocab_size), labels.view(-1))

        if not return_dict:
            output = (logits,) + outputs[1:]
            return (loss,) + output if loss is not None else output

        return CausalLMOutputWithCrossAttentions(
            loss=loss,
            logits=logits,
            past_key_values=outputs.past_key_values,
            hidden_states=outputs.hidden_states,
            attentions=outputs.attentions,
            cross_attentions=outputs.cross_attentions,
        )

    def prepare_inputs_for_generation(
        self,
        input_ids,
        past_key_values=None,
        use_cache=None,
        encoder_outputs=None,
        attention_mask=None,
        cache_position=None,
        **kwargs,
    ):
        past_length = 0
        if past_key_values is not None:
            if isinstance(past_key_values, (Cache, EncoderDecoderCache)):
                past_length = cache_position[0] if cache_position is not None else past_key_values.get_seq_length()
            else:
                past_length = past_key_values[0][0].shape[2]

            # Some generation methods already pass only the last input ID
            if input_ids.shape[1] > past_length:
                remove_prefix_length = past_length
            else:
                # Default to old behavior: keep only final ID
                remove_prefix_length = input_ids.shape[1] - 1

            input_ids = input_ids[:, remove_prefix_length:]

        if cache_position is None:
            cache_position = torch.arange(past_length, past_length + input_ids.shape[1], device=input_ids.device)
        elif use_cache:
            cache_position = cache_position[-input_ids.shape[1] :]

        return {
            "encoder_outputs": encoder_outputs,
            "past_key_values": past_key_values,
            "input_ids": input_ids,
            "use_cache": use_cache,
            "attention_mask": attention_mask,
            "cache_position": cache_position,
        }

    @staticmethod
    def _reorder_cache(past_key_values, beam_idx):
        reordered_past = ()
        for layer_past in past_key_values:
            reordered_past += (
                tuple(past_state.index_select(0, beam_idx.to(past_state.device)) for past_state in layer_past),
            )
        return reordered_past


@add_start_docstrings(
    """
    Whisper Encoder Model with a sequence classification head on top (a linear layer over the pooled output) for tasks
    like SUPERB Keyword Spotting.
    """,
    WHISPER_ENCODER_INPUTS_DOCSTRING,
)
class WhisperForAudioClassification(WhisperPreTrainedModel):
    def __init__(self, config):
        super().__init__(config)

        self.encoder = WhisperEncoder(config)
        num_layers = config.num_hidden_layers + 1  # transformer layers + input embeddings
        if config.use_weighted_layer_sum:
            self.layer_weights = nn.Parameter(torch.ones(num_layers) / num_layers)
        self.projector = nn.Linear(config.hidden_size, config.classifier_proj_size)
        self.classifier = nn.Linear(config.classifier_proj_size, config.num_labels)

        # Initialize weights and apply final processing
        self.post_init()

    def freeze_encoder(self):
        """
        Calling this function will disable the gradient computation for the Whisper encoder so that its parameters will
        not be updated during training. Only the projection layers and classification head will be updated.
        """
        self.encoder._freeze_parameters()

    def get_input_embeddings(self) -> nn.Module:
        return self.encoder.get_input_embeddings()

    def set_input_embeddings(self, value: nn.Module):
        self.encoder.set_input_embeddings(value)

    @add_start_docstrings_to_model_forward(WHISPER_ENCODER_INPUTS_DOCSTRING)
    @replace_return_docstrings(output_type=SequenceClassifierOutput, config_class=_CONFIG_FOR_DOC)
    def forward(
        self,
        input_features: Optional[torch.LongTensor] = None,
        head_mask: Optional[torch.Tensor] = None,
        encoder_outputs: Optional[Tuple[Tuple[torch.FloatTensor]]] = None,
        labels: Optional[torch.LongTensor] = None,
        output_attentions: Optional[bool] = None,
        output_hidden_states: Optional[bool] = None,
        return_dict: Optional[bool] = None,
    ) -> Union[Tuple[torch.Tensor], SequenceClassifierOutput]:
        r"""
        labels (`torch.LongTensor` of shape `(batch_size,)`, *optional*):
            Labels for computing the sequence classification/regression loss. Indices should be in `[0, ...,
            config.num_labels - 1]`. If `config.num_labels == 1` a regression loss is computed (Mean-Square loss), If
            `config.num_labels > 1` a classification loss is computed (Cross-Entropy).

        Returns:

        Example:

        ```python
        >>> import torch
        >>> from transformers import AutoFeatureExtractor, WhisperForAudioClassification
        >>> from datasets import load_dataset

        >>> feature_extractor = AutoFeatureExtractor.from_pretrained("sanchit-gandhi/whisper-medium-fleurs-lang-id")
        >>> model = WhisperForAudioClassification.from_pretrained("sanchit-gandhi/whisper-medium-fleurs-lang-id")

        >>> ds = load_dataset("google/fleurs", "all", split="validation", streaming=True)
        >>> sample = next(iter(ds))

        >>> inputs = feature_extractor(
        ...     sample["audio"]["array"], sampling_rate=sample["audio"]["sampling_rate"], return_tensors="pt"
        ... )
        >>> input_features = inputs.input_features

        >>> with torch.no_grad():
        ...     logits = model(input_features).logits

        >>> predicted_class_ids = torch.argmax(logits).item()
        >>> predicted_label = model.config.id2label[predicted_class_ids]
        >>> predicted_label
        'Afrikaans'
        ```"""

        output_attentions = output_attentions if output_attentions is not None else self.config.output_attentions
        output_hidden_states = (
            output_hidden_states if output_hidden_states is not None else self.config.output_hidden_states
        )
        if self.config.use_weighted_layer_sum:
            output_hidden_states = True
        elif output_hidden_states is None:
            output_hidden_states = self.config.output_hidden_states

        return_dict = return_dict if return_dict is not None else self.config.use_return_dict

        if encoder_outputs is None:
            encoder_outputs = self.encoder(
                input_features,
                head_mask=head_mask,
                output_attentions=output_attentions,
                output_hidden_states=output_hidden_states,
                return_dict=return_dict,
            )

        if self.config.use_weighted_layer_sum:
            hidden_states = encoder_outputs[_HIDDEN_STATES_START_POSITION]
            hidden_states = torch.stack(hidden_states, dim=1)
            norm_weights = nn.functional.softmax(self.layer_weights, dim=-1)
            hidden_states = (hidden_states * norm_weights.view(-1, 1, 1)).sum(dim=1)
        else:
            hidden_states = encoder_outputs[0]

        hidden_states = self.projector(hidden_states)
        pooled_output = hidden_states.mean(dim=1)

        logits = self.classifier(pooled_output)

        loss = None

        if labels is not None:
            loss_fct = CrossEntropyLoss()
            # move labels to correct device to enable PP
            labels = labels.to(logits.device)
            loss = loss_fct(logits.view(-1, self.config.num_labels), labels.view(-1))

        if not return_dict:
            output = (logits,) + encoder_outputs[1:]
            return ((loss,) + output) if loss is not None else output

        return SequenceClassifierOutput(
            loss=loss,
            logits=logits,
            hidden_states=encoder_outputs.hidden_states,
            attentions=encoder_outputs.attentions,
        )<|MERGE_RESOLUTION|>--- conflicted
+++ resolved
@@ -450,7 +450,6 @@
             key_states = key_states.to(target_dtype)
             value_states = value_states.to(target_dtype)
 
-<<<<<<< HEAD
         attn_output = _flash_attention_forward(
             query_states,
             key_states,
@@ -460,10 +459,6 @@
             dropout=self.dropout,
             is_causal=self.is_causal,
             use_top_left_mask=self._flash_attn_uses_top_left_mask,
-=======
-        attn_output = self._flash_attention_forward(
-            query_states, key_states, value_states, causal_mask, tgt_len, dropout=self.dropout
->>>>>>> a9701953
         )
 
         attn_output = attn_output.reshape(bsz, tgt_len, -1)
