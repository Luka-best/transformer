# coding=utf-8
# Copyright 2022 The OpenAI Authors and The HuggingFace Inc. team. All rights reserved.
#
# Licensed under the Apache License, Version 2.0 (the "License");
# you may not use this file except in compliance with the License.
# You may obtain a copy of the License at
#
#     http://www.apache.org/licenses/LICENSE-2.0
#
# Unless required by applicable law or agreed to in writing, software
# distributed under the License is distributed on an "AS IS" BASIS,
# WITHOUT WARRANTIES OR CONDITIONS OF ANY KIND, either express or implied.
# See the License for the specific language governing permissions and
# limitations under the License.
"""PyTorch Whisper model."""

import math
from typing import Optional, Tuple, Union

import numpy as np
import torch
import torch.nn.functional as F
import torch.utils.checkpoint
from torch import nn
from torch.nn import CrossEntropyLoss

from ...activations import ACT2FN
from ...cache_utils import Cache, DynamicCache, StaticCache, OneShotStaticCache
from ...modeling_attn_mask_utils import AttentionMaskConverter

from ...modeling_outputs import (
    BaseModelOutput,
    BaseModelOutputWithPastAndCrossAttentions,
    CausalLMOutputWithCrossAttentions,
    Seq2SeqLMOutput,
    Seq2SeqModelOutput,
    SequenceClassifierOutput,
)
from ...modeling_utils import PreTrainedModel
from ...utils import (
    add_start_docstrings,
    add_start_docstrings_to_model_forward,
    is_flash_attn_2_available,
    is_flash_attn_greater_or_equal_2_10,
    logging,
    replace_return_docstrings,
)
from .configuration_whisper import WhisperConfig
from .generation_whisper import WhisperGenerationMixin


if is_flash_attn_2_available():
    from flash_attn import flash_attn_func, flash_attn_varlen_func
    from flash_attn.bert_padding import index_first_axis, pad_input, unpad_input  # noqa


logger = logging.get_logger(__name__)

_HIDDEN_STATES_START_POSITION = 1

_CONFIG_FOR_DOC = "WhisperConfig"
_CHECKPOINT_FOR_DOC = "openai/whisper-tiny"


# Copied from transformers.models.llama.modeling_llama._get_unpad_data
def _get_unpad_data(attention_mask):
    seqlens_in_batch = attention_mask.sum(dim=-1, dtype=torch.int32)
    indices = torch.nonzero(attention_mask.flatten(), as_tuple=False).flatten()
    max_seqlen_in_batch = seqlens_in_batch.max().item()
    cu_seqlens = F.pad(torch.cumsum(seqlens_in_batch, dim=0, dtype=torch.int32), (1, 0))
    return (
        indices,
        cu_seqlens,
        max_seqlen_in_batch,
    )


def sinusoids(length: int, channels: int, max_timescale: float = 10000) -> torch.Tensor:
    """Returns sinusoids for positional embedding"""
    if channels % 2 != 0:
        raise ValueError(
            f"Number of channels has to be divisible by 2 for sinusoidal positional embeddings, got {channels} channels."
        )
    log_timescale_increment = math.log(max_timescale) / (channels // 2 - 1)
    inv_timescales = torch.exp(-log_timescale_increment * torch.arange(channels // 2))
    scaled_time = torch.arange(length).view(-1, 1) * inv_timescales.view(1, -1)
    return torch.cat([scaled_time.sin(), scaled_time.cos()], dim=1)


# Copied from transformers.models.bart.modeling_bart.shift_tokens_right
def shift_tokens_right(input_ids: torch.Tensor, pad_token_id: int, decoder_start_token_id: int):
    """
    Shift input ids one token to the right.
    """
    shifted_input_ids = input_ids.new_zeros(input_ids.shape)
    shifted_input_ids[:, 1:] = input_ids[:, :-1].clone()
    shifted_input_ids[:, 0] = decoder_start_token_id

    if pad_token_id is None:
        raise ValueError("self.model.config.pad_token_id has to be defined.")
    # replace possible -100 values in labels by `pad_token_id`
    shifted_input_ids.masked_fill_(shifted_input_ids == -100, pad_token_id)

    return shifted_input_ids


# Copied from transformers.models.wav2vec2.modeling_wav2vec2._compute_mask_indices
def _compute_mask_indices(
    shape: Tuple[int, int],
    mask_prob: float,
    mask_length: int,
    attention_mask: Optional[torch.LongTensor] = None,
    min_masks: int = 0,
) -> np.ndarray:
    """
    Computes random mask spans for a given shape. Used to implement [SpecAugment: A Simple Data Augmentation Method for
    ASR](https://arxiv.org/abs/1904.08779). Note that this method is not optimized to run on TPU and should be run on
    CPU as part of the preprocessing during training.

    Args:
        shape: The shape for which to compute masks. This should be of a tuple of size 2 where
               the first element is the batch size and the second element is the length of the axis to span.
        mask_prob:  The percentage of the whole axis (between 0 and 1) which will be masked. The number of
                    independently generated mask spans of length `mask_length` is computed by
                    `mask_prob*shape[1]/mask_length`. Note that due to overlaps, `mask_prob` is an upper bound and the
                    actual percentage will be smaller.
        mask_length: size of the mask
        min_masks: minimum number of masked spans
        attention_mask: A (right-padded) attention mask which independently shortens the feature axis of
                        each batch dimension.
    """
    batch_size, sequence_length = shape

    if mask_length < 1:
        raise ValueError("`mask_length` has to be bigger than 0.")

    if mask_length > sequence_length:
        raise ValueError(
            f"`mask_length` has to be smaller than `sequence_length`, but got `mask_length`: {mask_length}"
            f" and `sequence_length`: {sequence_length}`"
        )

    # epsilon is used for probabilistic rounding
    epsilon = np.random.rand(1).item()

    def compute_num_masked_span(input_length):
        """Given input length, compute how many spans should be masked"""
        num_masked_span = int(mask_prob * input_length / mask_length + epsilon)
        num_masked_span = max(num_masked_span, min_masks)

        # make sure num masked span <= sequence_length
        if num_masked_span * mask_length > sequence_length:
            num_masked_span = sequence_length // mask_length

        # make sure num_masked span is also <= input_length - (mask_length - 1)
        if input_length - (mask_length - 1) < num_masked_span:
            num_masked_span = max(input_length - (mask_length - 1), 0)

        return num_masked_span

    # compute number of masked spans in batch
    input_lengths = (
        attention_mask.sum(-1).detach().tolist()
        if attention_mask is not None
        else [sequence_length for _ in range(batch_size)]
    )

    # SpecAugment mask to fill
    spec_aug_mask = np.zeros((batch_size, sequence_length), dtype=bool)
    spec_aug_mask_idxs = []

    max_num_masked_span = compute_num_masked_span(sequence_length)

    if max_num_masked_span == 0:
        return spec_aug_mask

    for input_length in input_lengths:
        # compute num of masked spans for this input
        num_masked_span = compute_num_masked_span(input_length)

        # get random indices to mask
        spec_aug_mask_idx = np.random.choice(
            np.arange(input_length - (mask_length - 1)), num_masked_span, replace=False
        )

        # pick first sampled index that will serve as a dummy index to pad vector
        # to ensure same dimension for all batches due to probabilistic rounding
        # Picking first sample just pads those vectors twice.
        if len(spec_aug_mask_idx) == 0:
            # this case can only happen if `input_length` is strictly smaller then
            # `sequence_length` in which case the last token has to be a padding
            # token which we can use as a dummy mask id
            dummy_mask_idx = sequence_length - 1
        else:
            dummy_mask_idx = spec_aug_mask_idx[0]

        spec_aug_mask_idx = np.concatenate(
            [spec_aug_mask_idx, np.ones(max_num_masked_span - num_masked_span, dtype=np.int32) * dummy_mask_idx]
        )
        spec_aug_mask_idxs.append(spec_aug_mask_idx)

    spec_aug_mask_idxs = np.array(spec_aug_mask_idxs)

    # expand masked indices to masked spans
    spec_aug_mask_idxs = np.broadcast_to(
        spec_aug_mask_idxs[:, :, None], (batch_size, max_num_masked_span, mask_length)
    )
    spec_aug_mask_idxs = spec_aug_mask_idxs.reshape(batch_size, max_num_masked_span * mask_length)

    # add offset to the starting indexes so that indexes now create a span
    offsets = np.arange(mask_length)[None, None, :]
    offsets = np.broadcast_to(offsets, (batch_size, max_num_masked_span, mask_length)).reshape(
        batch_size, max_num_masked_span * mask_length
    )
    spec_aug_mask_idxs = spec_aug_mask_idxs + offsets

    # ensure that we cannot have indices larger than sequence_length
    if spec_aug_mask_idxs.max() > sequence_length - 1:
        spec_aug_mask_idxs[spec_aug_mask_idxs > sequence_length - 1] = sequence_length - 1

    # scatter indices to mask
    np.put_along_axis(spec_aug_mask, spec_aug_mask_idxs, 1, -1)

    return spec_aug_mask


class WhisperPositionalEmbedding(nn.Embedding):
    def __init__(self, num_positions: int, embedding_dim: int, padding_idx: Optional[int] = None):
        super().__init__(num_positions, embedding_dim)

    def forward(self, input_ids, past_key_values_length=0, position_ids=None):
        if position_ids is None:
            return self.weight[past_key_values_length : past_key_values_length + input_ids.shape[1]]
        else:
            return self.weight[position_ids]


class WhisperAttention(nn.Module):
    """Multi-headed attention from 'Attention Is All You Need' paper"""

    def __init__(
        self,
        embed_dim: int,
        num_heads: int,
        dropout: float = 0.0,
        is_decoder: bool = False,
        bias: bool = True,
        is_causal: bool = False,
        config: Optional[WhisperConfig] = None,
        layer_idx: Optional[int] = None,
    ):
        super().__init__()
        self.embed_dim = embed_dim
        self.num_heads = num_heads
        self.dropout = dropout
        self.head_dim = embed_dim // num_heads
        self.config = config
        self.layer_idx = layer_idx
        if is_decoder and layer_idx is None:
            logger.warning_once(
                f"Instantiating {self.__class__.__name__} without passing a `layer_idx` is not recommended and will "
                "lead to errors during the forward call if caching is used. Please make sure to provide a `layer_idx` "
                "when creating this class."
            )

        if (self.head_dim * num_heads) != self.embed_dim:
            raise ValueError(
                f"embed_dim must be divisible by num_heads (got `embed_dim`: {self.embed_dim}"
                f" and `num_heads`: {num_heads})."
            )
        self.scaling = self.head_dim**-0.5
        self.is_decoder = is_decoder
        self.is_causal = is_causal

        self.k_proj = nn.Linear(embed_dim, embed_dim, bias=False)
        self.v_proj = nn.Linear(embed_dim, embed_dim, bias=bias)
        self.q_proj = nn.Linear(embed_dim, embed_dim, bias=bias)
        self.out_proj = nn.Linear(embed_dim, embed_dim, bias=bias)

    # Copied from transformers.models.bart.modeling_bart.BartAttention.forward with BART->whisper
    def forward(
        self,
        hidden_states: torch.Tensor,
        key_value_states: Optional[torch.Tensor] = None,
        past_key_value: Optional[Cache] = None,
        attention_mask: Optional[torch.Tensor] = None,
        layer_head_mask: Optional[torch.Tensor] = None,
        output_attentions: bool = False,
        cache_position: Optional[torch.LongTensor] = None,
    ) -> Tuple[torch.Tensor, Optional[torch.Tensor], Optional[Tuple[torch.Tensor]]]:
        """Input shape: Batch x Time x Channel"""

        # if key_value_states are provided this layer is used as a cross-attention layer
        # for the decoder
        is_cross_attention = key_value_states is not None

        bsz, tgt_len, _ = hidden_states.size()

        # get query proj
        query_states = self.q_proj(hidden_states)
        need_update_cache = self.is_decoder and past_key_value is not None
        
        # reuse cross attn kv cache except for the first generation step
        # case 1: DynamicCache, check if we have computed the current layer
        # case 2: OneShotStaticCache, check if the flag has been set, for `torch.compile`
        if is_cross_attention and ((isinstance(past_key_value, DynamicCache) and self.layer_idx < len(past_key_value.key_cache))
            or isinstance(past_key_value, OneShotStaticCache) and past_key_value.query_cache_filled_status(self.layer_idx)):
            key_states = past_key_value.key_cache[self.layer_idx]
            value_states = past_key_value.value_cache[self.layer_idx]
            need_update_cache = False
        else:
            if is_cross_attention:
                key_states = self.k_proj(key_value_states)
                value_states = self.v_proj(key_value_states)
            else:
                key_states = self.k_proj(hidden_states)
                value_states = self.v_proj(hidden_states)
            key_states = key_states.view(bsz, -1, self.num_heads, self.head_dim).transpose(1,2)
            value_states = value_states.view(bsz, -1, self.num_heads, self.head_dim).transpose(1,2)
        
        if need_update_cache:
            # when we do cross attention we need to set cache_position for source sequence
            if is_cross_attention:
                cache_position = torch.arange(0, key_value_states.shape[1], dtype=cache_position.dtype, device=cache_position.device)
            cache_kwargs = {"cache_position" : cache_position}
            key_states, value_states = past_key_value.update(key_states, value_states, self.layer_idx, cache_kwargs)

        query_states = query_states.view(bsz, tgt_len, self.num_heads, self.head_dim).transpose(1, 2)
        attn_weights = torch.matmul(query_states, key_states.transpose(2, 3)) * self.scaling

        # this will be skipped in cross attention where attention_mask is None
        if attention_mask is not None:
            causal_mask = attention_mask[:, :, :, : key_states.shape[-2]]
            attn_weights = attn_weights + causal_mask
        
        attn_weights = nn.functional.softmax(attn_weights, dim=-1)

        if layer_head_mask is not None:
            if layer_head_mask.size() != (self.num_heads,):
                raise ValueError(
                    f"Head mask for a single layer should be of size {(self.num_heads,)}, but is"
                    f" {layer_head_mask.size()}"
                )
            attn_weights = layer_head_mask.view(1, -1, 1, 1) * attn_weights

        attn_probs = nn.functional.dropout(attn_weights, p=self.dropout, training=self.training)

        attn_output = torch.matmul(attn_probs, value_states)

        if attn_output.size() != (bsz, self.num_heads, tgt_len, self.head_dim):
            raise ValueError(
                f"`attn_output` should be of size {(bsz, self.num_heads, tgt_len, self.head_dim)}, but is"
                f" {attn_output.size()}"
            )

        attn_output = attn_output.transpose(1, 2).contiguous()

        # Use the `embed_dim` from the config (stored in the class) rather than `hidden_state` because `attn_output` can be
        # partitioned across GPUs when using tensor-parallelism.
        attn_output = attn_output.reshape(bsz, tgt_len, self.embed_dim)

        attn_output = self.out_proj(attn_output)

        if not output_attentions:
            attn_weights = None

        return attn_output, attn_weights, past_key_value


# Copied from transformers.models.bart.modeling_bart.BartFlashAttention2 with Bart->Whisper
class WhisperFlashAttention2(WhisperAttention):
    """
    Whisper flash attention module. This module inherits from `WhisperAttention` as the weights of the module stays
    untouched. The only required change would be on the forward pass where it needs to correctly call the public API of
    flash attention and deal with padding tokens in case the input contains any of them.
    """

    # Copied from transformers.models.llama.modeling_llama.LlamaFlashAttention2.__init__
    def __init__(self, *args, **kwargs):
        super().__init__(*args, **kwargs)

        # TODO: Should be removed once Flash Attention for RoCm is bumped to 2.1.
        # flash_attn<2.1 generates top-left aligned causal mask, while what is needed here is bottom-right alignement, that was made default for flash_attn>=2.1. This attribute is used to handle this difference. Reference: https://github.com/Dao-AILab/flash-attention/releases/tag/v2.1.0.
        # Beware that with flash_attn<2.1, using q_seqlen != k_seqlen (except for the case q_seqlen == 1) produces a wrong mask (top-left).
        self._flash_attn_uses_top_left_mask = not is_flash_attn_greater_or_equal_2_10()

    def forward(
        self,
        hidden_states: torch.Tensor,
        key_value_states: Optional[torch.Tensor] = None,
        past_key_value: Optional[Cache] = None,
        attention_mask: Optional[torch.Tensor] = None,
        layer_head_mask: Optional[torch.Tensor] = None,
        output_attentions: bool = False,
        cache_position: Optional[torch.LongTensor] = None,
    ) -> Tuple[torch.Tensor, Optional[torch.Tensor], Optional[Tuple[torch.Tensor]]]:
        # WhisperFlashAttention2 attention does not support output_attentions
        if output_attentions:
            raise ValueError("WhisperFlashAttention2 attention does not support output_attentions")
        if layer_head_mask is not None:
            raise ValueError("WhisperFlashAttention2 attention does not support layer_head_mask")

        if isinstance(past_key_value, StaticCache):
            raise ValueError(
                "`static` cache implementation is not compatible with `attn_implementation==flash_attention_2` "
                "make sure to use `sdpa` in the mean time, and open an issue at https://github.com/huggingface/transformers"
            )
        # if key_value_states are provided this layer is used as a cross-attention layer
        # for the decoder
        is_cross_attention = key_value_states is not None

        bsz, q_len, _ = hidden_states.size()

        # get query proj
        query_states = self.q_proj(hidden_states)
        need_update_cache = self.is_decoder and past_key_value is not None
        
        # reuse cross attn kv cache except for the first generation step
        # can only be DynamicCache becuase StaticCache is banned for flash attention
        if is_cross_attention and isinstance(past_key_value, DynamicCache) and self.layer_idx < len(past_key_value.key_cache):
            key_states = past_key_value.key_cache[self.layer_idx]
            value_states = past_key_value.value_cache[self.layer_idx]
            need_update_cache = False
        else:
            if is_cross_attention:
                key_states = self.k_proj(key_value_states)
                value_states = self.v_proj(key_value_states)
            else:
                key_states = self.k_proj(hidden_states)
                value_states = self.v_proj(hidden_states)
            key_states = key_states.view(bsz, -1, self.num_heads, self.head_dim).transpose(1,2)
            value_states = value_states.view(bsz, -1, self.num_heads, self.head_dim).transpose(1,2)
        
        if need_update_cache:
            # when we do cross attention we need to set cache_position for source sequence
            if is_cross_attention:
                cache_position = torch.arange(0, key_value_states.shape[1], dtype=cache_position.dtype, device=cache_position.device)
            cache_kwargs = {"cache_position" : cache_position}
            key_states, value_states = past_key_value.update(key_states, value_states, self.layer_idx, cache_kwargs)

        query_states = query_states.view(bsz, q_len, self.num_heads, self.head_dim)
        

        # TODO: These transpose are quite inefficient but Flash Attention requires the layout [batch_size, sequence_length, num_heads, head_dim]. We would need to refactor the KV cache
        # to be able to avoid many of these transpose/reshape/view.
        key_states = key_states.transpose(1, 2)
        value_states = value_states.transpose(1, 2)


        # In PEFT, usually we cast the layer norms in float32 for training stability reasons
        # therefore the input hidden states gets silently casted in float32. Hence, we need
        # cast them back in the correct dtype just to be sure everything works as expected.
        # This might slowdown training & inference so it is recommended to not cast the LayerNorms
        # in fp32. (LlamaRMSNorm handles it correctly)

        input_dtype = query_states.dtype
        if input_dtype == torch.float32:
            if torch.is_autocast_enabled():
                target_dtype = torch.get_autocast_gpu_dtype()
            # Handle the case where the model is quantized
            elif hasattr(self.config, "_pre_quantization_dtype"):
                target_dtype = self.config._pre_quantization_dtype
            else:
                target_dtype = self.q_proj.weight.dtype

            logger.warning_once(
                f"The input hidden states seems to be silently casted in float32, this might be related to"
                f" the fact you have upcasted embedding or layer norm layers in float32. We will cast back the input in"
                f" {target_dtype}."
            )

            query_states = query_states.to(target_dtype)
            key_states = key_states.to(target_dtype)
            value_states = value_states.to(target_dtype)

        attn_output = self._flash_attention_forward(
            query_states, key_states, value_states, attention_mask, q_len, dropout=self.dropout
        )

        attn_output = attn_output.reshape(bsz, q_len, -1)
        attn_output = self.out_proj(attn_output)

        if not output_attentions:
            attn_weights = None

        return attn_output, attn_weights, past_key_value

    # Copied from transformers.models.llama.modeling_llama.LlamaFlashAttention2._flash_attention_forward
    def _flash_attention_forward(
        self, query_states, key_states, value_states, attention_mask, query_length, dropout=0.0, softmax_scale=None
    ):
        """
        Calls the forward method of Flash Attention - if the input hidden states contain at least one padding token
        first unpad the input, then computes the attention scores and pad the final attention scores.

        Args:
            query_states (`torch.Tensor`):
                Input query states to be passed to Flash Attention API
            key_states (`torch.Tensor`):
                Input key states to be passed to Flash Attention API
            value_states (`torch.Tensor`):
                Input value states to be passed to Flash Attention API
            attention_mask (`torch.Tensor`):
                The padding mask - corresponds to a tensor of size `(batch_size, seq_len)` where 0 stands for the
                position of padding tokens and 1 for the position of non-padding tokens.
            dropout (`float`):
                Attention dropout
            softmax_scale (`float`, *optional*):
                The scaling of QK^T before applying softmax. Default to 1 / sqrt(head_dim)
        """
        if not self._flash_attn_uses_top_left_mask:
            causal = self.is_causal
        else:
            # TODO: Remove the `query_length != 1` check once Flash Attention for RoCm is bumped to 2.1. For details, please see the comment in LlamaFlashAttention2 __init__.
            causal = self.is_causal and query_length != 1

        # Contains at least one padding token in the sequence
        if attention_mask is not None:
            batch_size = query_states.shape[0]
            query_states, key_states, value_states, indices_q, cu_seq_lens, max_seq_lens = self._upad_input(
                query_states, key_states, value_states, attention_mask, query_length
            )

            cu_seqlens_q, cu_seqlens_k = cu_seq_lens
            max_seqlen_in_batch_q, max_seqlen_in_batch_k = max_seq_lens

            attn_output_unpad = flash_attn_varlen_func(
                query_states,
                key_states,
                value_states,
                cu_seqlens_q=cu_seqlens_q,
                cu_seqlens_k=cu_seqlens_k,
                max_seqlen_q=max_seqlen_in_batch_q,
                max_seqlen_k=max_seqlen_in_batch_k,
                dropout_p=dropout,
                softmax_scale=softmax_scale,
                causal=causal,
            )

            attn_output = pad_input(attn_output_unpad, indices_q, batch_size, query_length)
        else:
            attn_output = flash_attn_func(
                query_states, key_states, value_states, dropout, softmax_scale=softmax_scale, causal=causal
            )

        return attn_output

    # Copied from transformers.models.llama.modeling_llama.LlamaFlashAttention2._upad_input
    def _upad_input(self, query_layer, key_layer, value_layer, attention_mask, query_length):
        indices_k, cu_seqlens_k, max_seqlen_in_batch_k = _get_unpad_data(attention_mask)
        batch_size, kv_seq_len, num_key_value_heads, head_dim = key_layer.shape

        key_layer = index_first_axis(
            key_layer.reshape(batch_size * kv_seq_len, num_key_value_heads, head_dim), indices_k
        )
        value_layer = index_first_axis(
            value_layer.reshape(batch_size * kv_seq_len, num_key_value_heads, head_dim), indices_k
        )
        if query_length == kv_seq_len:
            query_layer = index_first_axis(
                query_layer.reshape(batch_size * kv_seq_len, self.num_heads, head_dim), indices_k
            )
            cu_seqlens_q = cu_seqlens_k
            max_seqlen_in_batch_q = max_seqlen_in_batch_k
            indices_q = indices_k
        elif query_length == 1:
            max_seqlen_in_batch_q = 1
            cu_seqlens_q = torch.arange(
                batch_size + 1, dtype=torch.int32, device=query_layer.device
            )  # There is a memcpy here, that is very bad.
            indices_q = cu_seqlens_q[:-1]
            query_layer = query_layer.squeeze(1)
        else:
            # The -q_len: slice assumes left padding.
            attention_mask = attention_mask[:, -query_length:]
            query_layer, indices_q, cu_seqlens_q, max_seqlen_in_batch_q = unpad_input(query_layer, attention_mask)

        return (
            query_layer,
            key_layer,
            value_layer,
            indices_q,
            (cu_seqlens_q, cu_seqlens_k),
            (max_seqlen_in_batch_q, max_seqlen_in_batch_k),
        )


class WhisperSdpaAttention(WhisperAttention):
    # Copied from transformers.models.bart.modeling_bart.BartSdpaAttention.forward with BART->whisper, Bart->Whisper
    def forward(
        self,
        hidden_states: torch.Tensor,
        key_value_states: Optional[torch.Tensor] = None,
        past_key_value: Optional[Cache] = None,
        attention_mask: Optional[torch.Tensor] = None,
        layer_head_mask: Optional[torch.Tensor] = None,
        output_attentions: bool = False,
        cache_position: Optional[torch.LongTensor] = None,
    ) -> Tuple[torch.Tensor, Optional[torch.Tensor], Optional[Tuple[torch.Tensor]]]:
        """Input shape: Batch x Time x Channel"""
        if output_attentions or layer_head_mask is not None:
            # TODO: Improve this warning with e.g. `model.config._attn_implementation = "manual"` once this is implemented.
            logger.warning_once(
                "WhisperModel is using WhisperSdpaAttention, but `torch.nn.functional.scaled_dot_product_attention` does not support `output_attentions=True` or `layer_head_mask` not None. Falling back to the manual attention"
                ' implementation, but specifying the manual implementation will be required from Transformers version v5.0.0 onwards. This warning can be removed using the argument `attn_implementation="eager"` when loading the model.'
            )
            return super().forward(
                hidden_states,
                key_value_states=key_value_states,
                past_key_value=past_key_value,
                attention_mask=attention_mask,
                layer_head_mask=layer_head_mask,
                output_attentions=output_attentions,
                cache_position=cache_position,
            )

        # if key_value_states are provided this layer is used as a cross-attention layer
        # for the decoder
        is_cross_attention = True if key_value_states is not None else False
        bsz, tgt_len, _ = hidden_states.size()
        # get query proj
        query_states = self.q_proj(hidden_states)
        need_update_cache = self.is_decoder and past_key_value is not None
        
        # reuse cross attn kv cache except for the first generation step
        # case 1: DynamicCache, check if we have computed the current layer
        # case 2: OneShotStaticCache, check if the flag has been set, for `torch.compile`
        if is_cross_attention and ((isinstance(past_key_value, DynamicCache) and self.layer_idx < len(past_key_value.key_cache))
            or isinstance(past_key_value, OneShotStaticCache) and past_key_value.query_cache_filled_status(self.layer_idx)):
            key_states = past_key_value.key_cache[self.layer_idx]
            value_states = past_key_value.value_cache[self.layer_idx]
            need_update_cache = False
        else:
            if is_cross_attention:
                key_states = self.k_proj(key_value_states)
                value_states = self.v_proj(key_value_states)
            else:
                key_states = self.k_proj(hidden_states)
                value_states = self.v_proj(hidden_states)
            key_states = key_states.view(bsz, -1, self.num_heads, self.head_dim).transpose(1,2)
            value_states = value_states.view(bsz, -1, self.num_heads, self.head_dim).transpose(1,2)
        
        if need_update_cache:
            # when we do cross attention we need to set cache_position for source sequence
            if is_cross_attention:
                cache_position = torch.arange(0, key_value_states.shape[1], dtype=cache_position.dtype, device=cache_position.device)
            cache_kwargs = {"cache_position" : cache_position}
            key_states, value_states = past_key_value.update(key_states, value_states, self.layer_idx, cache_kwargs)

        query_states = query_states.view(bsz, tgt_len, self.num_heads, self.head_dim).transpose(1, 2)
        
        causal_mask = attention_mask
        if attention_mask is not None:
            causal_mask = causal_mask[:, :, :, : key_states.shape[-2]]

        # SDPA with memory-efficient backend is currently (torch==2.1.2) bugged with non-contiguous inputs with custom attn_mask,
        # Reference: https://github.com/pytorch/pytorch/issues/112577.
        if query_states.device.type == "cuda" and causal_mask is not None:
            query_states = query_states.contiguous()
            key_states = key_states.contiguous()
            value_states = value_states.contiguous()

        # We dispatch to SDPA's Flash Attention or Efficient kernels via this `is_causal` if statement instead of an inline conditional assignment
        # in SDPA to support both torch.compile's dynamic shapes and full graph options. An inline conditional prevents dynamic shapes from compiling.
        # The tgt_len > 1 is necessary to match with AttentionMaskConverter.to_causal_4d that does not create a causal mask in case tgt_len == 1.
        is_causal = True if self.is_causal and causal_mask is None and tgt_len > 1 else False
        
        attn_output = torch.nn.functional.scaled_dot_product_attention(
            query_states,
            key_states,
            value_states,
            attn_mask=causal_mask,
            dropout_p=self.dropout if self.training else 0.0,
            is_causal=is_causal,
        )

        attn_output = attn_output.transpose(1, 2).contiguous()
        attn_output = attn_output.view(bsz, tgt_len, self.embed_dim)
        attn_output = self.out_proj(attn_output)

        return attn_output, None, past_key_value


WHISPER_ATTENTION_CLASSES = {
    "eager": WhisperAttention,
    "flash_attention_2": WhisperFlashAttention2,
    "sdpa": WhisperSdpaAttention,
}


# Copied from transformers.models.mbart.modeling_mbart.MBartEncoderLayer with MBart->Whisper, MBART->WHISPER
class WhisperEncoderLayer(nn.Module):
    def __init__(self, config: WhisperConfig):
        super().__init__()
        self.embed_dim = config.d_model

        self.self_attn = WHISPER_ATTENTION_CLASSES[config._attn_implementation](
            embed_dim=self.embed_dim,
            num_heads=config.encoder_attention_heads,
            dropout=config.attention_dropout,
            config=config,
        )
        self.self_attn_layer_norm = nn.LayerNorm(self.embed_dim)
        self.dropout = config.dropout
        self.activation_fn = ACT2FN[config.activation_function]
        self.activation_dropout = config.activation_dropout
        self.fc1 = nn.Linear(self.embed_dim, config.encoder_ffn_dim)
        self.fc2 = nn.Linear(config.encoder_ffn_dim, self.embed_dim)
        self.final_layer_norm = nn.LayerNorm(self.embed_dim)

    def forward(
        self,
        hidden_states: torch.Tensor,
        attention_mask: torch.Tensor,
        layer_head_mask: torch.Tensor,
        output_attentions: bool = False,
    ) -> torch.Tensor:
        """
        Args:
            hidden_states (`torch.FloatTensor`): input to the layer of shape `(batch, seq_len, embed_dim)`
            attention_mask (`torch.FloatTensor`): attention mask of size
                `(batch, 1, tgt_len, src_len)` where padding elements are indicated by very large negative values.
            layer_head_mask (`torch.FloatTensor`): mask for attention heads in a given layer of size
                `(encoder_attention_heads,)`.
            output_attentions (`bool`, *optional*):
                Whether or not to return the attentions tensors of all attention layers. See `attentions` under
                returned tensors for more detail.
        """
        residual = hidden_states
        hidden_states = self.self_attn_layer_norm(hidden_states)
        hidden_states, attn_weights, _ = self.self_attn(
            hidden_states=hidden_states,
            attention_mask=attention_mask,
            layer_head_mask=layer_head_mask,
            output_attentions=output_attentions,
        )
        hidden_states = nn.functional.dropout(hidden_states, p=self.dropout, training=self.training)
        hidden_states = residual + hidden_states

        residual = hidden_states
        hidden_states = self.final_layer_norm(hidden_states)
        hidden_states = self.activation_fn(self.fc1(hidden_states))
        hidden_states = nn.functional.dropout(hidden_states, p=self.activation_dropout, training=self.training)
        hidden_states = self.fc2(hidden_states)
        hidden_states = nn.functional.dropout(hidden_states, p=self.dropout, training=self.training)
        hidden_states = residual + hidden_states

        if hidden_states.dtype == torch.float16 and (
            torch.isinf(hidden_states).any() or torch.isnan(hidden_states).any()
        ):
            clamp_value = torch.finfo(hidden_states.dtype).max - 1000
            hidden_states = torch.clamp(hidden_states, min=-clamp_value, max=clamp_value)

        outputs = (hidden_states,)

        if output_attentions:
            outputs += (attn_weights,)

        return outputs


# Copied from transformers.models.mbart.modeling_mbart.MBartDecoderLayer with MBart->Whisper, MBART->WHISPER
class WhisperDecoderLayer(nn.Module):
    def __init__(self, config: WhisperConfig, layer_idx: int):
        super().__init__()
        self.embed_dim = config.d_model

        self.self_attn = WHISPER_ATTENTION_CLASSES[config._attn_implementation](
            embed_dim=self.embed_dim,
            num_heads=config.decoder_attention_heads,
            dropout=config.attention_dropout,
            is_decoder=True,
            is_causal=True,
            config=config,
            layer_idx=layer_idx,
        )
        self.dropout = config.dropout
        self.activation_fn = ACT2FN[config.activation_function]
        self.activation_dropout = config.activation_dropout

        self.self_attn_layer_norm = nn.LayerNorm(self.embed_dim)
        self.encoder_attn = WHISPER_ATTENTION_CLASSES[config._attn_implementation](
            self.embed_dim,
            config.decoder_attention_heads,
            dropout=config.attention_dropout,
            is_decoder=True,
            config=config,
            layer_idx=layer_idx,
        )
        self.encoder_attn_layer_norm = nn.LayerNorm(self.embed_dim)
        self.fc1 = nn.Linear(self.embed_dim, config.decoder_ffn_dim)
        self.fc2 = nn.Linear(config.decoder_ffn_dim, self.embed_dim)
        self.final_layer_norm = nn.LayerNorm(self.embed_dim)

    def forward(
        self,
        hidden_states: torch.Tensor,
        attention_mask: Optional[torch.Tensor] = None,
        encoder_hidden_states: Optional[torch.Tensor] = None,
        encoder_attention_mask: Optional[torch.Tensor] = None,
        layer_head_mask: Optional[torch.Tensor] = None,
        cross_attn_layer_head_mask: Optional[torch.Tensor] = None,
        past_key_value: Optional[Tuple[Cache]] = None,
        output_attentions: Optional[bool] = False,
        use_cache: Optional[bool] = True,
        cache_position: Optional[torch.LongTensor] = None,
    ) -> Tuple[torch.FloatTensor, Optional[Tuple[torch.FloatTensor, torch.FloatTensor]]]:
        """
        Args:
            hidden_states (`torch.FloatTensor`): input to the layer of shape `(batch, seq_len, embed_dim)`
            attention_mask (`torch.FloatTensor`): attention mask of size
                `(batch, 1, tgt_len, src_len)` where padding elements are indicated by very large negative values.
            encoder_hidden_states (`torch.FloatTensor`):
                cross attention input to the layer of shape `(batch, seq_len, embed_dim)`
            encoder_attention_mask (`torch.FloatTensor`): encoder attention mask of size
                `(batch, 1, tgt_len, src_len)` where padding elements are indicated by very large negative values.
            layer_head_mask (`torch.FloatTensor`): mask for attention heads in a given layer of size
                `(encoder_attention_heads,)`.
            cross_attn_layer_head_mask (`torch.FloatTensor`): mask for cross-attention heads in a given layer of
                size `(decoder_attention_heads,)`.
            past_key_value (`Tuple(Cache)`): cached past key and value projection states
            output_attentions (`bool`, *optional*):
                Whether or not to return the attentions tensors of all attention layers. See `attentions` under
                returned tensors for more detail.
        """
        residual = hidden_states
        hidden_states = self.self_attn_layer_norm(hidden_states)

        self_atten_key_value, cross_attn_key_value = None, None
        if past_key_value is not None:
            self_atten_key_value, cross_attn_key_value = past_key_value

        # Self Attention
        hidden_states, self_attn_weights, self_atten_key_value = self.self_attn(
            hidden_states=hidden_states,
            past_key_value=self_atten_key_value,
            attention_mask=attention_mask,
            layer_head_mask=layer_head_mask,
            output_attentions=output_attentions,
            cache_position=cache_position,
        )
        hidden_states = nn.functional.dropout(hidden_states, p=self.dropout, training=self.training)
        hidden_states = residual + hidden_states

        # Cross-Attention Block
        cross_attn_weights = None
        if encoder_hidden_states is not None:
            residual = hidden_states
            hidden_states = self.encoder_attn_layer_norm(hidden_states)

            # cross_attn cached key/values tuple is at positions 3,4 of present_key_value tuple
            hidden_states, cross_attn_weights, cross_attn_key_value = self.encoder_attn(
                hidden_states=hidden_states,
                key_value_states=encoder_hidden_states,
                attention_mask=encoder_attention_mask,
                layer_head_mask=cross_attn_layer_head_mask,
                past_key_value=cross_attn_key_value,
                output_attentions=output_attentions,
                cache_position=cache_position,
            )
            hidden_states = nn.functional.dropout(hidden_states, p=self.dropout, training=self.training)
            hidden_states = residual + hidden_states

        # Fully Connected
        residual = hidden_states
        hidden_states = self.final_layer_norm(hidden_states)
        hidden_states = self.activation_fn(self.fc1(hidden_states))
        hidden_states = nn.functional.dropout(hidden_states, p=self.activation_dropout, training=self.training)
        hidden_states = self.fc2(hidden_states)
        hidden_states = nn.functional.dropout(hidden_states, p=self.dropout, training=self.training)
        hidden_states = residual + hidden_states

        outputs = (hidden_states,)

        if output_attentions:
            outputs += (self_attn_weights, cross_attn_weights)

        if use_cache:
            outputs += ((self_atten_key_value, cross_attn_key_value),)

        return outputs


class WhisperPreTrainedModel(PreTrainedModel):
    config_class = WhisperConfig
    base_model_prefix = "model"
    main_input_name = "input_features"
    supports_gradient_checkpointing = True
    _no_split_modules = ["WhisperEncoderLayer", "WhisperDecoderLayer"]
    _skip_keys_device_placement = "past_key_values"
    _supports_flash_attn_2 = True
    _supports_sdpa = True
    _supports_cache_class = True
    _supports_static_cache = True


    def _init_weights(self, module):
        std = self.config.init_std
        if isinstance(module, (nn.Linear, nn.Conv1d)):
            module.weight.data.normal_(mean=0.0, std=std)
            if module.bias is not None:
                module.bias.data.zero_()
        elif isinstance(module, nn.Embedding):
            module.weight.data.normal_(mean=0.0, std=std)
            if module.padding_idx is not None:
                module.weight.data[module.padding_idx].zero_()
        elif isinstance(module, WhisperEncoder):
            with torch.no_grad():
                embed_positions = module.embed_positions.weight
                embed_positions.copy_(sinusoids(*embed_positions.shape))

    def _get_feat_extract_output_lengths(self, input_lengths: torch.LongTensor):
        """
        Computes the output length of the convolutional layers
        """
        input_lengths = (input_lengths - 1) // 2 + 1

        return input_lengths


WHISPER_START_DOCSTRING = r"""
    This model inherits from [`PreTrainedModel`]. Check the superclass documentation for the generic methods the
    library implements for all its model (such as downloading or saving, resizing the input embeddings, pruning heads
    etc.)

    This model is also a PyTorch [torch.nn.Module](https://pytorch.org/docs/stable/nn.html#torch.nn.Module) subclass.
    Use it as a regular PyTorch Module and refer to the PyTorch documentation for all matter related to general usage
    and behavior.

    Parameters:
        config ([`WhisperConfig`]):
            Model configuration class with all the parameters of the model. Initializing with a config file does not
            load the weights associated with the model, only the configuration. Check out the
            [`~PreTrainedModel.from_pretrained`] method to load the model weights.
"""

WHISPER_INPUTS_DOCSTRING = r"""
    Args:
        input_features (`torch.FloatTensor` of shape `(batch_size, feature_size, sequence_length)`):
            Float values mel features extracted from the raw speech waveform. Raw speech waveform can be obtained by
            loading a `.flac` or `.wav` audio file into an array of type `List[float]` or a `numpy.ndarray`, *e.g.* via
            the soundfile library (`pip install soundfile`). To prepare the array into `input_features`, the
            [`AutoFeatureExtractor`] should be used for extracting the mel features, padding and conversion into a
            tensor of type `torch.FloatTensor`. See [`~WhisperFeatureExtractor.__call__`]
        attention_mask (`torch.LongTensor` of shape `(batch_size, sequence_length)`, *optional*):
            Mask to avoid performing *SpecAugment* data augmentation on padding token indices. Mask values selected in
            `[0, 1]`:

            - 1 for tokens that are **not masked**,
            - 0 for tokens that are **masked**.

            [What are attention masks?](../glossary#attention-mask)
        decoder_input_ids (`torch.LongTensor` of shape `(batch_size, target_sequence_length)`, *optional*):
            Indices of decoder input sequence tokens in the vocabulary.

            Indices can be obtained using [`WhisperTokenizer`]. See [`PreTrainedTokenizer.encode`] and
            [`PreTrainedTokenizer.__call__`] for details.

            [What are decoder input IDs?](../glossary#decoder-input-ids)

            Whisper uses the `decoder_start_token_id` as the starting token for `decoder_input_ids` generation. If
            `past_key_values` is used, optionally only the last `decoder_input_ids` have to be input (see
            `past_key_values`).
        decoder_attention_mask (`torch.LongTensor` of shape `(batch_size, target_sequence_length)`, *optional*):
            Default behavior: generate a tensor that ignores pad tokens in `decoder_input_ids`. Causal mask will also
            be used by default.

            If you want to change padding behavior, you should read
            [`modeling_whisper._prepare_decoder_attention_mask`] and modify to your needs. See diagram 1 in [the BART
            paper](https://arxiv.org/abs/1910.13461) for more information on the default strategy.
        head_mask (`torch.Tensor` of shape `(encoder_layers, encoder_attention_heads)`, *optional*):
            Mask to nullify selected heads of the attention modules in the encoder. Mask values selected in `[0, 1]`:

            - 1 indicates the head is **not masked**,
            - 0 indicates the head is **masked**.

        decoder_head_mask (`torch.Tensor` of shape `(decoder_layers, decoder_attention_heads)`, *optional*):
            Mask to nullify selected heads of the attention modules in the decoder. Mask values selected in `[0, 1]`:

            - 1 indicates the head is **not masked**,
            - 0 indicates the head is **masked**.

        cross_attn_head_mask (`torch.Tensor` of shape `(decoder_layers, decoder_attention_heads)`, *optional*):
            Mask to nullify selected heads of the cross-attention modules. Mask values selected in `[0, 1]`:

            - 1 indicates the head is **not masked**,
            - 0 indicates the head is **masked**.

        encoder_outputs (`tuple(tuple(torch.FloatTensor)`, *optional*):
            Tuple consists of (`last_hidden_state`, *optional*: `hidden_states`, *optional*: `attentions`)
            `last_hidden_state` of shape `(batch_size, sequence_length, hidden_size)`, *optional*) is a sequence of
            hidden-states at the output of the last layer of the encoder. Used in the cross-attention of the decoder.
        past_key_values (`Cache` or `tuple(Cache)` or `tuple(tuple(torch.FloatTensor))`, *optional*):
            Pre-computed hidden-states (key and values in the self-attention blocks and in the cross-attention
            blocks) that can be used to speed up sequential decoding. This typically consists in the `past_key_values`
            returned by the model at a previous stage of decoding, when `use_cache=True` or `config.use_cache=True`.

            Three formats are allowed:
            - `Cache` instance, when we do pure decoding without outputs from encoders;
            - Tuple of [`~cache_utils.Cache`] instance, when we do generation based on outputs from encoders;
            - Tuple of `tuple(torch.FloatTensor)` of length `config.n_layers`, with each tuple having 2 tensors of
                shape `(batch_size, num_heads, sequence_length, embed_size_per_head)`) and 2 additional tensors of shape
                `(batch_size, num_heads, encoder_sequence_length, embed_size_per_head)`.

            If `past_key_values` are used, the user can optionally input only the last `decoder_input_ids` (those that
            don't have their past key value states given to this model) of shape `(batch_size, 1)` instead of all
            `decoder_input_ids` of shape `(batch_size, sequence_length)`.
        decoder_inputs_embeds (`torch.FloatTensor` of shape `(batch_size, target_sequence_length, hidden_size)`, *optional*):
            Optionally, instead of passing `decoder_input_ids` you can choose to directly pass an embedded
            representation. If `past_key_values` is used, optionally only the last `decoder_inputs_embeds` have to be
            input (see `past_key_values`). This is useful if you want more control over how to convert
            `decoder_input_ids` indices into associated vectors than the model's internal embedding lookup matrix.
        use_cache (`bool`, *optional*):
            If set to `True`, `past_key_values` key value states are returned and can be used to speed up decoding (see
            `past_key_values`).
        output_attentions (`bool`, *optional*):
            Whether or not to return the attentions tensors of all attention layers. See `attentions` under returned
            tensors for more detail.
        output_hidden_states (`bool`, *optional*):
            Whether or not to return the hidden states of all layers. See `hidden_states` under returned tensors for
            more detail.
        return_dict (`bool`, *optional*):
            Whether or not to return a [`~utils.ModelOutput`] instead of a plain tuple.
"""

WHISPER_ENCODER_INPUTS_DOCSTRING = r"""
    Args:
        input_features (`torch.FloatTensor` of shape `(batch_size, feature_size, sequence_length)`):
            Float values mel features extracted from the raw speech waveform. Raw speech waveform can be obtained by
            loading a `.flac` or `.wav` audio file into an array of type `List[float]` or a `numpy.ndarray`, *e.g.* via
            the soundfile library (`pip install soundfile`). To prepare the array into `input_features`, the
            [`AutoFeatureExtractor`] should be used for extracting the mel features, padding and conversion into a
            tensor of type `torch.FloatTensor`. See [`~WhisperFeatureExtractor.__call__`]
        head_mask (`torch.Tensor` of shape `(encoder_layers, encoder_attention_heads)`, *optional*):
            Mask to nullify selected heads of the attention modules in the encoder. Mask values selected in `[0, 1]`:

            - 1 indicates the head is **not masked**,
            - 0 indicates the head is **masked**.
        encoder_outputs (`tuple(tuple(torch.FloatTensor)`, *optional*):
            Tuple consists of (`last_hidden_state`, *optional*: `hidden_states`, *optional*: `attentions`)
            `last_hidden_state` of shape `(batch_size, sequence_length, hidden_size)`, *optional*) is a sequence of
            hidden-states at the output of the last layer of the encoder.
        output_attentions (`bool`, *optional*):
            Whether or not to return the attentions tensors of all attention layers. See `attentions` under returned
            tensors for more detail.
        output_hidden_states (`bool`, *optional*):
            Whether or not to return the hidden states of all layers. See `hidden_states` under returned tensors for
            more detail.
        return_dict (`bool`, *optional*):
            Whether or not to return a [`~utils.ModelOutput`] instead of a plain tuple.
"""


class WhisperEncoder(WhisperPreTrainedModel):
    """
    Transformer encoder consisting of *config.encoder_layers* self attention layers. Each layer is a
    [`WhisperEncoderLayer`].

    Args:
        config: WhisperConfig
    """

    def __init__(self, config: WhisperConfig):
        super().__init__(config)
        self.dropout = config.dropout
        self.layerdrop = config.encoder_layerdrop

        embed_dim = config.d_model
        self.num_mel_bins = config.num_mel_bins
        self.padding_idx = config.pad_token_id
        self.max_source_positions = config.max_source_positions
        self.embed_scale = math.sqrt(embed_dim) if config.scale_embedding else 1.0

        self.conv1 = nn.Conv1d(self.num_mel_bins, embed_dim, kernel_size=3, padding=1)
        self.conv2 = nn.Conv1d(embed_dim, embed_dim, kernel_size=3, stride=2, padding=1)

        self.embed_positions = nn.Embedding(self.max_source_positions, embed_dim)
        self.embed_positions.requires_grad_(False)

        self.layers = nn.ModuleList([WhisperEncoderLayer(config) for _ in range(config.encoder_layers)])
        self.layer_norm = nn.LayerNorm(config.d_model)

        self.gradient_checkpointing = False
        # Initialize weights and apply final processing
        self.post_init()

    def _freeze_parameters(self):
        for param in self.parameters():
            param.requires_grad = False
        self._requires_grad = False

    def get_input_embeddings(self) -> nn.Module:
        return self.conv1

    def set_input_embeddings(self, value: nn.Module):
        self.conv1 = value

    def forward(
        self,
        input_features,
        attention_mask=None,
        head_mask=None,
        output_attentions=None,
        output_hidden_states=None,
        return_dict=None,
    ):
        r"""
        Args:
            input_features (`torch.LongTensor` of shape `(batch_size, feature_size, sequence_length)`):
                Float values of mel features extracted from the raw speech waveform. Raw speech waveform can be
                obtained by loading a `.flac` or `.wav` audio file into an array of type `List[float]` or a
                `numpy.ndarray`, *e.g.* via the soundfile library (`pip install soundfile`). To prepare the array into
                `input_features`, the [`AutoFeatureExtractor`] should be used for extracting the mel features, padding
                and conversion into a tensor of type `torch.FloatTensor`. See [`~WhisperFeatureExtractor.__call__`]
            attention_mask (`torch.Tensor`)`, *optional*):
                Whisper does not support masking of the `input_features`, this argument is preserved for compatibility,
                but it is not used. By default the silence in the input log mel spectrogram are ignored.
            head_mask (`torch.Tensor` of shape `(encoder_layers, encoder_attention_heads)`, *optional*):
                Mask to nullify selected heads of the attention modules. Mask values selected in `[0, 1]`:

                - 1 indicates the head is **not masked**,
                - 0 indicates the head is **masked**.
            output_attentions (`bool`, *optional*):
                Whether or not to return the attentions tensors of all attention layers. See `attentions` under
                returned tensors for more detail.
            output_hidden_states (`bool`, *optional*):
                Whether or not to return the hidden states of all layers. See `hidden_states` under returned tensors
                for more detail.
            return_dict (`bool`, *optional*):
                Whether or not to return a [`~utils.ModelOutput`] instead of a plain tuple.
        """

        expected_seq_length = self.config.max_source_positions * self.conv1.stride[0] * self.conv2.stride[0]
        if input_features.shape[-1] != expected_seq_length:
            raise ValueError(
                f"Whisper expects the mel input features to be of length {expected_seq_length}, but found {input_features.shape[-1]}. Make sure to pad the input mel features to {expected_seq_length}."
            )

        output_attentions = output_attentions if output_attentions is not None else self.config.output_attentions
        output_hidden_states = (
            output_hidden_states if output_hidden_states is not None else self.config.output_hidden_states
        )
        return_dict = return_dict if return_dict is not None else self.config.use_return_dict
        inputs_embeds = nn.functional.gelu(self.conv1(input_features))
        inputs_embeds = nn.functional.gelu(self.conv2(inputs_embeds))

        inputs_embeds = inputs_embeds.permute(0, 2, 1)
        embed_pos = self.embed_positions.weight

        hidden_states = inputs_embeds + embed_pos
        hidden_states = nn.functional.dropout(hidden_states, p=self.dropout, training=self.training)

        encoder_states = () if output_hidden_states else None
        all_attentions = () if output_attentions else None

        # check if head_mask has a correct number of layers specified if desired
        if head_mask is not None:
            assert head_mask.size()[0] == (
                len(self.layers)
            ), f"The head_mask should be specified for {len(self.layers)} layers, but it is for {head_mask.size()[0]}."

        for idx, encoder_layer in enumerate(self.layers):
            if output_hidden_states:
                encoder_states = encoder_states + (hidden_states,)
            # add LayerDrop (see https://arxiv.org/abs/1909.11556 for description)
            to_drop = False
            if self.training:
                dropout_probability = torch.rand([])
                if dropout_probability < self.layerdrop:  # skip the layer
                    to_drop = True

            if to_drop:
                layer_outputs = (None, None)
            else:
                if self.gradient_checkpointing and self.training:
                    layer_outputs = self._gradient_checkpointing_func(
                        encoder_layer.__call__,
                        hidden_states,
                        None,
                        (head_mask[idx] if head_mask is not None else None),
                        output_attentions,
                    )
                else:
                    layer_outputs = encoder_layer(
                        hidden_states,
                        None,
                        layer_head_mask=(head_mask[idx] if head_mask is not None else None),
                        output_attentions=output_attentions,
                    )

                hidden_states = layer_outputs[0]

            if output_attentions:
                all_attentions = all_attentions + (layer_outputs[1],)

        hidden_states = self.layer_norm(hidden_states)
        if output_hidden_states:
            encoder_states = encoder_states + (hidden_states,)

        if not return_dict:
            return tuple(v for v in [hidden_states, encoder_states, all_attentions] if v is not None)
        return BaseModelOutput(
            last_hidden_state=hidden_states, hidden_states=encoder_states, attentions=all_attentions
        )


class WhisperDecoder(WhisperPreTrainedModel):
    """
    Transformer decoder consisting of *config.decoder_layers* layers. Each layer is a [`WhisperDecoderLayer`]

    Args:
        config: WhisperConfig
    """

    main_input_name = "input_ids"

    def __init__(self, config: WhisperConfig):
        super().__init__(config)
        self.dropout = config.dropout
        self.layerdrop = config.decoder_layerdrop
        self.padding_idx = config.pad_token_id
        self.max_target_positions = config.max_target_positions
        self.max_source_positions = config.max_source_positions
        self.embed_scale = math.sqrt(config.d_model) if config.scale_embedding else 1.0

        self.embed_tokens = nn.Embedding(config.vocab_size, config.d_model, self.padding_idx)
        self.embed_positions = WhisperPositionalEmbedding(self.max_target_positions, config.d_model)

        self.layers = nn.ModuleList([WhisperDecoderLayer(config, idx) for idx in range(config.decoder_layers)])
        self._use_flash_attention_2 = config._attn_implementation == "flash_attention_2"
        self._use_sdpa = config._attn_implementation == "sdpa"

        self.layer_norm = nn.LayerNorm(config.d_model)

        self.gradient_checkpointing = False
        # Initialize weights and apply final processing
        self.post_init()

    def get_input_embeddings(self):
        return self.embed_tokens

    def set_input_embeddings(self, value):
        self.embed_tokens = value

    def forward(
        self,
        input_ids=None,
        attention_mask=None,
        encoder_hidden_states=None,
        head_mask=None,
        cross_attn_head_mask=None,
        past_key_values=None,
        inputs_embeds=None,
        position_ids=None,
        use_cache=None,
        output_attentions=None,
        output_hidden_states=None,
        return_dict=None,
        cache_position=None,
    ):
        r"""
        Args:
            input_ids (`torch.LongTensor` of shape `(batch_size, sequence_length)`):
                Indices of input sequence tokens in the vocabulary. Padding will be ignored by default should you
                provide it.

                Indices can be obtained using [`WhisperTokenizer`]. See [`PreTrainedTokenizer.encode`] and
                [`PreTrainedTokenizer.__call__`] for details.

                [What are input IDs?](../glossary#input-ids)
            attention_mask (`torch.Tensor` of shape `(batch_size, sequence_length)`, *optional*):
                Mask to avoid performing attention on padding token indices. Mask values selected in `[0, 1]`:

                - 1 for tokens that are **not masked**,
                - 0 for tokens that are **masked**.

                [What are attention masks?](../glossary#attention-mask)
            encoder_hidden_states (`torch.FloatTensor` of shape `(batch_size, encoder_sequence_length, hidden_size)`, *optional*):
                Sequence of hidden-states at the output of the last layer of the encoder. Used in the cross-attention
                of the decoder.
            head_mask (`torch.Tensor` of shape `(decoder_layers, decoder_attention_heads)`, *optional*):
                Mask to nullify selected heads of the attention modules. Mask values selected in `[0, 1]`:

                - 1 indicates the head is **not masked**,
                - 0 indicates the head is **masked**.

            cross_attn_head_mask (`torch.Tensor` of shape `(decoder_layers, decoder_attention_heads)`, *optional*):
                Mask to nullify selected heads of the attention modules in encoder to avoid performing cross-attention
                on hidden heads. Mask values selected in `[0, 1]`:

                - 1 indicates the head is **not masked**,
                - 0 indicates the head is **masked**.

            past_key_values (`Cache` or `tuple(Cache)` or `tuple(tuple(torch.FloatTensor))`, *optional*):
                Pre-computed hidden-states (key and values in the self-attention blocks and in the cross-attention
                blocks) that can be used to speed up sequential decoding. This typically consists in the `past_key_values`
                returned by the model at a previous stage of decoding, when `use_cache=True` or `config.use_cache=True`.

                Three formats are allowed:
                - `Cache` instance, when we do pure decoding without outputs from encoders;
                - Tuple of [`~cache_utils.Cache`] instance, when we do generation based on outputs from encoders;
                - Tuple of `tuple(torch.FloatTensor)` of length `config.n_layers`, with each tuple having 2 tensors of
                    shape `(batch_size, num_heads, sequence_length, embed_size_per_head)`) and 2 additional tensors of shape
                    `(batch_size, num_heads, encoder_sequence_length, embed_size_per_head)`.

                If `past_key_values` are used, the user can optionally input only the last `decoder_input_ids` (those that
                don't have their past key value states given to this model) of shape `(batch_size, 1)` instead of all
                `decoder_input_ids` of shape `(batch_size, sequence_length)`.
            inputs_embeds (`torch.FloatTensor` of
                shape `(batch_size, sequence_length, hidden_size)`, *optional*): Optionally, instead of passing
                `input_ids` you can choose to directly pass an embedded representation. This is useful if you want more
                control over how to convert `input_ids` indices into associated vectors than the model's internal
                embedding lookup matrix.
            output_attentions (`bool`, *optional*):
                Whether or not to return the attentions tensors of all attention layers. See `attentions` under
                returned tensors for more detail.
            output_hidden_states (`bool`, *optional*):
                Whether or not to return the hidden states of all layers. See `hidden_states` under returned tensors
                for more detail.
            return_dict (`bool`, *optional*):
                Whether or not to return a [`~utils.ModelOutput`] instead of a plain tuple.
            cache_position (`torch.LongTensor` of shape `(sequence_length)`, *optional*):
                Indices depicting the position of the input sequence tokens in the sequence. Contrarily to `position_ids`,
                this tensor is not affected by padding. It is used to update the cache in the correct position and to infer
                the complete sequence length.
        """
        output_attentions = output_attentions if output_attentions is not None else self.config.output_attentions
        output_hidden_states = (
            output_hidden_states if output_hidden_states is not None else self.config.output_hidden_states
        )
        use_cache = use_cache if use_cache is not None else self.config.use_cache
        return_dict = return_dict if return_dict is not None else self.config.use_return_dict

        if (input_ids is None) ^ (inputs_embeds is not None):
            raise ValueError(
                "You cannot specify both input_ids and inputs_embeds at the same time, and must specify either one"
            )

        if self.gradient_checkpointing and self.training and use_cache:
            logger.warning_once(
                "`use_cache = True` is incompatible with gradient checkpointing. Setting `use_cache = False`..."
            )
            use_cache = False

        if inputs_embeds is None:
            inputs_embeds = self.embed_tokens(input_ids)

        return_legacy_cache = False
        if use_cache:
            if past_key_values is None:
                return_legacy_cache = True
                past_key_values = (DynamicCache(), DynamicCache() if encoder_hidden_states is not None else None)
            elif isinstance(past_key_values, Cache):
                if encoder_hidden_states is not None:
                    raise ValueError(
                        "Passing a single cache instance with `encoder_hidden_states` passed are not allowed, "
                        "you should considering passing in a tuple of two cache instances (`DynamicCache`, `DynamicCache`) "
                        "or (`StaticCache`, `OneShotStaticCache`) if you are using `torch.compile`"
                    )
                past_key_values = (past_key_values, None)
            else:
                assert isinstance(past_key_values, tuple)
                if not isinstance(past_key_values[0], Cache):
                    # tuple of tuple of tensors
                    return_legacy_cache = True
                    if len(past_key_values[0]) != 4 and encoder_hidden_states is not None:
                        raise ValueError(
                            "Expect `past_key_values` to contain tuples of 4 tensors when `encoder_hidden_states` are passed"
                        )

                    cross_attn_kv_cache = None
                    if encoder_hidden_states is not None:
                        cross_attn_kv_cache = DynamicCache.from_legacy_cache(tuple(past_key_value[2:] for past_key_value in past_key_values))

                    past_key_values = (
                        DynamicCache.from_legacy_cache(tuple(past_key_value[:2] for past_key_value in past_key_values)), 
                        cross_attn_kv_cache
                    )
                else:
                    # tuple of caches, do sanity check
                    if encoder_hidden_states is None or len(past_key_values) != 2:
                        raise ValueError(
                            "Please pass a single cache instance instead of a tuple if `encoder_hidden_states` is not passed ,"
                            "and make sure to pass a tuple of two cache instances otherwise"
                        )

        if cache_position is None:
            past_seen_tokens = past_key_values[0].get_seq_length() if past_key_values is not None else 0
            cache_position = torch.arange(
                past_seen_tokens, past_seen_tokens + inputs_embeds.shape[1], device=inputs_embeds.device
            )
        
        if position_ids is None:
            position_ids = cache_position.unsqueeze(0)

<<<<<<< HEAD
        positions = self.embed_positions(inputs_embeds, position_ids=position_ids)
        hidden_states = inputs_embeds + positions
=======
        hidden_states = inputs_embeds + positions.to(inputs_embeds.device)
>>>>>>> bdb9106f
        hidden_states = nn.functional.dropout(hidden_states, p=self.dropout, training=self.training)
        
        use_head_mask = head_mask is not None
        causal_mask = self._update_causal_mask(
            attention_mask, inputs_embeds, cache_position, past_key_values[0] if past_key_values is not None else None, 
            use_head_mask, output_attentions
        )
        
        # decoder layers
        all_hidden_states = () if output_hidden_states else None
        all_self_attns = () if output_attentions else None
        all_cross_attentions = () if (output_attentions and encoder_hidden_states is not None) else None
        next_decoder_cache = () if use_cache else None

        # check if head_mask/cross_attn_head_mask has a correct number of layers specified if desired
        for attn_mask, mask_name in zip([head_mask, cross_attn_head_mask], ["head_mask", "cross_attn_head_mask"]):
            if attn_mask is not None:
                assert attn_mask.size()[0] == (len(self.layers)), (
                    f"The `{mask_name}` should be specified for {len(self.layers)} layers, but it is for"
                    f" {head_mask.size()[0]}."
                )
        for idx, decoder_layer in enumerate(self.layers):
            # add LayerDrop (see https://arxiv.org/abs/1909.11556 for description)
            if output_hidden_states:
                all_hidden_states += (hidden_states,)
            if self.training:
                dropout_probability = torch.rand([])
                if dropout_probability < self.layerdrop:
                    continue

            if self.gradient_checkpointing and self.training:
                layer_outputs = self._gradient_checkpointing_func(
                    decoder_layer.__call__,
                    hidden_states,
                    causal_mask,
                    encoder_hidden_states,
                    None,  # encoder attention mask
                    head_mask[idx] if head_mask is not None else None,
                    cross_attn_head_mask[idx] if cross_attn_head_mask is not None else None,
                    None,  # past_key_value
                    output_attentions,
                    use_cache,
                )
            else:
                layer_outputs = decoder_layer(
                    hidden_states,
                    attention_mask=causal_mask,
                    encoder_hidden_states=encoder_hidden_states,
                    layer_head_mask=(head_mask[idx] if head_mask is not None else None),
                    cross_attn_layer_head_mask=(
                        cross_attn_head_mask[idx] if cross_attn_head_mask is not None else None
                    ),
                    past_key_value=past_key_values,
                    output_attentions=output_attentions,
                    use_cache=use_cache,
                    cache_position=cache_position,
                )
            hidden_states = layer_outputs[0]

            if use_cache:
                next_decoder_cache = layer_outputs[3 if output_attentions else 1]
            if output_attentions:
                all_self_attns += (layer_outputs[1],)

                if encoder_hidden_states is not None:
                    all_cross_attentions += (layer_outputs[2],)

        hidden_states = self.layer_norm(hidden_states)
        # add hidden states from the last decoder layer
        if output_hidden_states:
            all_hidden_states += (hidden_states,)

        next_cache = next_decoder_cache if use_cache else None
        if isinstance(next_cache, tuple) and encoder_hidden_states is None:
            assert next_cache[1] is None
            next_cache = next_cache[0]

        if return_legacy_cache:
            if encoder_hidden_states is None:
                next_cache = next_cache.to_legacy_cache()
            else:
                next_cache = tuple(
                    self_attn_kv + cross_attn_kv for self_attn_kv, cross_attn_kv in 
                    zip(next_cache[0].to_legacy_cache(), next_cache[1].to_legacy_cache())
                )

        if not return_dict:
            return tuple(
                v
                for v in [hidden_states, next_cache, all_hidden_states, all_self_attns, all_cross_attentions]
                if v is not None
            )
        return BaseModelOutputWithPastAndCrossAttentions(
            last_hidden_state=hidden_states,
            past_key_values=next_cache,
            hidden_states=all_hidden_states,
            attentions=all_self_attns,
            cross_attentions=all_cross_attentions,
        )

    def _update_causal_mask(
        self,
        attention_mask: torch.Tensor,
        input_tensor: torch.Tensor,
        cache_position: torch.Tensor,
        past_key_values: Cache,
        use_head_mask: bool,
        output_attentions: bool,
    ):
        # TODO: As of torch==2.2.0, the `attention_mask` passed to the model in `generate` is 2D and of dynamic length even when the static
        # KV cache is used. This is an issue for torch.compile which then recaptures cudagraphs at each decode steps due to the dynamic shapes.
        # (`recording cudagraph tree for symint key 13`, etc.), which is VERY slow. A workaround is `@torch.compiler.disable`, but this prevents using
        # `fullgraph=True`. See more context in https://github.com/huggingface/transformers/pull/29114

        if self.config._attn_implementation == "flash_attention_2":
            if attention_mask is not None and 0.0 in attention_mask:
                return attention_mask
            return None

        # For SDPA, when possible, we will rely on its `is_causal` argument instead of its `attn_mask` argument, in
        # order to dispatch on Flash Attention 2. This feature is not compatible with static cache, as SDPA will fail
        # to infer the attention mask.
        past_seen_tokens = past_key_values.get_seq_length() if past_key_values is not None else 0
        using_static_cache = isinstance(past_key_values, StaticCache)

        # When output attentions is True, sdpa implementation's forward method calls the eager implementation's forward
        if self.config._attn_implementation == "sdpa" and not using_static_cache and not output_attentions and not use_head_mask:
            if AttentionMaskConverter._ignore_causal_mask_sdpa(
                attention_mask,
                inputs_embeds=input_tensor,
                past_key_values_length=past_seen_tokens,
                is_training=self.training,
            ):
                return None

        dtype, device = input_tensor.dtype, input_tensor.device
        min_dtype = torch.finfo(dtype).min
        sequence_length = input_tensor.shape[1]
        if using_static_cache:
            target_length = past_key_values.get_max_length()
        else:
            target_length = (
                attention_mask.shape[-1]
                if isinstance(attention_mask, torch.Tensor)
                else past_seen_tokens + sequence_length + 1
            )

        if attention_mask is not None and attention_mask.dim() == 4:
            # in this case we assume that the mask comes already in inverted form and requires no inversion or slicing
            if attention_mask.max() != 0:
                raise ValueError("Custom 4D attention mask should be passed in inverted form with max==0`")
            causal_mask = attention_mask
        else:
            causal_mask = torch.full(
                (sequence_length, target_length), fill_value=min_dtype, dtype=dtype, device=device
            )
            if sequence_length != 1:
                causal_mask = torch.triu(causal_mask, diagonal=1)
            causal_mask *= torch.arange(target_length, device=device) > cache_position.reshape(-1, 1)
            causal_mask = causal_mask[None, None, :, :].expand(input_tensor.shape[0], 1, -1, -1)
            if attention_mask is not None:
                causal_mask = causal_mask.clone()  # copy to contiguous memory for in-place edit
                mask_length = attention_mask.shape[-1]
                padding_mask = causal_mask[:, :, :, :mask_length] + attention_mask[:, None, None, :]
                padding_mask = padding_mask == 0
                causal_mask[:, :, :, :mask_length] = causal_mask[:, :, :, :mask_length].masked_fill(
                    padding_mask, min_dtype
                )
        if (
            self.config._attn_implementation == "sdpa"
            and attention_mask is not None
            and attention_mask.device.type == "cuda"
            and not output_attentions
        ):
            # Attend to all tokens in fully masked rows in the causal_mask, for example the relevant first rows when
            # using left padding. This is required by F.scaled_dot_product_attention memory-efficient attention path.
            # Details: https://github.com/pytorch/pytorch/issues/110213
            causal_mask = AttentionMaskConverter._unmask_unattended(causal_mask, min_dtype)

        return causal_mask


@add_start_docstrings(
    "The bare Whisper Model outputting raw hidden-states without any specific head on top.",
    WHISPER_START_DOCSTRING,
)
class WhisperModel(WhisperPreTrainedModel):
    def __init__(self, config: WhisperConfig):
        super().__init__(config)

        self.encoder = WhisperEncoder(config)
        self.decoder = WhisperDecoder(config)
        # Initialize weights and apply final processing
        self.post_init()

    def get_input_embeddings(self):
        return self.decoder.embed_tokens

    def set_input_embeddings(self, value):
        self.decoder.embed_tokens = value

    def get_encoder(self):
        return self.encoder

    def get_decoder(self):
        return self.decoder

    def freeze_encoder(self):
        """
        Calling this function will disable the gradient computation for the Whisper encoder so that its parameters will
        not be updated during training.
        """
        self.encoder._freeze_parameters()

    def _mask_input_features(
        self,
        input_features: torch.FloatTensor,
        attention_mask: Optional[torch.LongTensor] = None,
    ):
        """
        Masks extracted features along time axis and/or along feature axis according to
        [SpecAugment](https://arxiv.org/abs/1904.08779).
        """

        # `config.apply_spec_augment` can set masking to False
        if not getattr(self.config, "apply_spec_augment", True):
            return input_features

        # generate indices & apply SpecAugment along time axis
        batch_size, hidden_size, sequence_length = input_features.size()

        if self.config.mask_time_prob > 0 and self.training:
            # generate indices & apply SpecAugment along time axis
            mask_time_indices = _compute_mask_indices(
                (batch_size, sequence_length),
                mask_prob=self.config.mask_time_prob,
                mask_length=self.config.mask_time_length,
                attention_mask=attention_mask,
                min_masks=self.config.mask_time_min_masks,
            )
            mask_time_indices = torch.tensor(mask_time_indices, device=input_features.device, dtype=torch.bool)
            mask_time_indices = mask_time_indices[:, None].expand(-1, hidden_size, -1)
            input_features[mask_time_indices] = 0

        if self.config.mask_feature_prob > 0 and self.training:
            # generate indices & apply SpecAugment along feature axis
            mask_feature_indices = _compute_mask_indices(
                (batch_size, hidden_size),
                mask_prob=self.config.mask_feature_prob,
                mask_length=self.config.mask_feature_length,
                min_masks=self.config.mask_feature_min_masks,
            )
            mask_feature_indices = torch.tensor(mask_feature_indices, device=input_features.device, dtype=torch.bool)
            input_features[mask_feature_indices] = 0

        return input_features

    @add_start_docstrings_to_model_forward(WHISPER_INPUTS_DOCSTRING)
    @replace_return_docstrings(output_type=Seq2SeqModelOutput, config_class=_CONFIG_FOR_DOC)
    def forward(
        self,
        input_features: Optional[torch.FloatTensor] = None,
        attention_mask: Optional[torch.LongTensor] = None,
        decoder_input_ids: Optional[torch.LongTensor] = None,
        decoder_attention_mask: Optional[torch.LongTensor] = None,
        head_mask: Optional[torch.Tensor] = None,
        decoder_head_mask: Optional[torch.Tensor] = None,
        cross_attn_head_mask: Optional[torch.Tensor] = None,
        encoder_outputs: Optional[Tuple[Tuple[torch.FloatTensor]]] = None,
        past_key_values: Optional[Union[Cache, Tuple[Union[Cache, Tuple[torch.FloatTensor]]]]] = None,
        decoder_inputs_embeds: Optional[Tuple[torch.FloatTensor]] = None,
        decoder_position_ids: Optional[Tuple[torch.LongTensor]] = None,
        use_cache: Optional[bool] = None,
        output_attentions: Optional[bool] = None,
        output_hidden_states: Optional[bool] = None,
        return_dict: Optional[bool] = None,
        cache_position: Optional[torch.LongTensor] = None,
    ) -> Union[Tuple[torch.Tensor], Seq2SeqModelOutput]:
        r"""
        Returns:

        Example:
         ```python
         >>> import torch
         >>> from transformers import AutoFeatureExtractor, WhisperModel
         >>> from datasets import load_dataset

         >>> model = WhisperModel.from_pretrained("openai/whisper-base")
         >>> feature_extractor = AutoFeatureExtractor.from_pretrained("openai/whisper-base")
         >>> ds = load_dataset("hf-internal-testing/librispeech_asr_dummy", "clean", split="validation")
         >>> inputs = feature_extractor(ds[0]["audio"]["array"], return_tensors="pt")
         >>> input_features = inputs.input_features
         >>> decoder_input_ids = torch.tensor([[1, 1]]) * model.config.decoder_start_token_id
         >>> last_hidden_state = model(input_features, decoder_input_ids=decoder_input_ids).last_hidden_state
         >>> list(last_hidden_state.shape)
         [1, 2, 512]
         ```"""
        output_attentions = output_attentions if output_attentions is not None else self.config.output_attentions
        output_hidden_states = (
            output_hidden_states if output_hidden_states is not None else self.config.output_hidden_states
        )
        use_cache = use_cache if use_cache is not None else self.config.use_cache
        return_dict = return_dict if return_dict is not None else self.config.use_return_dict
        # encoder_outputs will never be None in generate
        if encoder_outputs is None:
            input_features = self._mask_input_features(input_features, attention_mask=attention_mask)

            encoder_outputs = self.encoder(
                input_features,
                head_mask=head_mask,
                output_attentions=output_attentions,
                output_hidden_states=output_hidden_states,
                return_dict=return_dict,
            )
        # If the user passed a tuple for encoder_outputs, we wrap it in a BaseModelOutput when return_dict=True
        elif return_dict and not isinstance(encoder_outputs, BaseModelOutput):
            encoder_outputs = BaseModelOutput(
                last_hidden_state=encoder_outputs[0],
                hidden_states=encoder_outputs[1] if len(encoder_outputs) > 1 else None,
                attentions=encoder_outputs[2] if len(encoder_outputs) > 2 else None,
            )

        # decoder outputs consists of (dec_features, past_key_value, dec_hidden, dec_attn)
        decoder_outputs = self.decoder(
            input_ids=decoder_input_ids,
            attention_mask=decoder_attention_mask,
            encoder_hidden_states=encoder_outputs[0],
            head_mask=decoder_head_mask,
            cross_attn_head_mask=cross_attn_head_mask,
            past_key_values=past_key_values,
            inputs_embeds=decoder_inputs_embeds,
            position_ids=decoder_position_ids,
            use_cache=use_cache,
            output_attentions=output_attentions,
            output_hidden_states=output_hidden_states,
            return_dict=return_dict,
            cache_position=cache_position,
        )

        if not return_dict:
            return decoder_outputs + encoder_outputs

        return Seq2SeqModelOutput(
            last_hidden_state=decoder_outputs.last_hidden_state,
            past_key_values=decoder_outputs.past_key_values,
            decoder_hidden_states=decoder_outputs.hidden_states,
            decoder_attentions=decoder_outputs.attentions,
            cross_attentions=decoder_outputs.cross_attentions,
            encoder_last_hidden_state=encoder_outputs.last_hidden_state,
            encoder_hidden_states=encoder_outputs.hidden_states,
            encoder_attentions=encoder_outputs.attentions,
        )


@add_start_docstrings(
    "The Whisper Model with a language modeling head. Can be used for automatic speech recognition.",
    WHISPER_START_DOCSTRING,
)
class WhisperForConditionalGeneration(WhisperGenerationMixin, WhisperPreTrainedModel):
    base_model_prefix = "model"
    _tied_weights_keys = ["proj_out.weight"]

    def __init__(self, config: WhisperConfig):
        super().__init__(config)
        self.model = WhisperModel(config)
        self.proj_out = nn.Linear(config.d_model, config.vocab_size, bias=False)

        # Initialize weights and apply final processing
        self.post_init()

    def get_encoder(self):
        return self.model.get_encoder()

    def get_decoder(self):
        return self.model.get_decoder()

    def get_output_embeddings(self):
        return self.proj_out

    def set_output_embeddings(self, new_embeddings):
        self.proj_out = new_embeddings

    def get_input_embeddings(self) -> nn.Module:
        return self.model.get_input_embeddings()

    def freeze_encoder(self):
        """
        Calling this function will disable the gradient computation for the Whisper encoder so that its parameters will
        not be updated during training.
        """
        self.model.encoder._freeze_parameters()

    @add_start_docstrings_to_model_forward(WHISPER_INPUTS_DOCSTRING)
    @replace_return_docstrings(output_type=Seq2SeqLMOutput, config_class=_CONFIG_FOR_DOC)
    def forward(
        self,
        input_features: Optional[torch.FloatTensor] = None,
        attention_mask: Optional[torch.LongTensor] = None,
        decoder_input_ids: Optional[torch.LongTensor] = None,
        decoder_attention_mask: Optional[torch.LongTensor] = None,
        head_mask: Optional[torch.Tensor] = None,
        decoder_head_mask: Optional[torch.Tensor] = None,
        cross_attn_head_mask: Optional[torch.Tensor] = None,
        encoder_outputs: Optional[Tuple[Tuple[torch.FloatTensor]]] = None,
        past_key_values: Optional[Union[Cache, Tuple[Union[Cache, Tuple[torch.FloatTensor]]]]] = None,
        decoder_inputs_embeds: Optional[Tuple[torch.FloatTensor]] = None,
        decoder_position_ids: Optional[Tuple[torch.LongTensor]] = None,
        labels: Optional[torch.LongTensor] = None,
        use_cache: Optional[bool] = None,
        output_attentions: Optional[bool] = None,
        output_hidden_states: Optional[bool] = None,
        return_dict: Optional[bool] = None,
        cache_position: Optional[torch.LongTensor] = None,
    ) -> Union[Tuple[torch.Tensor], Seq2SeqLMOutput]:
        r"""
        labels (`torch.LongTensor` of shape `(batch_size, sequence_length)`, *optional*):
            Labels for computing the language modeling loss. Indices should either be in `[0, ..., config.vocab_size]`
            or -100 (see `input_ids` docstring). Tokens with indices set to `-100` are ignored (masked), the loss is
            only computed for the tokens with labels in `[0, ..., config.vocab_size]`.

        Returns:

        Example:

        ```python
        >>> import torch
        >>> from transformers import AutoProcessor, WhisperForConditionalGeneration
        >>> from datasets import load_dataset

        >>> processor = AutoProcessor.from_pretrained("openai/whisper-tiny.en")
        >>> model = WhisperForConditionalGeneration.from_pretrained("openai/whisper-tiny.en")

        >>> ds = load_dataset("hf-internal-testing/librispeech_asr_dummy", "clean", split="validation")

        >>> inputs = processor(ds[0]["audio"]["array"], return_tensors="pt")
        >>> input_features = inputs.input_features

        >>> generated_ids = model.generate(inputs=input_features)

        >>> transcription = processor.batch_decode(generated_ids, skip_special_tokens=True)[0]
        >>> transcription
        ' Mr. Quilter is the apostle of the middle classes, and we are glad to welcome his gospel.'
        ```"""
        return_dict = return_dict if return_dict is not None else self.config.use_return_dict

        if labels is not None:
            if decoder_input_ids is None and decoder_inputs_embeds is None:
                decoder_input_ids = shift_tokens_right(
                    labels, self.config.pad_token_id, self.config.decoder_start_token_id
                )

        outputs = self.model(
            input_features,
            attention_mask=attention_mask,
            decoder_input_ids=decoder_input_ids,
            encoder_outputs=encoder_outputs,
            decoder_attention_mask=decoder_attention_mask,
            head_mask=head_mask,
            decoder_head_mask=decoder_head_mask,
            cross_attn_head_mask=cross_attn_head_mask,
            past_key_values=past_key_values,
            decoder_inputs_embeds=decoder_inputs_embeds,
            decoder_position_ids=decoder_position_ids,
            use_cache=use_cache,
            output_attentions=output_attentions,
            output_hidden_states=output_hidden_states,
            return_dict=return_dict,
            cache_position=cache_position,
        )
        lm_logits = self.proj_out(outputs[0])

        loss = None
        if labels is not None:
            loss_fct = CrossEntropyLoss()
            # move labels to correct device to enable PP
            labels = labels.to(lm_logits.device)
            loss = loss_fct(lm_logits.view(-1, self.config.vocab_size), labels.reshape(-1))

        if not return_dict:
            output = (lm_logits,) + outputs[1:]
            return ((loss,) + output) if loss is not None else output

        return Seq2SeqLMOutput(
            loss=loss,
            logits=lm_logits,
            past_key_values=outputs.past_key_values,
            decoder_hidden_states=outputs.decoder_hidden_states,
            decoder_attentions=outputs.decoder_attentions,
            cross_attentions=outputs.cross_attentions,
            encoder_last_hidden_state=outputs.encoder_last_hidden_state,
            encoder_hidden_states=outputs.encoder_hidden_states,
            encoder_attentions=outputs.encoder_attentions,
        )

    def prepare_inputs_for_generation(
        self,
        decoder_input_ids,
        past_key_values=None,
        use_cache=None,
        encoder_outputs=None,
        attention_mask=None,
        decoder_attention_mask=None,
        cache_position=None,
        **kwargs,
    ):
        decoder_position_ids = None
        if decoder_attention_mask is not None:
            decoder_position_ids = (decoder_attention_mask.cumsum(-1) - 1).clamp(min=0)

        if past_key_values is not None:
            if isinstance(past_key_values, tuple) and isinstance(past_key_values[0], Cache):
                past_self_attn_key_value = past_key_values[0]
            else:
                past_self_attn_key_value = past_key_values

            if isinstance(past_self_attn_key_value, Cache):
                past_length = cache_position[0] if cache_position is not None else past_self_attn_key_value.get_seq_length()
            else:
                past_length = past_self_attn_key_value[0][0].shape[2]
            # Some generation methods already pass only the last input ID
            if decoder_input_ids.shape[1] > past_length:
                remove_prefix_length = past_length
            else:
                # Default to old behavior: keep only final ID
                remove_prefix_length = decoder_input_ids.shape[1] - 1

            decoder_input_ids = decoder_input_ids[:, remove_prefix_length:]

            if decoder_position_ids is not None and decoder_position_ids.shape[1] > decoder_input_ids.shape[1]:
                decoder_position_ids = decoder_position_ids[:, remove_prefix_length:]

        return {
            "encoder_outputs": encoder_outputs,
            "past_key_values": past_key_values,
            "decoder_input_ids": decoder_input_ids.contiguous(),
            "use_cache": use_cache,
            "decoder_attention_mask": decoder_attention_mask,
            "decoder_position_ids": decoder_position_ids,
            "cache_position": cache_position,
        }

    @staticmethod
    def _reorder_cache(past_key_values, beam_idx):
        reordered_past = ()
        for layer_past in past_key_values:
            reordered_past += (
                tuple(past_state.index_select(0, beam_idx.to(past_state.device)) for past_state in layer_past),
            )
        return reordered_past


class WhisperDecoderWrapper(WhisperPreTrainedModel):
    """
    This wrapper class is a helper class to correctly load pretrained checkpoints when the causal language model is
    used in combination with the [`EncoderDecoderModel`] framework.
    """

    def __init__(self, config):
        super().__init__(config)
        config.is_encoder_decoder = False
        self.decoder = WhisperDecoder(config)

    def get_input_embeddings(self):
        return self.decoder.embed_tokens

    def set_input_embeddings(self, value):
        self.decoder.embed_tokens = value

    def forward(self, *args, **kwargs):
        return self.decoder(*args, **kwargs)


@add_start_docstrings(
    """
    Whisper decoder with a language modeling head on top (linear layer with weights tied to the input embeddings).
    """,
    WHISPER_START_DOCSTRING,
)
class WhisperForCausalLM(WhisperPreTrainedModel):
    _tied_weights_keys = ["proj_out.weight"]
    main_input_name = "input_ids"

    def __init__(self, config):
        super().__init__(config)
        config.is_encoder_decoder = False
        self.model = WhisperDecoderWrapper(config)

        self.proj_out = nn.Linear(config.hidden_size, config.vocab_size, bias=False)

        # Initialize weights and apply final processing
        self.post_init()

    def get_output_embeddings(self):
        return self.proj_out

    def set_output_embeddings(self, new_embeddings):
        self.proj_out = new_embeddings

    def get_input_embeddings(self) -> nn.Module:
        return self.model.get_input_embeddings()

    def set_input_embeddings(self, value):
        self.model.set_input_embeddings(value)

    def set_decoder(self, decoder):
        self.model.decoder = decoder

    def get_decoder(self):
        return self.model.decoder

    @replace_return_docstrings(output_type=CausalLMOutputWithCrossAttentions, config_class=_CONFIG_FOR_DOC)
    def forward(
        self,
        input_ids: torch.LongTensor = None,
        attention_mask: Optional[torch.Tensor] = None,
        position_ids: Optional[torch.LongTensor] = None,
        encoder_outputs: Optional[Tuple[torch.FloatTensor]] = None,
        head_mask: Optional[torch.Tensor] = None,
        cross_attn_head_mask: Optional[torch.Tensor] = None,
        past_key_values: Optional[Union[Cache, Tuple[Union[Cache, Tuple[torch.FloatTensor]]]]] = None,
        inputs_embeds: Optional[torch.FloatTensor] = None,
        labels: Optional[torch.LongTensor] = None,
        use_cache: Optional[bool] = None,
        output_attentions: Optional[bool] = None,
        output_hidden_states: Optional[bool] = None,
        return_dict: Optional[bool] = None,
        cache_position: Optional[torch.LongTensor] = None,
    ) -> Union[Tuple, CausalLMOutputWithCrossAttentions]:
        r"""
        Args:
            input_ids (`torch.LongTensor` of shape `(batch_size, sequence_length)`):
                Indices of input sequence tokens in the vocabulary. Padding will be ignored by default should you
                provide it. Indices can be obtained using [`AutoTokenizer`]. See [`PreTrainedTokenizer.encode`] and
                [`PreTrainedTokenizer.__call__`] for details. [What are input IDs?](../glossary#input-ids)
            attention_mask (`torch.Tensor` of shape `(batch_size, sequence_length)`, *optional*):
                Mask to avoid performing attention on padding token indices. Mask values selected in `[0, 1]`:
                - 1 for tokens that are **not masked**,
                - 0 for tokens that are **masked**.
                [What are attention masks?](../glossary#attention-mask)
            position_ids (`torch.LongTensor` of shape `(batch_size, sequence_length)`, *optional*):
                Indices of positions of each input sequence tokens in the position embeddings. Selected in the range `[0,
                config.n_positions - 1]`.
            encoder_outputs  (`torch.FloatTensor` of shape `(batch_size, sequence_length, hidden_size)`, *optional*):
                Sequence of hidden-states at the output of the last layer of the encoder. Used in the cross-attention
                if the model is configured as a decoder.
            head_mask (`torch.Tensor` of shape `(decoder_layers, decoder_attention_heads)`, *optional*):
                Mask to nullify selected heads of the attention modules. Mask values selected in `[0, 1]`:
                - 1 indicates the head is **not masked**,
                - 0 indicates the head is **masked**.
            cross_attn_head_mask (`torch.Tensor` of shape `(decoder_layers, decoder_attention_heads)`, *optional*):
                Mask to nullify selected heads of the cross-attention modules. Mask values selected in `[0, 1]`:
                - 1 indicates the head is **not masked**,
                - 0 indicates the head is **masked**.
            past_key_values (`Cache` or `tuple(Cache)` or `tuple(tuple(torch.FloatTensor))`, *optional*):
                Pre-computed hidden-states (key and values in the self-attention blocks and in the cross-attention
                blocks) that can be used to speed up sequential decoding. This typically consists in the `past_key_values`
                returned by the model at a previous stage of decoding, when `use_cache=True` or `config.use_cache=True`.

                Three formats are allowed:
                - `Cache` instance, when we do pure decoding without outputs from encoders;
                - Tuple of [`~cache_utils.Cache`] instance, when we do generation based on outputs from encoders;
                - Tuple of `tuple(torch.FloatTensor)` of length `config.n_layers`, with each tuple having 2 tensors of
                    shape `(batch_size, num_heads, sequence_length, embed_size_per_head)`) and 2 additional tensors of shape
                    `(batch_size, num_heads, encoder_sequence_length, embed_size_per_head)`.

                If `past_key_values` are used, the user can optionally input only the last `decoder_input_ids` (those that
                don't have their past key value states given to this model) of shape `(batch_size, 1)` instead of all
                `decoder_input_ids` of shape `(batch_size, sequence_length)`.
            inputs_embeds (`torch.FloatTensor` of shape `(batch_size, sequence_length, hidden_size)`, *optional*):
                Optionally, instead of passing `input_ids` you can choose to directly pass an embedded representation.
                This is useful if you want more control over how to convert `input_ids` indices into associated vectors
                than the model's internal embedding lookup matrix.
            labels (`torch.LongTensor` of shape `(batch_size, sequence_length)`, *optional*):
                Labels for computing the masked language modeling loss. Indices should either be in `[0, ...,
                config.vocab_size]` or -100 (see `input_ids` docstring). Tokens with indices set to `-100` are ignored
                (masked), the loss is only computed for the tokens with labels in `[0, ..., config.vocab_size]`.
            use_cache (`bool`, *optional*):
                If set to `True`, `past_key_values` key value states are returned and can be used to speed up decoding
                (see `past_key_values`).
                - 1 for tokens that are **not masked**,
                - 0 for tokens that are **masked**.
            output_attentions (`bool`, *optional*):
                Whether or not to return the attentions tensors of all attention layers. See `attentions` under
                returned tensors for more detail.
            output_hidden_states (`bool`, *optional*):
                Whether or not to return the hidden states of all layers. See `hidden_states` under returned tensors
                for more detail.
            return_dict (`bool`, *optional*):
                Whether or not to return a [`~utils.ModelOutput`] instead of a plain tuple.
            cache_position (`torch.LongTensor` of shape `(sequence_length)`, *optional*):
                Indices depicting the position of the input sequence tokens in the sequence. Contrarily to `position_ids`,
                this tensor is not affected by padding. It is used to update the cache in the correct position and to infer
                the complete sequence length.
        Returns:

        Example:

        ```python
        >>> from transformers import WhisperForCausalLM, WhisperForConditionalGeneration, WhisperProcessor
        >>> import torch
        >>> from datasets import load_dataset

        >>> processor = WhisperProcessor.from_pretrained("openai/whisper-large-v2")
        >>> model = WhisperForConditionalGeneration.from_pretrained("openai/whisper-large-v2")

        >>> assistant_model = WhisperForCausalLM.from_pretrained("distil-whisper/distil-large-v2")

        >>> ds = load_dataset("hf-internal-testing/librispeech_asr_dummy", "clean", split="validation")
        >>> sample = ds[0]["audio"]
        >>> input_features = processor(
        ...     sample["array"], sampling_rate=sample["sampling_rate"], return_tensors="pt"
        ... ).input_features

        >>> predicted_ids = model.generate(input_features, assistant_model=assistant_model)

        >>> # decode token ids to text
        >>> transcription = processor.batch_decode(predicted_ids, skip_special_tokens=True)[0]
        >>> transcription
        ' Mr. Quilter is the apostle of the middle classes and we are glad to welcome his gospel.'
        ```"""
        output_attentions = output_attentions if output_attentions is not None else self.config.output_attentions
        output_hidden_states = (
            output_hidden_states if output_hidden_states is not None else self.config.output_hidden_states
        )
        return_dict = return_dict if return_dict is not None else self.config.use_return_dict

        # If the user passed a tuple or `BaseModelOutput` for encoder_outputs, we extract only the hidden states
        if isinstance(encoder_outputs, (BaseModelOutput, tuple, list)):
            encoder_outputs = encoder_outputs[0]

        # decoder outputs consists of (dec_features, layer_state, dec_hidden, dec_attn)
        outputs = self.model.decoder(
            input_ids=input_ids,
            attention_mask=attention_mask,
            encoder_hidden_states=encoder_outputs,
            head_mask=head_mask,
            cross_attn_head_mask=cross_attn_head_mask,
            past_key_values=past_key_values,
            inputs_embeds=inputs_embeds,
            position_ids=position_ids,
            use_cache=use_cache,
            output_attentions=output_attentions,
            output_hidden_states=output_hidden_states,
            return_dict=return_dict,
            cache_position=cache_position,
        )

        logits = self.proj_out(outputs[0])

        loss = None
        if labels is not None:
            labels = labels.to(logits.device)
            loss_fct = CrossEntropyLoss()
            loss = loss_fct(logits.view(-1, self.config.vocab_size), labels.view(-1))

        if not return_dict:
            output = (logits,) + outputs[1:]
            return (loss,) + output if loss is not None else output

        return CausalLMOutputWithCrossAttentions(
            loss=loss,
            logits=logits,
            past_key_values=outputs.past_key_values,
            hidden_states=outputs.hidden_states,
            attentions=outputs.attentions,
            cross_attentions=outputs.cross_attentions,
        )

    def prepare_inputs_for_generation(
        self,
        input_ids,
        past_key_values=None,
        use_cache=None,
        encoder_outputs=None,
        attention_mask=None,
        cache_position=None,
        **kwargs,
    ):
        if past_key_values is not None:
            if isinstance(past_key_values, tuple) and isinstance(past_key_values[0], Cache):
                past_self_attn_key_value = past_key_values[0]
            else:
                past_self_attn_key_value = past_key_values
            if isinstance(past_self_attn_key_value, Cache):
                past_length = cache_position[0] if cache_position is not None else past_self_attn_key_value.get_seq_length()
            else:
                past_length = past_self_attn_key_value[0][0].shape[2]

            # Some generation methods already pass only the last input ID
            if input_ids.shape[1] > past_length:
                remove_prefix_length = past_length
            else:
                # Default to old behavior: keep only final ID
                remove_prefix_length = input_ids.shape[1] - 1

            input_ids = input_ids[:, remove_prefix_length:]
        
        return {
            "encoder_outputs": encoder_outputs,
            "past_key_values": past_key_values,
            "input_ids": input_ids.contiguous(),
            "use_cache": use_cache,
            "attention_mask": attention_mask,
            "cache_position": cache_position,
        }

    @staticmethod
    def _reorder_cache(past_key_values, beam_idx):
        reordered_past = ()
        for layer_past in past_key_values:
            reordered_past += (
                tuple(past_state.index_select(0, beam_idx.to(past_state.device)) for past_state in layer_past),
            )
        return reordered_past


@add_start_docstrings(
    """
    Whisper Encoder Model with a sequence classification head on top (a linear layer over the pooled output) for tasks
    like SUPERB Keyword Spotting.
    """,
    WHISPER_ENCODER_INPUTS_DOCSTRING,
)
class WhisperForAudioClassification(WhisperPreTrainedModel):
    def __init__(self, config):
        super().__init__(config)

        self.encoder = WhisperEncoder(config)
        num_layers = config.num_hidden_layers + 1  # transformer layers + input embeddings
        if config.use_weighted_layer_sum:
            self.layer_weights = nn.Parameter(torch.ones(num_layers) / num_layers)
        self.projector = nn.Linear(config.hidden_size, config.classifier_proj_size)
        self.classifier = nn.Linear(config.classifier_proj_size, config.num_labels)

        # Initialize weights and apply final processing
        self.post_init()

    def freeze_encoder(self):
        """
        Calling this function will disable the gradient computation for the Whisper encoder so that its parameters will
        not be updated during training. Only the projection layers and classification head will be updated.
        """
        self.encoder._freeze_parameters()

    def get_input_embeddings(self) -> nn.Module:
        return self.encoder.get_input_embeddings()

    def set_input_embeddings(self, value: nn.Module):
        self.encoder.set_input_embeddings(value)

    @add_start_docstrings_to_model_forward(WHISPER_ENCODER_INPUTS_DOCSTRING)
    @replace_return_docstrings(output_type=SequenceClassifierOutput, config_class=_CONFIG_FOR_DOC)
    def forward(
        self,
        input_features: Optional[torch.LongTensor] = None,
        head_mask: Optional[torch.Tensor] = None,
        encoder_outputs: Optional[Tuple[Tuple[torch.FloatTensor]]] = None,
        labels: Optional[torch.LongTensor] = None,
        output_attentions: Optional[bool] = None,
        output_hidden_states: Optional[bool] = None,
        return_dict: Optional[bool] = None,
    ) -> Union[Tuple[torch.Tensor], SequenceClassifierOutput]:
        r"""
        labels (`torch.LongTensor` of shape `(batch_size,)`, *optional*):
            Labels for computing the sequence classification/regression loss. Indices should be in `[0, ...,
            config.num_labels - 1]`. If `config.num_labels == 1` a regression loss is computed (Mean-Square loss), If
            `config.num_labels > 1` a classification loss is computed (Cross-Entropy).

        Returns:

        Example:

        ```python
        >>> import torch
        >>> from transformers import AutoFeatureExtractor, WhisperForAudioClassification
        >>> from datasets import load_dataset

        >>> feature_extractor = AutoFeatureExtractor.from_pretrained("sanchit-gandhi/whisper-medium-fleurs-lang-id")
        >>> model = WhisperForAudioClassification.from_pretrained("sanchit-gandhi/whisper-medium-fleurs-lang-id")

        >>> ds = load_dataset("google/fleurs", "all", split="validation", streaming=True)
        >>> sample = next(iter(ds))

        >>> inputs = feature_extractor(
        ...     sample["audio"]["array"], sampling_rate=sample["audio"]["sampling_rate"], return_tensors="pt"
        ... )
        >>> input_features = inputs.input_features

        >>> with torch.no_grad():
        ...     logits = model(input_features).logits

        >>> predicted_class_ids = torch.argmax(logits).item()
        >>> predicted_label = model.config.id2label[predicted_class_ids]
        >>> predicted_label
        'Afrikaans'
        ```"""

        output_attentions = output_attentions if output_attentions is not None else self.config.output_attentions
        output_hidden_states = (
            output_hidden_states if output_hidden_states is not None else self.config.output_hidden_states
        )
        if self.config.use_weighted_layer_sum:
            output_hidden_states = True
        elif output_hidden_states is None:
            output_hidden_states = self.config.output_hidden_states

        return_dict = return_dict if return_dict is not None else self.config.use_return_dict

        if encoder_outputs is None:
            encoder_outputs = self.encoder(
                input_features,
                head_mask=head_mask,
                output_attentions=output_attentions,
                output_hidden_states=output_hidden_states,
                return_dict=return_dict,
            )

        if self.config.use_weighted_layer_sum:
            hidden_states = encoder_outputs[_HIDDEN_STATES_START_POSITION]
            hidden_states = torch.stack(hidden_states, dim=1)
            norm_weights = nn.functional.softmax(self.layer_weights, dim=-1)
            hidden_states = (hidden_states * norm_weights.view(-1, 1, 1)).sum(dim=1)
        else:
            hidden_states = encoder_outputs[0]

        hidden_states = self.projector(hidden_states)
        pooled_output = hidden_states.mean(dim=1)

        logits = self.classifier(pooled_output)

        loss = None

        if labels is not None:
            loss_fct = CrossEntropyLoss()
            # move labels to correct device to enable PP
            labels = labels.to(logits.device)
            loss = loss_fct(logits.view(-1, self.config.num_labels), labels.view(-1))

        if not return_dict:
            output = (logits,) + encoder_outputs[1:]
            return ((loss,) + output) if loss is not None else output

        return SequenceClassifierOutput(
            loss=loss,
            logits=logits,
            hidden_states=encoder_outputs.hidden_states,
            attentions=encoder_outputs.attentions,
        )<|MERGE_RESOLUTION|>--- conflicted
+++ resolved
@@ -1393,12 +1393,8 @@
         if position_ids is None:
             position_ids = cache_position.unsqueeze(0)
 
-<<<<<<< HEAD
         positions = self.embed_positions(inputs_embeds, position_ids=position_ids)
-        hidden_states = inputs_embeds + positions
-=======
         hidden_states = inputs_embeds + positions.to(inputs_embeds.device)
->>>>>>> bdb9106f
         hidden_states = nn.functional.dropout(hidden_states, p=self.dropout, training=self.training)
         
         use_head_mask = head_mask is not None
