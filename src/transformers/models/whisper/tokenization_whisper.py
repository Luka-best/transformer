# coding=utf-8
# Copyright 2022 The HuggingFace Inc. team. All rights reserved.
#
# Licensed under the Apache License, Version 2.0 (the "License");
# you may not use this file except in compliance with the License.
# You may obtain a copy of the License at
#
#     http://www.apache.org/licenses/LICENSE-2.0
#
# Unless required by applicable law or agreed to in writing, software
# distributed under the License is distributed on an "AS IS" BASIS,
# WITHOUT WARRANTIES OR CONDITIONS OF ANY KIND, either express or implied.
# See the License for the specific language governing permissions and
# limitations under the License.
"""Tokenization classes for Whisper."""

import json
import os
import warnings
from functools import lru_cache
from typing import List, Optional, Tuple, Union

import numpy as np
import regex as re

from ...tokenization_utils import AddedToken, PreTrainedTokenizer
from ...utils import logging
from .english_normalizer import BasicTextNormalizer, EnglishTextNormalizer


VOCAB_FILES_NAMES = {
    "vocab_file": "vocab.json",
    "tokenizer_file": "tokenizer.json",
    "merges_file": "merges.txt",
    "normalizer_file": "normalizer.json",
}


MAX_MODEL_INPUT_SIZES = {
    "openai/whisper-base": 448,
}


# Copied from transformers.models.gpt2.tokenization_gpt2.bytes_to_unicode
def bytes_to_unicode():
    """
    Returns list of utf-8 byte and a mapping to unicode strings. We specifically avoids mapping to whitespace/control
    characters the bpe code barfs on.

    The reversible bpe codes work on unicode strings. This means you need a large # of unicode characters in your vocab
    if you want to avoid UNKs. When you're at something like a 10B token dataset you end up needing around 5K for
    decent coverage. This is a significant percentage of your normal, say, 32K bpe vocab. To avoid that, we want lookup
    tables between utf-8 bytes and unicode strings.
    """
    bs = (
        list(range(ord("!"), ord("~") + 1)) + list(range(ord("¡"), ord("¬") + 1)) + list(range(ord("®"), ord("ÿ") + 1))
    )
    cs = bs[:]
    n = 0
    for b in range(2**8):
        if b not in bs:
            bs.append(b)
            cs.append(2**8 + n)
            n += 1
    cs = [chr(n) for n in cs]
    return dict(zip(bs, cs))


logger = logging.get_logger(__name__)


# Copied from transformers.models.gpt2.tokenization_gpt2.get_pairs
def get_pairs(word):
    """
    Return set of symbol pairs in a word.

    Word is represented as tuple of symbols (symbols being variable-length strings).
    """
    pairs = set()
    prev_char = word[0]
    for char in word[1:]:
        pairs.add((prev_char, char))
        prev_char = char
    return pairs


LANGUAGES = {
    "en": "english",
    "zh": "chinese",
    "de": "german",
    "es": "spanish",
    "ru": "russian",
    "ko": "korean",
    "fr": "french",
    "ja": "japanese",
    "pt": "portuguese",
    "tr": "turkish",
    "pl": "polish",
    "ca": "catalan",
    "nl": "dutch",
    "ar": "arabic",
    "sv": "swedish",
    "it": "italian",
    "id": "indonesian",
    "hi": "hindi",
    "fi": "finnish",
    "vi": "vietnamese",
    "he": "hebrew",
    "uk": "ukrainian",
    "el": "greek",
    "ms": "malay",
    "cs": "czech",
    "ro": "romanian",
    "da": "danish",
    "hu": "hungarian",
    "ta": "tamil",
    "no": "norwegian",
    "th": "thai",
    "ur": "urdu",
    "hr": "croatian",
    "bg": "bulgarian",
    "lt": "lithuanian",
    "la": "latin",
    "mi": "maori",
    "ml": "malayalam",
    "cy": "welsh",
    "sk": "slovak",
    "te": "telugu",
    "fa": "persian",
    "lv": "latvian",
    "bn": "bengali",
    "sr": "serbian",
    "az": "azerbaijani",
    "sl": "slovenian",
    "kn": "kannada",
    "et": "estonian",
    "mk": "macedonian",
    "br": "breton",
    "eu": "basque",
    "is": "icelandic",
    "hy": "armenian",
    "ne": "nepali",
    "mn": "mongolian",
    "bs": "bosnian",
    "kk": "kazakh",
    "sq": "albanian",
    "sw": "swahili",
    "gl": "galician",
    "mr": "marathi",
    "pa": "punjabi",
    "si": "sinhala",
    "km": "khmer",
    "sn": "shona",
    "yo": "yoruba",
    "so": "somali",
    "af": "afrikaans",
    "oc": "occitan",
    "ka": "georgian",
    "be": "belarusian",
    "tg": "tajik",
    "sd": "sindhi",
    "gu": "gujarati",
    "am": "amharic",
    "yi": "yiddish",
    "lo": "lao",
    "uz": "uzbek",
    "fo": "faroese",
    "ht": "haitian creole",
    "ps": "pashto",
    "tk": "turkmen",
    "nn": "nynorsk",
    "mt": "maltese",
    "sa": "sanskrit",
    "lb": "luxembourgish",
    "my": "myanmar",
    "bo": "tibetan",
    "tl": "tagalog",
    "mg": "malagasy",
    "as": "assamese",
    "tt": "tatar",
    "haw": "hawaiian",
    "ln": "lingala",
    "ha": "hausa",
    "ba": "bashkir",
    "jw": "javanese",
    "su": "sundanese",
    "yue": "cantonese",
}

# language code lookup by name, with a few language aliases
TO_LANGUAGE_CODE = {
    **{language: code for code, language in LANGUAGES.items()},
    "burmese": "my",
    "valencian": "ca",
    "flemish": "nl",
    "haitian": "ht",
    "letzeburgesch": "lb",
    "pushto": "ps",
    "panjabi": "pa",
    "moldavian": "ro",
    "moldovan": "ro",
    "sinhalese": "si",
    "castilian": "es",
    "mandarin": "zh",
}

TASK_IDS = ["translate", "transcribe"]


class WhisperTokenizer(PreTrainedTokenizer):
    """
    Construct a Whisper tokenizer.

    This tokenizer inherits from [`PreTrainedTokenizer`] which contains some of the main methods. Users should refer to
    the superclass for more information regarding such methods.

    Args:
        vocab_file (`str`):
            Path to the vocabulary file.
        merges_file (`str`):
            Path to the merges file.
        normalizer_file (`str`, *optional*):
            Path to the normalizer_file file.
        errors (`str`, *optional*, defaults to `"replace"`):
            Paradigm to follow when decoding bytes to UTF-8. See
            [bytes.decode](https://docs.python.org/3/library/stdtypes.html#bytes.decode) for more information.
        unk_token (`str`, *optional*, defaults to `"<|endoftext|>"`):
            The unknown token. A token that is not in the vocabulary cannot be converted to an ID and is set to be this
            token instead.
        bos_token (`str`, *optional*, defaults to `"<|endoftext|>"`):
            The beginning of sequence token. The `decoder_start_token_id` is used to set the first token as
            `"<|startoftranscript|>"` when generating.
        eos_token (`str`, *optional*, defaults to `"<|endoftext|>"`):
            The end of sequence token.
        pad_token (`str`, *optional*):
            The token used for padding, for example when batching sequences of different lengths.
        add_prefix_space (`bool`, *optional*, defaults to `False`):
            Whether or not to add an initial space to the input. This allows to treat the leading word just as any
            other word.
        language (`str`, *optional*):
            The language of the transcription text. The corresponding language id token is appended to the start of the
            sequence for multilingual speech recognition and speech translation tasks, e.g. for Spanish the token
            `"<|es|>"` is appended to the start of sequence. This should be used for multilingual fine-tuning only.
        task (`str`, *optional*):
            Task identifier to append at the start of sequence (if any). This should be used for mulitlingual
            fine-tuning, with `"transcribe"` for speech recognition and `"translate"` for speech translation.
        predict_timestamps (`bool`, *optional*, defaults to `False`):
            Whether to omit the `<|notimestamps|>` token at the start of the sequence.
    """

    vocab_files_names = VOCAB_FILES_NAMES
    model_input_names = ["input_ids", "attention_mask"]

    def __init__(
        self,
        vocab_file,
        merges_file,
        normalizer_file=None,
        errors="replace",
        unk_token="<|endoftext|>",
        bos_token="<|endoftext|>",
        eos_token="<|endoftext|>",
        pad_token=None,
        add_prefix_space=False,
        language=None,
        task=None,
        predict_timestamps=False,
        **kwargs,
    ):
        bos_token = (
            AddedToken(bos_token, lstrip=False, rstrip=False, normalized=False, special=True)
            if isinstance(bos_token, str)
            else bos_token
        )
        eos_token = (
            AddedToken(eos_token, lstrip=False, rstrip=False, normalized=False, special=True)
            if isinstance(eos_token, str)
            else eos_token
        )
        unk_token = (
            AddedToken(unk_token, lstrip=False, rstrip=False, normalized=False, special=True)
            if isinstance(unk_token, str)
            else unk_token
        )
        pad_token = (
            AddedToken(pad_token, lstrip=False, rstrip=False, normalized=False, special=True)
            if isinstance(pad_token, str)
            else pad_token
        )

        with open(vocab_file, encoding="utf-8") as vocab_handle:
            self.encoder = json.load(vocab_handle)
        self.decoder = {v: k for k, v in self.encoder.items()}
        self.errors = errors  # how to handle errors in decoding
        self.byte_encoder = bytes_to_unicode()
        self.byte_decoder = {v: k for k, v in self.byte_encoder.items()}
        with open(merges_file, encoding="utf-8") as merges_handle:
            bpe_merges = merges_handle.read().split("\n")[1:-1]
        bpe_merges = [tuple(merge.split()) for merge in bpe_merges]
        self.bpe_ranks = dict(zip(bpe_merges, range(len(bpe_merges))))
        self.cache = {}
        self.add_prefix_space = add_prefix_space

        if normalizer_file is not None:
            with open(normalizer_file, encoding="utf-8") as vocab_handle:
                self.english_spelling_normalizer = json.load(vocab_handle)
        else:
            self.english_spelling_normalizer = None

        # Should have added re.IGNORECASE so BPE merges can happen for capitalized versions of contractions
        self.pat = re.compile(r"""'s|'t|'re|'ve|'m|'ll|'d| ?\p{L}+| ?\p{N}+| ?[^\s\p{L}\p{N}]+|\s+(?!\S)|\s+""")
        self.timestamp_pat = re.compile(r"<\|(\d+\.\d+)\|>")

        self.language = language
        super().__init__(
            errors=errors,
            unk_token=unk_token,
            bos_token=bos_token,
            eos_token=eos_token,
            pad_token=pad_token,
            add_prefix_space=add_prefix_space,
            **kwargs,
        )

        self.task = task
        self.predict_timestamps = predict_timestamps

    @property
    def vocab_size(self) -> int:
        return len(self.encoder)

    def get_vocab(self):
        vocab = {self.convert_ids_to_tokens(i): i for i in range(self.vocab_size)}
        vocab.update(self.added_tokens_encoder)
        return vocab

    # Copied from transformers.models.gpt2.tokenization_gpt2.GPT2Tokenizer.bpe with GPT2 -> Whisper
    def bpe(self, token):
        if token in self.cache:
            return self.cache[token]
        word = tuple(token)
        pairs = get_pairs(word)

        if not pairs:
            return token

        while True:
            bigram = min(pairs, key=lambda pair: self.bpe_ranks.get(pair, float("inf")))
            if bigram not in self.bpe_ranks:
                break
            first, second = bigram
            new_word = []
            i = 0
            while i < len(word):
                try:
                    j = word.index(first, i)
                except ValueError:
                    new_word.extend(word[i:])
                    break
                else:
                    new_word.extend(word[i:j])
                    i = j

                if word[i] == first and i < len(word) - 1 and word[i + 1] == second:
                    new_word.append(first + second)
                    i += 2
                else:
                    new_word.append(word[i])
                    i += 1
            new_word = tuple(new_word)
            word = new_word
            if len(word) == 1:
                break
            else:
                pairs = get_pairs(word)
        word = " ".join(word)
        self.cache[token] = word
        return word

    def set_prefix_tokens(self, language: str = None, task: str = None, predict_timestamps: bool = None):
        """
        Override the prefix tokens appended to the start of the label sequence. This method can be used standalone to
        update the prefix tokens as required when fine-tuning. Example:

        ```python
        >>> # instantiate the tokenizer and set the prefix token to Spanish
        >>> tokenizer = WhisperTokenizer.from_pretrained("openai/whisper-tiny", language="spanish")
        >>> # now switch the prefix token from Spanish to French
        >>> tokenizer.set_prefix_tokens(language="french")
        ```

        Args:
            language (`str`, *optional*, defaults to `None`):
                The language of the transcription text.
            task (`str`, *optional*, defaults to `None`):
                Task identifier to append at the start of sequence (if any).
            predict_timestamps (`bool`, *optional*, defaults to `None`):
                Whether to omit the `<|notimestamps|>` token at the start of the sequence.
        """
        self.language = language if language is not None else self.language
        self.task = task if task is not None else self.task
        self.predict_timestamps = predict_timestamps if predict_timestamps is not None else self.predict_timestamps

    @property
    def prefix_tokens(self) -> List[int]:
        bos_token_id = self.convert_tokens_to_ids("<|startoftranscript|>")
        translate_token_id = self.convert_tokens_to_ids("<|translate|>")
        transcribe_token_id = self.convert_tokens_to_ids("<|transcribe|>")
        notimestamps_token_id = self.convert_tokens_to_ids("<|notimestamps|>")
        langs = tuple(LANGUAGES.keys())

        if self.language is not None:
            self.language = self.language.lower()
            if self.language in TO_LANGUAGE_CODE:
                language_id = TO_LANGUAGE_CODE[self.language]
            elif self.language in TO_LANGUAGE_CODE.values():
                language_id = self.language
            else:
                is_language_code = len(self.language) == 2
                raise ValueError(
                    f"Unsupported language: {self.language}. Language should be one of:"
                    f" {list(TO_LANGUAGE_CODE.values()) if is_language_code else list(TO_LANGUAGE_CODE.keys())}."
                )

        if self.task is not None:
            if self.task not in TASK_IDS:
                raise ValueError(f"Unsupported task: {self.task}. Task should be in: {TASK_IDS}")

        bos_sequence = [bos_token_id]
        if self.language is not None:
            bos_sequence.append(bos_token_id + 1 + langs.index(language_id))
        if self.task is not None:
            bos_sequence.append(transcribe_token_id if self.task == "transcribe" else translate_token_id)
        if not self.predict_timestamps:
            bos_sequence.append(notimestamps_token_id)
        return bos_sequence

    # Copied from transformers.models.speech_to_text.tokenization_speech_to_text.Speech2TextTokenizer.build_inputs_with_special_tokens
    def build_inputs_with_special_tokens(self, token_ids_0, token_ids_1=None) -> List[int]:
        """Build model inputs from a sequence by appending eos_token_id."""
        if token_ids_1 is None:
            return self.prefix_tokens + token_ids_0 + [self.eos_token_id]
        # We don't expect to process pairs, but leave the pair logic for API consistency
        return self.prefix_tokens + token_ids_0 + token_ids_1 + [self.eos_token_id]

    # Copied from transformers.models.speech_to_text.tokenization_speech_to_text.Speech2TextTokenizer.get_special_tokens_mask
    def get_special_tokens_mask(
        self, token_ids_0: List[int], token_ids_1: Optional[List[int]] = None, already_has_special_tokens: bool = False
    ) -> List[int]:
        """
        Retrieve sequence ids from a token list that has no special tokens added. This method is called when adding
        special tokens using the tokenizer `prepare_for_model` method.

        Args:
            token_ids_0 (`List[int]`):
                List of IDs.
            token_ids_1 (`List[int]`, *optional*):
                Optional second list of IDs for sequence pairs.
            already_has_special_tokens (`bool`, *optional*, defaults to `False`):
                Whether or not the token list is already formatted with special tokens for the model.

        Returns:
            `List[int]`: A list of integers in the range [0, 1]: 1 for a special token, 0 for a sequence token.
        """

        if already_has_special_tokens:
            return super().get_special_tokens_mask(
                token_ids_0=token_ids_0, token_ids_1=token_ids_1, already_has_special_tokens=True
            )

        prefix_ones = [1] * len(self.prefix_tokens)
        suffix_ones = [1]
        if token_ids_1 is None:
            return prefix_ones + ([0] * len(token_ids_0)) + suffix_ones
        return prefix_ones + ([0] * len(token_ids_0)) + ([0] * len(token_ids_1)) + suffix_ones

    # Copied from transformers.models.gpt2.tokenization_gpt2.GPT2Tokenizer._tokenize with GPT2 -> Whisper
    def _tokenize(self, text):
        """Tokenize a string."""
        bpe_tokens = []
        for token in re.findall(self.pat, text):
            token = "".join(
                self.byte_encoder[b] for b in token.encode("utf-8")
            )  # Maps all our bytes to unicode strings, avoiding control tokens of the BPE (spaces in our case)
            bpe_tokens.extend(bpe_token for bpe_token in self.bpe(token).split(" "))
        return bpe_tokens

    # Copied from transformers.models.gpt2.tokenization_gpt2.GPT2Tokenizer._convert_token_to_id with GPT2 -> Whisper
    def _convert_token_to_id(self, token):
        """Converts a token (str) in an id using the vocab."""
        return self.encoder.get(token, self.encoder.get(self.unk_token))

    def _convert_id_to_token(self, index):
        """
        Converts an index (integer) in a token (str) using the vocab. Whisper's base tokenizer always decodes OOV
        tokens as "", thus we do not use the `unk_token` here.
        """
        return self.decoder.get(index, "")

    def _normalize(self, text):
        warnings.warn(
            "The private method `_normalize` is deprecated and will be removed in v5 of Transformers."
            "You can normalize an input string using the Whisper English normalizer using the `normalize` method."
        )
        return self.normalize(text)

    def _basic_normalize(self, text, remove_diacritics=False):
        warnings.warn(
            "The private method `_basic_normalize` is deprecated and will be removed in v5 of Transformers."
            "You can normalize an input string using the Whisper basic normalizer using the `basic_normalize` method."
        )
        return self.basic_normalize(text, remove_diacritics=remove_diacritics)

    def normalize(self, text):
        """
        Normalize a given string using the `EnglishTextNormalizer` class, which preforms commons transformation on
        english text.
        """
        normalizer = EnglishTextNormalizer(self.english_spelling_normalizer)
        return normalizer(text)

    @staticmethod
    def basic_normalize(text, remove_diacritics=False):
        """
        Normalize a given string using the `BasicTextNormalizer` class, which preforms commons transformation on
        multilingual text.
        """
        normalizer = BasicTextNormalizer(remove_diacritics=remove_diacritics)
        return normalizer(text)

    def _decode_with_timestamps(self, token_ids, skip_special_tokens=False, time_precision=0.02) -> str:
        """
        Timestamp tokens are above the special tokens' id range and are ignored by `decode()`. This method decodes
        given tokens with timestamps tokens annotated, e.g. "<|1.08|>".
        """
        timestamp_begin = self.all_special_ids[-1] + 1
        outputs = [[]]

        cur_max_timestamp = 0.0
        prev_segments_len = 0.0

        for token in token_ids:
            if token >= timestamp_begin:
                timestamp = float((token - timestamp_begin) * time_precision)

                if timestamp < cur_max_timestamp:
                    # next segment has started
                    prev_segments_len += cur_max_timestamp

                cur_max_timestamp = timestamp

                outputs.append(f"<|{(timestamp + prev_segments_len):.2f}|>")
                outputs.append([])
            else:
                outputs[-1].append(token)
        outputs = [
            s if isinstance(s, str) else self.decode(s, skip_special_tokens=skip_special_tokens) for s in outputs
        ]
        return "".join(outputs)

    def _compute_offsets(self, token_ids, time_precision=0.02, segments=None):
        """
        Compute offsets for a given tokenized input

        Args:
            token_ids (`Union[int, List[int], np.ndarray, torch.Tensor, tf.Tensor]`):
                List of tokenized input ids. Can be obtained using the `__call__` method.
            time_precision (`float`, `optional`, defaults to 0.02):
                The time ratio to convert from token to time.
<<<<<<< HEAD
            segments (List[dict], `optional`, defaults to None):
                Timestamps obtained using long form generation in Whisper, to be used to replace predicted timestamps in token_ids.
=======
            segments (List[dict], `optional`):
                Timestamps obtained using long form generation in Whisper, to be used to replace predicted timestamps in token_ids.   
>>>>>>> 06cebb1c
        """
        offsets = []
        # ensure torch tensor of token ids is placed on cpu
        if "torch" in str(type(token_ids)) and (hasattr(token_ids, "cpu") and callable(token_ids.cpu)):
            token_ids = token_ids.cpu()
        token_ids = np.array(token_ids)
        if token_ids.shape[0] > 1 and len(token_ids.shape) > 1:
            raise ValueError("Can only process a single input at a time")
        timestamp_begin = self.all_special_ids[-1] + 1
        timestamp_tokens = token_ids >= timestamp_begin

        consecutive = np.where(timestamp_tokens[:-1] & timestamp_tokens[1:])[0] + 1
        if consecutive.shape[0] == 0 and timestamp_tokens.sum() <= 1:
            # either there are no timestamps or there are no consecutive ones
            return []
        elif np.where(timestamp_tokens)[0][-1] + 1 not in consecutive:
            # we add the final timestamp if it is not already in the list
            consecutive = np.append(consecutive, np.where(timestamp_tokens)[0][-1] + 1)

        last_slice = np.where(timestamp_tokens)[0][0]
        for i, current_slice in enumerate(consecutive):
            sliced_tokens = token_ids[last_slice:current_slice]
            if len(sliced_tokens) > 1:
                start_timestamp_position = sliced_tokens[0].item() - timestamp_begin
                end_timestamp_position = sliced_tokens[-1].item() - timestamp_begin
                # strip timestamp tokens from the text output
                sliced_tokens = self._preprocess_token_ids(sliced_tokens)
                text = self._decode(sliced_tokens)
                text = self._filter_timestamp_ids(text)

                if segments is not None:

                    offsets.append(
                        {
                            "text": text,
                            "timestamp": (
                                segments[0][i]['start'].item(),
                                segments[0][i]['end'].item(),
                            ),
                        }
                    )
                else:
                    offsets.append(
                        {
                            "text": text,
                            "timestamp": (
                                start_timestamp_position * time_precision,
                                end_timestamp_position * time_precision,
                            ),
                        }
                    )
            last_slice = current_slice

        return offsets

    @lru_cache
    def timestamp_ids(self, time_precision=0.02):
        """
        Compute the timestamp token ids for a given precision and save to least-recently used (LRU) cache.

        Args:
            time_precision (`float`, `optional`, defaults to 0.02):
                The time ratio to convert from token to time.
        """
        return self.convert_tokens_to_ids([("<|%.2f|>" % (i * time_precision)) for i in range(1500 + 1)])

    def _preprocess_token_ids(self, token_ids, skip_special_tokens: bool = False):
        """
        Pre-process the token ids for decoding by removing the prompt tokens ids and timestamp token ids.

        Args:
            token_ids (`Union[int, List[int], np.ndarray, torch.Tensor, tf.Tensor]`):
                List of tokenized input ids. Typically, obtained using the `__call__` method of the tokenizer.
            skip_special_tokens (`bool`, *optional*, defaults to `False`):
                Whether or not to remove special tokens from the token ids. If `True`, the prompt token ids will be
                removed.
        """
        if skip_special_tokens:
            prompt_token_id = self.convert_tokens_to_ids("<|startofprev|>")
            decoder_start_token_id = self.convert_tokens_to_ids("<|startoftranscript|>")
            token_ids = self._strip_prompt(token_ids, prompt_token_id, decoder_start_token_id)

        return token_ids

    def _filter_timestamp_ids(self, token_ids):
        return re.sub(self.timestamp_pat, "", token_ids)

    def decode(
        self,
        token_ids,
        skip_special_tokens: bool = False,
        clean_up_tokenization_spaces: bool = None,
        output_offsets: bool = False,
        time_precision: float = 0.02,
        decode_with_timestamps: bool = False,
        normalize: bool = False,
        basic_normalize: bool = False,
        remove_diacritics: bool = False,
        **kwargs,
    ) -> str:
        """
        Converts a sequence of ids in a string, using the tokenizer and vocabulary with options to remove special
        tokens and clean up tokenization spaces.

        Similar to doing `self.convert_tokens_to_string(self.convert_ids_to_tokens(token_ids))`.

        Args:
            token_ids (`Union[int, List[int], np.ndarray, torch.Tensor, tf.Tensor]`):
                List of tokenized input ids. Can be obtained using the `__call__` method.
            skip_special_tokens (`bool`, *optional*, defaults to `False`):
                Whether or not to remove special tokens in the decoding.
            clean_up_tokenization_spaces (`bool`, *optional*):
                Whether or not to clean up the tokenization spaces. If `None`, will default to
                `self.clean_up_tokenization_spaces` (available in the `tokenizer_config`).
            output_offsets (`bool`, *optional*, defaults to `False`):
                Whether or not to output the offsets of the tokens. This should only be set if the model predicted
                timestamps.
            time_precision (`float`, `optional`, defaults to 0.02):
                The time ratio to convert from token to time.
            decode_with_timestamps (`bool`, *optional*, defaults to `False`):
                Whether or not to decode with timestamps included in the raw text.
            normalize (`bool`, *optional*, defaults to `False`):
                Whether or not to apply the English text normalizer to the decoded text. Only applicable when the
                target text is in English. Otherwise, the basic text normalizer should be applied.
            basic_normalize (`bool`, *optional*, defaults to `False`):
                Whether or not to apply the Basic text normalizer to the decoded text. Applicable to multilingual
                target text.
            remove_diacritics (`bool`, *optional*, defaults to `False`):
                Whether or not to remove diacritics when applying the Basic text normalizer. Removing diacritics may
                destroy information in the decoded text, hence it should be used with caution.
            kwargs (additional keyword arguments, *optional*):
                Will be passed to the underlying model specific decode method.
        Returns:
            `str`: The decoded sentence.
        """
        filtered_ids = self._preprocess_token_ids(
            token_ids,
            skip_special_tokens=skip_special_tokens,
        )

        text = super().decode(
            filtered_ids,
            skip_special_tokens=skip_special_tokens,
            clean_up_tokenization_spaces=clean_up_tokenization_spaces,
            normalize=normalize,
            basic_normalize=basic_normalize,
            remove_diacritics=remove_diacritics,
            **kwargs,
        )
        if decode_with_timestamps:
            # legacy method to decode timestamps when not included in the tokenizer vocabulary
            text = self._decode_with_timestamps(
                filtered_ids, time_precision=time_precision, skip_special_tokens=skip_special_tokens
            )
        else:
            text = self._filter_timestamp_ids(text)

        # retrieve offsets
        if output_offsets:

            if "segments" in kwargs:
                segments = kwargs['segments']
            else:
                segments = None

            offsets = self._compute_offsets(token_ids, time_precision=time_precision, segments=segments )

            return {"text": text, "offsets": offsets}
        return text

    def _decode(
        self,
        token_ids: Union[int, List[int]],
        skip_special_tokens: bool = False,
        normalize: bool = False,
        basic_normalize: bool = False,
        remove_diacritics: bool = False,
        **kwargs,
    ) -> str:
        self._decode_use_source_tokenizer = kwargs.pop("use_source_tokenizer", False)
        filtered_tokens = self.convert_ids_to_tokens(token_ids, skip_special_tokens=skip_special_tokens)

        # To avoid mixing byte-level and unicode for byte-level BPT
        # we need to build string separately for added tokens and byte-level tokens
        # cf. https://github.com/huggingface/transformers/issues/1133
        sub_texts = []
        current_sub_text = []
        for token in filtered_tokens:
            if skip_special_tokens and token in self.all_special_ids:
                continue
            if token in self.added_tokens_encoder:
                if current_sub_text:
                    sub_texts.append(self.convert_tokens_to_string(current_sub_text))
                    current_sub_text = []
                sub_texts.append(token)
            else:
                current_sub_text.append(token)
        if current_sub_text:
            sub_texts.append(self.convert_tokens_to_string(current_sub_text))

        text = "".join(sub_texts)

        if normalize:
            clean_text = self.normalize(text)
            return clean_text
        elif basic_normalize:
            clean_text = self.basic_normalize(text, remove_diacritics=remove_diacritics)
            return clean_text
        else:
            return text

    # Copied from transformers.models.gpt2.tokenization_gpt2.GPT2Tokenizer.convert_tokens_to_string with GPT2 -> Whisper
    def convert_tokens_to_string(self, tokens):
        """Converts a sequence of tokens (string) in a single string."""
        text = "".join(tokens)
        text = bytearray([self.byte_decoder[c] for c in text]).decode("utf-8", errors=self.errors)
        return text

    def save_vocabulary(self, save_directory: str, filename_prefix: Optional[str] = None) -> Tuple[str]:
        if not os.path.isdir(save_directory):
            logger.error(f"Vocabulary path ({save_directory}) should be a directory")
            return
        vocab_file = os.path.join(
            save_directory, (filename_prefix + "-" if filename_prefix else "") + VOCAB_FILES_NAMES["vocab_file"]
        )
        merge_file = os.path.join(
            save_directory, (filename_prefix + "-" if filename_prefix else "") + VOCAB_FILES_NAMES["merges_file"]
        )
        normalizer_file = os.path.join(
            save_directory, (filename_prefix + "-" if filename_prefix else "") + VOCAB_FILES_NAMES["normalizer_file"]
        )

        with open(vocab_file, "w", encoding="utf-8") as f:
            f.write(json.dumps(self.encoder, indent=2, sort_keys=True, ensure_ascii=False) + "\n")

        index = 0
        with open(merge_file, "w", encoding="utf-8") as writer:
            writer.write("#version: 0.2\n")
            for bpe_tokens, token_index in sorted(self.bpe_ranks.items(), key=lambda kv: kv[1]):
                if index != token_index:
                    logger.warning(
                        f"Saving vocabulary to {merge_file}: BPE merge indices are not consecutive."
                        " Please check that the tokenizer is not corrupted!"
                    )
                    index = token_index
                writer.write(" ".join(bpe_tokens) + "\n")
                index += 1

        if self.english_spelling_normalizer is not None:
            with open(normalizer_file, "w", encoding="utf-8") as f:
                f.write(
                    json.dumps(self.english_spelling_normalizer, indent=2, sort_keys=True, ensure_ascii=False) + "\n"
                )

        return vocab_file, merge_file, normalizer_file

    # Copied from transformers.models.gpt2.tokenization_gpt2.GPT2Tokenizer.prepare_for_tokenization with GPT2 -> Whisper
    def prepare_for_tokenization(self, text, is_split_into_words=False, **kwargs):
        add_prefix_space = kwargs.pop("add_prefix_space", self.add_prefix_space)
        if is_split_into_words or add_prefix_space:
            text = " " + text
        return (text, kwargs)

    @property
    # Copied from transformers.models.gpt2.tokenization_gpt2.GPT2Tokenizer.default_chat_template
    def default_chat_template(self):
        """
        A simple chat template that ignores role information and just concatenates messages with EOS tokens.
        """
        return "{% for message in messages %}" "{{ message.content }}{{ eos_token }}" "{% endfor %}"

    def get_decoder_prompt_ids(self, task=None, language=None, no_timestamps=True):
        self.set_prefix_tokens(task=task, language=language, predict_timestamps=not no_timestamps)
        # prefix tokens are of the form: <|startoftranscript|> <|lang_id|> <|task|> <|notimestamps|>
        # we don't want to force the bos token at position 1, as this is the starting token
        # when we generate, so we slice the prefix tokens to: <|lang_id|> <|task|> <|notimestamps|>
        # to get the forced tokens
        forced_tokens = self.prefix_tokens[1:]
        forced_decoder_ids = [(rank + 1, token) for rank, token in enumerate(forced_tokens)]
        return forced_decoder_ids

    def _decode_asr(self, model_outputs, *, return_timestamps, return_language, time_precision):
        return _decode_asr(
            self,
            model_outputs,
            return_timestamps=return_timestamps,
            return_language=return_language,
            time_precision=time_precision,
        )

    def get_prompt_ids(self, text: str, return_tensors="np"):
        """Converts prompt text to IDs that can be passed to [`~WhisperForConditionalGeneration.generate`]."""
        batch_encoding = self("<|startofprev|>", " " + text.strip(), add_special_tokens=False)

        # Check for special tokens
        prompt_text_ids = batch_encoding["input_ids"][1:]
        special_token_id = next((x for x in prompt_text_ids if x >= self.all_special_ids[0]), None)
        if special_token_id is not None:
            token = self.convert_ids_to_tokens(special_token_id)
            raise ValueError(f"Encountered text in the prompt corresponding to disallowed special token: {token}.")

        batch_encoding.convert_to_tensors(tensor_type=return_tensors)
        return batch_encoding["input_ids"]

    def _strip_prompt(self, token_ids: List[int], prompt_token_id: int, decoder_start_token_id: int):
<<<<<<< HEAD

=======
>>>>>>> 06cebb1c
        if not isinstance(token_ids, list):
            token_ids = self._convert_to_list(token_ids)

        # handle case of empty token_ids for decoding with timestamps.
        # at this point token_ids is a list, so it is safe to use if not check.
        if not token_ids:
            return token_ids

        has_prompt = token_ids[0] == prompt_token_id
        if has_prompt:
            if decoder_start_token_id in token_ids:
                return token_ids[token_ids.index(decoder_start_token_id) :]
            else:
                return []

        return token_ids

    @staticmethod
    def _convert_to_list(token_ids):
        # convert type to ndarray if necessary
        if hasattr(token_ids, "numpy"):
            if "torch" in str(type(token_ids)):
                token_ids = token_ids.cpu().numpy()
            elif "tensorflow" in str(type(token_ids)):
                token_ids = token_ids.numpy()
        # now the token ids are either a numpy array, or a list of lists
        if isinstance(token_ids, np.ndarray):
            token_ids = token_ids.tolist()
        return token_ids


def _decode_asr(tokenizer, model_outputs, *, return_timestamps, return_language, time_precision):
    """
    Internal method meant to only be used by asr pipeline. Handles all the little quirks specific to whisper to handle
    the various options not allowed in other seq2seq models
    """

    # =========== Overview ============
    # - iterate over all outputs
    # - all tokens within output
    # - Each token can be
    #   - language token
    #   - special token
    #   - timestamp token
    #   - text token
    # - We accumulate the text tokens.
    # - We split on end timestamps
    # - Lots of complexity comes from stride and timestamps

    last_language = None

    def new_chunk():
        return {"language": last_language, "timestamp": [None, None], "text": ""}

    # Welcome to the state machine !
    chunks = []
    chunk = new_chunk()
    time_offset = 0.0
    timestamp_begin = tokenizer.convert_tokens_to_ids("<|notimestamps|>") + 1
    previous_tokens = []
    previous_token_timestamps = []
    skip = False
    right_stride_start = None

    all_special_ids = set(tokenizer.all_special_ids)
    prompt_token_id = tokenizer.convert_tokens_to_ids("<|startofprev|>")
    decoder_start_token_id = tokenizer.convert_tokens_to_ids("<|startoftranscript|>")
    # - iterate over all outputs
    for chunk_id, output in enumerate(model_outputs):
        # We can drop everything to Python list, it's going to make
        # our lives easier
        token_ids = output["tokens"][0].tolist()
        # (possibly) remove the prompt from the token ids
        token_ids = tokenizer._strip_prompt(token_ids, prompt_token_id, decoder_start_token_id)
        if return_timestamps == "word":
            token_timestamps = output["token_timestamps"][0].tolist()

        # Those keep track of timestamps within strides
        # Which need to be skipped and resolve all tokens in a single
        # chunk.
        last_timestamp = None
        first_timestamp = timestamp_begin

        if "stride" in output:
            chunk_len, stride_left, stride_right = output["stride"]
            # Offset the timings to account for the other `model_outputs`.
            time_offset -= stride_left
            right_stride_start = chunk_len - stride_right

            # Keeping track of timestamps within strides
            # We're going to NOT split on those, and delay until we're
            # out of BOTH stride. Otherwise lots of issues occur and
            # corner cases
            if stride_left:
                first_timestamp = stride_left / time_precision + timestamp_begin
            if stride_right:
                for token in reversed(token_ids):
                    if token >= timestamp_begin:
                        # There can be several token in the right stride
                        # But the last one is ALWAYS going to be skipped
                        if (
                            last_timestamp is not None
                            and (token - timestamp_begin) * time_precision < right_stride_start
                        ):
                            break
                        last_timestamp = token

        current_tokens = []
        current_token_timestamps = []

        # - all tokens within output
        for i, token in enumerate(token_ids):
            # 4 possible states for each token
            # - 1/ Language code
            # - 2/ all other special tokens (which we ignore)
            # - 3/ Timestamp
            # - 4/ Regular text
            if token in all_special_ids:
                # Either language code or other
                text = tokenizer.decode([token])
                # Removing outer shell <|XX|>
                text = text[2:-2]
                language = LANGUAGES.get(text, None)
                if language is not None:
                    # 1/ Indeed some language
                    # TODO Handle when language is different from the previous
                    # one, and we cannot use timestamped tokens to create chunks
                    if last_language and language != last_language and not return_timestamps:
                        previous_tokens.append(current_tokens)
                        resolved_tokens = _find_longest_common_sequence(previous_tokens)
                        resolved_text = tokenizer.decode(resolved_tokens)
                        chunk["text"] = resolved_text
                        chunks.append(chunk)

                        # Flush all our temporary context
                        previous_tokens = []
                        current_tokens = []
                        chunk = new_chunk()
                    chunk["language"] = language
                    last_language = language
                else:
                    # 2/ This is a regular special token, ignoring it
                    pass
            elif token >= timestamp_begin:
                # 3/ Timestamp token
                time = (token - timestamp_begin) * time_precision + time_offset
                time = round(time, 2)
                if last_timestamp and token >= last_timestamp:
                    # Whisper outputted a timestamp token, but it falls within
                    # our stride, so we're going to skip it for the time being
                    # and resolve this later
                    # Skip is necessary because timestamp tokens always come
                    # by pair, so we need to skip the next one too (which would mark the start of another chunk).
                    skip = True
                elif skip or (previous_tokens and token < first_timestamp):
                    skip = False
                elif chunk["timestamp"][0] is None:
                    chunk["timestamp"][0] = time
                else:
                    # This is the end of the timestamp chunk
                    if time == chunk["timestamp"][0]:
                        # This is a bug in timestamp token output
                        # where we're taking the duplicate token
                        # as a stop where it should be a start.
                        # This is an issue in the underlying model output
                        # Let's just skip it so it becomes de-factor
                        # a start agin
                        pass
                    else:
                        chunk["timestamp"][1] = time
                        # Handling merges.
                        previous_tokens.append(current_tokens)
                        if return_timestamps == "word":
                            previous_token_timestamps.append(current_token_timestamps)
                        resolved_tokens, resolved_token_timestamps = _find_longest_common_sequence(
                            previous_tokens, previous_token_timestamps
                        )
                        resolved_text = tokenizer.decode(resolved_tokens)
                        chunk["text"] = resolved_text
                        if return_timestamps == "word":
                            chunk["words"] = _collate_word_timestamps(
                                tokenizer, resolved_tokens, resolved_token_timestamps, last_language
                            )
                        chunks.append(chunk)

                        # Flush all our temporary context
                        previous_tokens = []
                        current_tokens = []
                        previous_token_timestamps = []
                        current_token_timestamps = []
                        chunk = new_chunk()
            else:
                # 4/ Regular token
                # We just append to the list of all tokens so we can handle
                # merges later and decode into text.
                current_tokens.append(token)
                if return_timestamps == "word":
                    start_time = round(token_timestamps[i] + time_offset, 2)
                    if i + 1 < len(token_timestamps):
                        end_time = round(token_timestamps[i + 1] + time_offset, 2)
                    else:
                        end_time = None  # should never happen
                    current_token_timestamps.append((start_time, end_time))

        if "stride" in output:
            time_offset += chunk_len - stride_right

        # Leftover tokens
        if current_tokens:
            previous_tokens.append(current_tokens)
            if return_timestamps == "word":
                previous_token_timestamps.append(current_token_timestamps)
        elif not (any(p for p in previous_tokens)):
            chunk = new_chunk()
            previous_tokens = []
            current_tokens = []
            previous_token_timestamps = []
            current_token_timestamps = []

    if previous_tokens:
        if return_timestamps:
            logger.warning(
                "Whisper did not predict an ending timestamp, which can happen if audio is cut off in the middle of a word. "
                "Also make sure WhisperTimeStampLogitsProcessor was used during generation."
            )
        # Happens when we don't use timestamps
        resolved_tokens, resolved_token_timestamps = _find_longest_common_sequence(
            previous_tokens, previous_token_timestamps
        )
        resolved_text = tokenizer.decode(resolved_tokens)
        chunk["text"] = resolved_text
        if return_timestamps == "word":
            chunk["words"] = _collate_word_timestamps(
                tokenizer, resolved_tokens, resolved_token_timestamps, last_language
            )
        chunks.append(chunk)

    # Preparing and cleaning up the pipeline output
    full_text = "".join(chunk["text"] for chunk in chunks)
    if return_timestamps or return_language:
        for chunk in chunks:
            if not return_timestamps:
                chunk.pop("timestamp")
            else:
                chunk["timestamp"] = tuple(chunk["timestamp"])
            if not return_language:
                chunk.pop("language")

        if return_timestamps == "word":
            new_chunks = []
            for chunk in chunks:
                new_chunks.extend(chunk["words"])
            optional = {"chunks": new_chunks}
        else:
            optional = {"chunks": chunks}
    else:
        optional = {}
    return full_text, optional


def _find_longest_common_sequence(sequences, token_timestamp_sequences=None):
    # It would be much harder to do O(n) because of fault tolerance.
    # We actually have a really good property which is that the total sequence
    # MUST be those subsequences in order.
    # If token_timestamp_sequences is provided, will split those sequences in
    # exactly the same way.

    left_sequence = sequences[0]
    left_length = len(left_sequence)
    total_sequence = []

    if token_timestamp_sequences:
        left_token_timestamp_sequence = token_timestamp_sequences[0]
        total_token_timestamp_sequence = []

    for seq_idx, right_sequence in enumerate(sequences[1:]):
        # index = 0
        max_ = 0.0
        max_indices = (left_length, left_length, 0, 0)
        # Here we're sliding matches
        # [a, b, c, d]
        #          [c, d, f]
        # =        [c] == [d]
        #
        # [a, b, c, d]
        #       [c, d, f]
        # =     [c, d] == [c, d]
        #
        #
        # [a, b, c, d]
        #    [c, d, f]
        #
        # =  [b, c, d] == [c, d, f]
        #
        # [a, b, c, d]
        # [c, d, f]
        #
        # [a, b, c] == [c, d, f]
        #
        # [a, b, c, d]
        # [d, f]
        #
        # [a, b] == [d, f]
        #
        # [a, b, c, d]
        # [f]
        #
        # [a] == [f]
        right_length = len(right_sequence)
        for i in range(1, left_length + right_length):
            # epsilon to favor long perfect matches
            eps = i / 10000.0

            # Slightly convoluted because we don't want out of bound indices
            # This will be necessary for a small conflict resolution optimization
            # later
            left_start = max(0, left_length - i)
            left_stop = min(left_length, left_length + right_length - i)
            left = np.array(left_sequence[left_start:left_stop])

            right_start = max(0, i - left_length)
            right_stop = min(right_length, i)
            right = np.array(right_sequence[right_start:right_stop])

            # We can only match subsequences of the same size.
            if len(left) != len(right):
                raise RuntimeError(
                    "There is a bug within whisper `decode_asr` function, please report it. Dropping to prevent bad inference."
                )

            matches = np.sum(left == right)
            matching = matches / i + eps
            if matches > 1 and matching > max_:
                max_ = matching
                max_indices = (left_start, left_stop, right_start, right_stop)

        (left_start, left_stop, right_start, right_stop) = max_indices

        # This is a small conflict optimization since those sequences overlap
        # in audio.
        # We're going to give more confidence to the left sequence
        # for the left of the overlap,
        # and to the right of the sequence, for the right of the overlap
        left_mid = (left_stop + left_start) // 2
        right_mid = (right_stop + right_start) // 2
        total_sequence.extend(left_sequence[:left_mid])
        left_sequence = right_sequence[right_mid:]
        left_length = len(left_sequence)

        if token_timestamp_sequences:
            total_token_timestamp_sequence.extend(left_token_timestamp_sequence[:left_mid])
            left_token_timestamp_sequence = token_timestamp_sequences[seq_idx + 1][right_mid:]

    total_sequence.extend(left_sequence)

    if token_timestamp_sequences is None:
        return total_sequence

    if len(token_timestamp_sequences) > 0:
        total_token_timestamp_sequence.extend(left_token_timestamp_sequence)
        return total_sequence, total_token_timestamp_sequence
    else:
        return total_sequence, []


def _collate_word_timestamps(tokenizer, tokens, token_timestamps, language):
    words, _, token_indices = _combine_tokens_into_words(tokenizer, tokens, language)
    timings = [
        {
            "text": word,
            "timestamp": (token_timestamps[indices[0]][0], token_timestamps[indices[-1]][1]),
        }
        for word, indices in zip(words, token_indices)
    ]
    return timings


def _combine_tokens_into_words(
    tokenizer,
    tokens: List[int],
    language: str = None,
    prepend_punctuations: str = "\"'“¡¿([{-",
    append_punctuations: str = "\"'.。,，!！?？:：”)]}、",
):
    """
    Groups tokens by word. Returns a tuple containing a list of strings with the words, and a list of `token_id`
    sequences with the tokens making up each word.
    """
    if language is None:
        language = tokenizer.language
    if language is None:
        language = "english"

    if language in {"chinese", "japanese", "thai", "lao", "myanmar", "cantonese"}:
        # These languages don't typically use spaces.
        words, word_tokens, token_indices = _split_tokens_on_unicode(tokenizer, tokens)
    else:
        words, word_tokens, token_indices = _split_tokens_on_spaces(tokenizer, tokens)

    _merge_punctuations(words, word_tokens, token_indices, prepend_punctuations, append_punctuations)
    return words, word_tokens, token_indices


def _split_tokens_on_unicode(tokenizer, tokens: List[int]):
    """Combine tokens into words by splitting at any position where the tokens are decoded as valid unicode points."""
    decoded_full = tokenizer.decode(tokens, decode_with_timestamps=True)
    replacement_char = "\ufffd"

    words = []
    word_tokens = []
    token_indices = []
    current_tokens = []
    current_indices = []
    unicode_offset = 0

    for token_idx, token in enumerate(tokens):
        current_tokens.append(token)
        current_indices.append(token_idx)
        decoded = tokenizer.decode(current_tokens, decode_with_timestamps=True)

        if (
            replacement_char not in decoded
            or decoded_full[unicode_offset + decoded.index(replacement_char)] == replacement_char
        ):
            words.append(decoded)
            word_tokens.append(current_tokens)
            token_indices.append(current_indices)
            current_tokens = []
            current_indices = []
            unicode_offset += len(decoded)

    return words, word_tokens, token_indices


def _split_tokens_on_spaces(tokenizer, tokens: List[int]):
    """Combine tokens into words by splitting at whitespace and punctuation tokens."""
    subwords, subword_tokens_list, subword_indices_list = _split_tokens_on_unicode(tokenizer, tokens)
    words = []
    word_tokens = []
    token_indices = []

    for subword, subword_tokens, subword_indices in zip(subwords, subword_tokens_list, subword_indices_list):
        special = subword_tokens[0] >= tokenizer.eos_token_id
        with_space = subword.startswith(" ")
        punctuation = subword.strip() in "!\"#$%&'()*+,-./:;<=>?@[\\]^_`{|}~"

        if special or with_space or punctuation or len(words) == 0:
            words.append(subword)
            word_tokens.append(subword_tokens)
            token_indices.append(subword_indices)
        else:
            words[-1] = words[-1] + subword
            word_tokens[-1].extend(subword_tokens)
            token_indices[-1].extend(subword_indices)

    return words, word_tokens, token_indices


def _merge_punctuations(words, tokens, indices, prepended, appended):
    """Merges punctuation tokens with neighboring words."""
    # prepend punctuations
    i = len(words) - 2
    j = len(words) - 1
    while i >= 0:
        if words[i].startswith(" ") and words[i].strip() in prepended:
            words[j] = words[i] + words[j]
            tokens[j] = tokens[i] + tokens[j]
            indices[j] = indices[i] + indices[j]
            words[i] = ""
            tokens[i] = []
            indices[i] = []
        else:
            j = i
        i -= 1

    # append punctuations
    i = 0
    j = 1
    while j < len(words):
        if not words[i].endswith(" ") and words[j] in appended:
            words[i] += words[j]
            tokens[i] += tokens[j]
            indices[i] += indices[j]
            words[j] = ""
            tokens[j] = []
            indices[j] = []
        else:
            i = j
        j += 1

    # remove elements that are now empty
    words[:] = [word for word in words if word]
    tokens[:] = [token for token in tokens if token]
    indices[:] = [idx for idx in indices if idx]<|MERGE_RESOLUTION|>--- conflicted
+++ resolved
@@ -567,13 +567,8 @@
                 List of tokenized input ids. Can be obtained using the `__call__` method.
             time_precision (`float`, `optional`, defaults to 0.02):
                 The time ratio to convert from token to time.
-<<<<<<< HEAD
-            segments (List[dict], `optional`, defaults to None):
-                Timestamps obtained using long form generation in Whisper, to be used to replace predicted timestamps in token_ids.
-=======
             segments (List[dict], `optional`):
                 Timestamps obtained using long form generation in Whisper, to be used to replace predicted timestamps in token_ids.   
->>>>>>> 06cebb1c
         """
         offsets = []
         # ensure torch tensor of token ids is placed on cpu
@@ -879,10 +874,7 @@
         return batch_encoding["input_ids"]
 
     def _strip_prompt(self, token_ids: List[int], prompt_token_id: int, decoder_start_token_id: int):
-<<<<<<< HEAD
-
-=======
->>>>>>> 06cebb1c
+        
         if not isinstance(token_ids, list):
             token_ids = self._convert_to_list(token_ids)
 
