--- conflicted
+++ resolved
@@ -162,20 +162,17 @@
         self.initializer_range = initializer_range
         self.layer_norm_eps = layer_norm_eps
         self.gradient_checkpointing = gradient_checkpointing
-<<<<<<< HEAD
+        self.position_embedding_type = position_embedding_type
         
         if isinstance(self.performer_attention_config, dict):
             self.performer_attention_config = PerformerAttentionConfig(**self.performer_attention_config)
     
-    def to_dict(self):
-        output = super().to_dict()
+        def to_dict(self):
+            output = super().to_dict()
         
-        # Correct for the fact that PretrainedConfig doesn't call .__dict__ recursively on non-JSON primitives
-        performer_config = output['performer_attention_config']
-        if performer_config is not None:
-            output['performer_attention_config'] = copy.deepcopy(performer_config.__dict__)
+            # Correct for the fact that PretrainedConfig doesn't call .__dict__ recursively on non-JSON primitives
+            performer_config = output['performer_attention_config']
+            if performer_config is not None:
+                output['performer_attention_config'] = copy.deepcopy(performer_config.__dict__)
         
-        return output
-=======
-        self.position_embedding_type = position_embedding_type
->>>>>>> b01ddc95
+            return output