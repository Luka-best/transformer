# coding=utf-8
# Copyright 2018 The Google AI Language Team Authors and The HuggingFace Inc. team.
# Copyright (c) 2018, NVIDIA CORPORATION.  All rights reserved.
#
# Licensed under the Apache License, Version 2.0 (the "License");
# you may not use this file except in compliance with the License.
# You may obtain a copy of the License at
#
#     http://www.apache.org/licenses/LICENSE-2.0
#
# Unless required by applicable law or agreed to in writing, software
# distributed under the License is distributed on an "AS IS" BASIS,
# WITHOUT WARRANTIES OR CONDITIONS OF ANY KIND, either express or implied.
# See the License for the specific language governing permissions and
# limitations under the License.

from ...file_utils import is_sklearn_available, requires_sklearn


if is_sklearn_available():
    from sklearn.metrics import f1_score, matthews_corrcoef

    from scipy.stats import pearsonr, spearmanr


def simple_accuracy(preds, labels):
    requires_sklearn(simple_accuracy)
    return (preds == labels).mean()


def acc_and_f1(preds, labels):
    requires_sklearn(acc_and_f1)
    acc = simple_accuracy(preds, labels)
    f1 = f1_score(y_true=labels, y_pred=preds)
    return {
        "acc": acc,
        "f1": f1,
        "acc_and_f1": (acc + f1) / 2,
    }


def pearson_and_spearman(preds, labels):
    requires_sklearn(pearson_and_spearman)
    pearson_corr = pearsonr(preds, labels)[0]
    spearman_corr = spearmanr(preds, labels)[0]
    return {
        "pearson": pearson_corr,
        "spearmanr": spearman_corr,
        "corr": (pearson_corr + spearman_corr) / 2,
    }


def glue_compute_metrics(task_name, preds, labels):
    requires_sklearn(glue_compute_metrics)
    assert len(preds) == len(labels), f"Predictions and labels have mismatched lengths {len(preds)} and {len(labels)}"
    if task_name == "cola":
        return {"mcc": matthews_corrcoef(labels, preds)}
    elif task_name == "sst-2":
        return {"acc": simple_accuracy(preds, labels)}
    elif task_name == "mrpc":
        return acc_and_f1(preds, labels)
    elif task_name == "sts-b":
        return pearson_and_spearman(preds, labels)
    elif task_name == "qqp":
        return acc_and_f1(preds, labels)
    elif task_name == "mnli":
        return {"mnli/acc": simple_accuracy(preds, labels)}
    elif task_name == "mnli-mm":
        return {"mnli-mm/acc": simple_accuracy(preds, labels)}
    elif task_name == "qnli":
        return {"acc": simple_accuracy(preds, labels)}
    elif task_name == "rte":
        return {"acc": simple_accuracy(preds, labels)}
    elif task_name == "wnli":
        return {"acc": simple_accuracy(preds, labels)}
    elif task_name == "hans":
        return {"acc": simple_accuracy(preds, labels)}
    else:
        raise KeyError(task_name)

<<<<<<< HEAD
    def glue_compute_metrics(task_name, preds, labels):
        assert len(preds) == len(
            labels
        ), f"Predictions and labels have mismatched lengths {len(preds)} and {len(labels)}"
        if task_name == "cola":
            return {"mcc": matthews_corrcoef(labels, preds)}
        elif task_name == "sst-2":
            return {"acc": simple_accuracy(preds, labels)}
        elif task_name == "mrpc":
            return acc_and_f1(preds, labels)
        elif task_name == "sts-b":
            return pearson_and_spearman(preds, labels)
        elif task_name == "qqp":
            return acc_and_f1(preds, labels)
        elif task_name == "mnli":
            return {"mnli/acc": simple_accuracy(preds, labels)}
        elif task_name == "mnli-mm":
            return {"mnli-mm/acc": simple_accuracy(preds, labels)}
        elif task_name == "qnli":
            return {"acc": simple_accuracy(preds, labels)}
        elif task_name == "rte":
            return {"acc": simple_accuracy(preds, labels)}
        elif task_name == "wnli":
            return {"acc": simple_accuracy(preds, labels)}
        elif task_name == "hans":
            return {"acc": simple_accuracy(preds, labels)}
        elif task_name == "multi-class":
            return {"acc": simple_accuracy(preds, labels)}            
        else:
            raise KeyError(task_name)
=======
>>>>>>> a1ecc90d

def xnli_compute_metrics(task_name, preds, labels):
    requires_sklearn(xnli_compute_metrics)
    assert len(preds) == len(labels), f"Predictions and labels have mismatched lengths {len(preds)} and {len(labels)}"
    if task_name == "xnli":
        return {"acc": simple_accuracy(preds, labels)}
    else:
        raise KeyError(task_name)<|MERGE_RESOLUTION|>--- conflicted
+++ resolved
@@ -75,42 +75,10 @@
         return {"acc": simple_accuracy(preds, labels)}
     elif task_name == "hans":
         return {"acc": simple_accuracy(preds, labels)}
+    elif task_name == "multi-class":
+        return {"acc": simple_accuracy(preds, labels)}    
     else:
         raise KeyError(task_name)
-
-<<<<<<< HEAD
-    def glue_compute_metrics(task_name, preds, labels):
-        assert len(preds) == len(
-            labels
-        ), f"Predictions and labels have mismatched lengths {len(preds)} and {len(labels)}"
-        if task_name == "cola":
-            return {"mcc": matthews_corrcoef(labels, preds)}
-        elif task_name == "sst-2":
-            return {"acc": simple_accuracy(preds, labels)}
-        elif task_name == "mrpc":
-            return acc_and_f1(preds, labels)
-        elif task_name == "sts-b":
-            return pearson_and_spearman(preds, labels)
-        elif task_name == "qqp":
-            return acc_and_f1(preds, labels)
-        elif task_name == "mnli":
-            return {"mnli/acc": simple_accuracy(preds, labels)}
-        elif task_name == "mnli-mm":
-            return {"mnli-mm/acc": simple_accuracy(preds, labels)}
-        elif task_name == "qnli":
-            return {"acc": simple_accuracy(preds, labels)}
-        elif task_name == "rte":
-            return {"acc": simple_accuracy(preds, labels)}
-        elif task_name == "wnli":
-            return {"acc": simple_accuracy(preds, labels)}
-        elif task_name == "hans":
-            return {"acc": simple_accuracy(preds, labels)}
-        elif task_name == "multi-class":
-            return {"acc": simple_accuracy(preds, labels)}            
-        else:
-            raise KeyError(task_name)
-=======
->>>>>>> a1ecc90d
 
 def xnli_compute_metrics(task_name, preds, labels):
     requires_sklearn(xnli_compute_metrics)
