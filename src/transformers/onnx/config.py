--- conflicted
+++ resolved
@@ -126,11 +126,7 @@
             For each output: its name associated to the axes symbolic name and the axis position within the tensor
         """
         common_outputs = self._TASKS_TO_COMMON_OUTPUTS[self.task]
-<<<<<<< HEAD
-        return common_outputs
-=======
         return copy.deepcopy(common_outputs)
->>>>>>> 008fe4ea
 
     @property
     def values_override(self) -> Optional[Mapping[str, Any]]:
@@ -179,17 +175,10 @@
     @property
     def atol_for_validation(self) -> float:
         """
-<<<<<<< HEAD
-        What absolute tolerance value to use during model conversion validation
-
-        Returns:
-            Float absolute tolerance value
-=======
         What absolute tolerance value to use during model conversion validation.
 
         Returns:
             Float absolute tolerance value.
->>>>>>> 008fe4ea
         """
         return 1e-5
 
@@ -317,13 +306,10 @@
 
     @property
     def num_layers(self) -> int:
-<<<<<<< HEAD
-=======
         """
         The number of layers attribute retrieved from the model config. Override this for model configs where the
         number of layers attribute is not called `num_layers`.
         """
->>>>>>> 008fe4ea
         if not hasattr(self._config, "num_layers"):
             raise AttributeError(
                 "could not find the number of layers attribute in the model configuration, override the num_layers property of the model OnnxConfig to solve this"
@@ -332,13 +318,10 @@
 
     @property
     def num_attention_heads(self) -> int:
-<<<<<<< HEAD
-=======
         """
         The number of attention heads attribute retrieved from the model config. Override this for model configs where
         the number of attention heads attribute is not called `num_attention_heads`.
         """
->>>>>>> 008fe4ea
         if not hasattr(self._config, "num_attention_heads"):
             raise AttributeError(
                 "could not find the number of attention heads attribute in the model configuration, override the num_attention_heads property of the model OnnxConfig to solve this"
@@ -354,10 +337,7 @@
         framework: Optional[TensorType] = None,
     ) -> Mapping[str, Any]:
 
-<<<<<<< HEAD
-=======
         # TODO: should we set seq_length = 1 when self.use_past = True?
->>>>>>> 008fe4ea
         common_inputs = super().generate_dummy_inputs(tokenizer, batch_size, seq_length, is_pair, framework)
 
         if self.use_past:
@@ -366,14 +346,6 @@
             else:
                 import torch
 
-<<<<<<< HEAD
-            batch = common_inputs["input_ids"].shape[0]
-            seqlen = common_inputs["input_ids"].shape[1]
-            shape = (
-                batch,
-                self.num_attention_heads,
-                seqlen,
-=======
             batch, seqlen = common_inputs["input_ids"].shape
             # Not using the same length for past_key_values
             past_key_values_length = seqlen + 2
@@ -381,17 +353,12 @@
                 batch,
                 self.num_attention_heads,
                 past_key_values_length,
->>>>>>> 008fe4ea
                 self._config.hidden_size // self.num_attention_heads,
             )
 
             if "attention_mask" in common_inputs:
                 common_inputs["attention_mask"] = torch.cat(
-<<<<<<< HEAD
-                    [common_inputs["attention_mask"], torch.ones(batch, 1)], dim=1
-=======
                     [common_inputs["attention_mask"], torch.ones(batch, past_key_values_length)], dim=1
->>>>>>> 008fe4ea
                 )
 
             common_inputs["past_key_values"] = []
@@ -401,8 +368,6 @@
         return common_inputs
 
     def fill_with_past_key_values_(self, inputs_or_outputs: Mapping[str, Mapping[int, str]], direction: str):
-<<<<<<< HEAD
-=======
         """
         Fill the input_or_ouputs mapping with past_key_values dynamic axes considering.
 
@@ -412,7 +377,6 @@
                 output mapping, this is important for axes naming.
 
         """
->>>>>>> 008fe4ea
         if direction not in ["inputs", "outputs"]:
             raise ValueError(f'direction must either be "inputs" or "outputs", but {direction} was given')
 
@@ -439,11 +403,7 @@
 class OnnxSeq2SeqConfigWithPast(OnnxConfigWithPast):
     @property
     def outputs(self) -> Mapping[str, Mapping[int, str]]:
-<<<<<<< HEAD
-        common_outputs = self._TASKS_TO_COMMON_OUTPUTS[self.task]
-=======
         common_outputs = super(OnnxConfigWithPast, self).outputs
->>>>>>> 008fe4ea
         # Renaming the outputs axes properly.
         for name, axes_names in common_outputs.items():
             sequence_name = "encoder_sequence" if "encoder" in name else "decoder_sequence"
@@ -453,12 +413,9 @@
                 # We reset the value as the order in common_outputs (OrderedDict) is lost otherwise
                 else:
                     axes_names[axis_idx] = name
-<<<<<<< HEAD
-=======
         if self.use_past:
             self.fill_with_past_key_values_(common_outputs, direction="outputs")
 
->>>>>>> 008fe4ea
         return common_outputs
 
     @property
@@ -475,7 +432,6 @@
                 )
 
         return num_layers
-<<<<<<< HEAD
 
     @property
     def num_attention_heads(self) -> Tuple[int]:
@@ -491,23 +447,6 @@
                 )
         return num_attention_heads
 
-=======
-
-    @property
-    def num_attention_heads(self) -> Tuple[int]:
-        try:
-            num_attention_heads = super().num_attention_heads
-            num_attention_heads = (num_attention_heads, num_attention_heads)
-        except AttributeError:
-            if hasattr(self._config, "encoder_attention_heads") and hasattr(self._config, "decoder_attention_heads"):
-                num_attention_heads = (self._config.encoder_attention_heads, self._config.decoder_attention_heads)
-            else:
-                raise AttributeError(
-                    "could not find the number of attention heads for the encoder and the decoder attributes in the model configuration, override the num_attention_heads property of the model OnnxConfig to solve this"
-                )
-        return num_attention_heads
-
->>>>>>> 008fe4ea
     def generate_dummy_inputs(
         self,
         tokenizer: PreTrainedTokenizer,
@@ -522,14 +461,9 @@
         )
 
         # Generate decoder inputs
-<<<<<<< HEAD
-        decoder_inputs = super(OnnxConfigWithPast, self).generate_dummy_inputs(
-            tokenizer, batch_size, 1, is_pair, framework
-=======
         decoder_seq_length = seq_length if not self.use_past else 1
         decoder_inputs = super(OnnxConfigWithPast, self).generate_dummy_inputs(
             tokenizer, batch_size, decoder_seq_length, is_pair, framework
->>>>>>> 008fe4ea
         )
         decoder_inputs = {f"decoder_{name}": tensor for name, tensor in decoder_inputs.items()}
         common_inputs = dict(**encoder_inputs, **decoder_inputs)
@@ -541,11 +475,7 @@
                 import torch
             batch = common_inputs["input_ids"].shape[0]
             encoder_seq_length = common_inputs["input_ids"].shape[1]
-<<<<<<< HEAD
-            # decoder_seq_length = ordered_inputs["decoder_input_ids"].shape[1]
-=======
             decoder_seq_length = common_inputs["decoder_input_ids"].shape[1]
->>>>>>> 008fe4ea
             num_encoder_attention_heads, num_decoder_attention_heads = self.num_attention_heads
             encoder_shape = (
                 batch,
@@ -553,20 +483,11 @@
                 encoder_seq_length,
                 self._config.hidden_size // num_encoder_attention_heads,
             )
-<<<<<<< HEAD
-            # Here decoder_seq_length is 1 because only the last decoder_input_ids are used when using pre-computed
-            # past_key_values
-            decoder_shape = (
-                batch,
-                num_decoder_attention_heads,
-                1,
-=======
             decoder_shape = (
                 batch,
                 num_decoder_attention_heads,
                 # Not using the same length for past_key_values
                 decoder_seq_length + 3,
->>>>>>> 008fe4ea
                 self._config.hidden_size // num_decoder_attention_heads,
             )
 
