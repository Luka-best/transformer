--- conflicted
+++ resolved
@@ -1238,7 +1238,6 @@
     def crop(self, max_length: int):
         """Crop the past key values up to a new `max_length` in terms of tokens. `max_length` can also be
         negative to remove `max_length` tokens. This is used in assisted decoding and contrastive search."""
-<<<<<<< HEAD
         seq_length = self.get_seq_length()
         # In case it is negative
         if max_length < 0:
@@ -1249,22 +1248,10 @@
 
         begin = max_length
         end = seq_length + 1
-=======
-        # In case it is negative
-        if max_length < 0:
-            max_length = self.get_seq_length() - abs(max_length)
-
-        if self.get_seq_length() <= max_length:
-            return
-
-        begin = max_length
-        end = self.get_seq_length() + 1
->>>>>>> 980aa080
         index = torch.arange(begin, end, device=self.key_cache[0].device)
 
         self._seen_tokens = max_length
         for idx in range(len(self.key_cache)):
-<<<<<<< HEAD
             try:
                 self.key_cache[idx].index_fill_(2, index, 0)
                 self.value_cache[idx].index_fill_(2, index, 0)
@@ -1272,10 +1259,6 @@
                 # The operator 'aten::index_fill' is not currently implemented for the MPS device.
                 self.key_cache[idx][:, :, index] = 0
                 self.value_cache[idx][:, :, index] = 0
-=======
-            self.key_cache[idx].index_fill_(2, index, 0)
-            self.value_cache[idx].index_fill_(2, index, 0)
->>>>>>> 980aa080
 
     def get_seq_length(self, layer_idx: Optional[int] = 0) -> int:
         """Returns the sequence length of the cached states that were seen by the model."""
