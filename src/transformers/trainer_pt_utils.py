--- conflicted
+++ resolved
@@ -1279,11 +1279,7 @@
     def __init__(self, optimizer_dict=None, *args, **kwargs):
         dummy_tensor = torch.randn(1, 1)
         self.optimizer_dict = optimizer_dict
-<<<<<<< HEAD
-        super().__init__([dummy_tensor], {"lr": 1e-03})
-=======
         super().__init__([dummy_tensor], {"lr": kwargs.get("lr", 1e-03)})
->>>>>>> 1773afce
 
     def zero_grad(self, set_to_none: bool = True) -> None:
         pass
