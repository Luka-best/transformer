--- conflicted
+++ resolved
@@ -577,10 +577,7 @@
             decoder_input_ids = decoder_start_token_id
         # exception: Donut checkpoints have task-specific decoder starts and don't expect a BOS token. Note that the
         # original checkpoints can't be detected through `self.__class__.__name__.lower()`, needing custom logic.
-<<<<<<< HEAD
-=======
         # See: https://github.com/huggingface/transformers/pull/31470
->>>>>>> 280cef51
         elif "donut" in self.__class__.__name__.lower() or (
             self.config.model_type == "vision-encoder-decoder" and "donut" in self.config.encoder.model_type.lower()
         ):
