--- conflicted
+++ resolved
@@ -2004,14 +2004,7 @@
         # decoder-only models with inputs_embeds forwarding must use caching (otherwise we can't detect whether we are
         # generating the first new token or not, and we only want to use the embeddings for the first new token)
         if not self.config.is_encoder_decoder and model_input_name == "inputs_embeds":
-<<<<<<< HEAD
             generation_config.use_cache = True
-=======
-            model_kwargs["use_cache"] = True
-            generation_config.use_cache = True
-        else:
-            model_kwargs["use_cache"] = generation_config.use_cache
->>>>>>> 23874f59
 
         if not kwargs_has_attention_mask and requires_attention_mask and accepts_attention_mask:
             model_kwargs["attention_mask"] = self._prepare_attention_mask_for_generation(
@@ -2120,7 +2113,7 @@
             generation_config=generation_config, stopping_criteria=stopping_criteria, tokenizer=tokenizer, **kwargs
         )
 
-        # Setm model_kwargs `use_cache` so we can use it later in forward runs
+        # Set model_kwargs `use_cache` so we can use it later in forward runs
         model_kwargs["use_cache"] = generation_config.use_cache
 
         # 10. go into different generation modes
