# coding=utf-8
# Copyright 2020 The Google AI Language Team Authors, Facebook AI Research authors and The HuggingFace Inc. team.
# Copyright (c) 2020, NVIDIA CORPORATION.  All rights reserved.
#
# Licensed under the Apache License, Version 2.0 (the "License");
# you may not use this file except in compliance with the License.
# You may obtain a copy of the License at
#
#     http://www.apache.org/licenses/LICENSE-2.0
#
# Unless required by applicable law or agreed to in writing, software
# distributed under the License is distributed on an "AS IS" BASIS,
# WITHOUT WARRANTIES OR CONDITIONS OF ANY KIND, either express or implied.
# See the License for the specific language governing permissions and
# limitations under the License.

import copy
import inspect
import warnings
from dataclasses import dataclass
from typing import TYPE_CHECKING, Any, Callable, Dict, List, Optional, Tuple, Union

import torch
import torch.distributed as dist
from torch import nn

from ..cache_utils import (
    Cache,
    DynamicCache,
    HQQQuantizedCache,
    HybridCache,
    QuantizedCacheConfig,
    QuantoQuantizedCache,
    SlidingWindowCache,
    StaticCache,
)
from ..integrations.deepspeed import is_deepspeed_zero3_enabled
from ..modeling_outputs import CausalLMOutputWithPast, Seq2SeqLMOutput
from ..models.auto import (
    MODEL_FOR_CAUSAL_IMAGE_MODELING_MAPPING,
    MODEL_FOR_CAUSAL_LM_MAPPING,
    MODEL_FOR_SEQ_TO_SEQ_CAUSAL_LM_MAPPING,
    MODEL_FOR_SPEECH_SEQ_2_SEQ_MAPPING,
    MODEL_FOR_VISION_2_SEQ_MAPPING,
)
from ..tokenization_utils import ExtensionsTrie
from ..utils import (
    ModelOutput,
    is_accelerate_available,
    is_hqq_available,
    is_quanto_available,
    is_torchdynamo_compiling,
    logging,
)
from .beam_constraints import DisjunctiveConstraint, PhrasalConstraint
from .beam_search import BeamScorer, BeamSearchScorer, ConstrainedBeamSearchScorer
from .candidate_generator import (
    AssistedCandidateGenerator,
    CandidateGenerator,
    PromptLookupCandidateGenerator,
    _crop_past_key_values,
    _prepare_attention_mask,
    _prepare_token_type_ids,
)
from .configuration_utils import GenerationConfig, GenerationMode
from .logits_process import (
    EncoderNoRepeatNGramLogitsProcessor,
    EncoderRepetitionPenaltyLogitsProcessor,
    EpsilonLogitsWarper,
    EtaLogitsWarper,
    ExponentialDecayLengthPenalty,
    ForcedBOSTokenLogitsProcessor,
    ForcedEOSTokenLogitsProcessor,
    ForceTokensLogitsProcessor,
    HammingDiversityLogitsProcessor,
    InfNanRemoveLogitsProcessor,
    LogitNormalization,
    LogitsProcessorList,
    MinLengthLogitsProcessor,
    MinNewTokensLengthLogitsProcessor,
    MinPLogitsWarper,
    NoBadWordsLogitsProcessor,
    NoRepeatNGramLogitsProcessor,
    PrefixConstrainedLogitsProcessor,
    RepetitionPenaltyLogitsProcessor,
    SequenceBiasLogitsProcessor,
    SuppressTokensAtBeginLogitsProcessor,
    SuppressTokensLogitsProcessor,
    TemperatureLogitsWarper,
    TopKLogitsWarper,
    TopPLogitsWarper,
    TypicalLogitsWarper,
    UnbatchedClassifierFreeGuidanceLogitsProcessor,
    WatermarkLogitsProcessor,
)
from .stopping_criteria import (
    EosTokenCriteria,
    MaxLengthCriteria,
    MaxTimeCriteria,
    StoppingCriteria,
    StoppingCriteriaList,
    StopStringCriteria,
)


if TYPE_CHECKING:
    from ..modeling_utils import PreTrainedModel
    from ..tokenization_utils_base import PreTrainedTokenizerBase
    from .streamers import BaseStreamer

logger = logging.get_logger(__name__)

if is_accelerate_available():
    from accelerate.hooks import AlignDevicesHook, add_hook_to_module

NEED_SETUP_CACHE_CLASSES_MAPPING = {"static": StaticCache, "sliding_window": SlidingWindowCache, "hybrid": HybridCache}
QUANT_BACKEND_CLASSES_MAPPING = {"quanto": QuantoQuantizedCache, "HQQ": HQQQuantizedCache}


@dataclass
class GenerateDecoderOnlyOutput(ModelOutput):
    """
    Outputs of decoder-only generation models, when using non-beam methods.

    Args:
        sequences (`torch.LongTensor` of shape `(batch_size, sequence_length)`):
            The generated sequences. The second dimension (sequence_length) is either equal to `max_length` or shorter
            if all batches finished early due to the `eos_token_id`.
        scores (`tuple(torch.FloatTensor)` *optional*, returned when `output_scores=True` is passed or when `config.output_scores=True`):
            Processed prediction scores of the language modeling head (scores for each vocabulary token before SoftMax)
            at each generation step. Tuple of `torch.FloatTensor` with up to `max_new_tokens` elements (one element for
            each generated token), with each tensor of shape `(batch_size, config.vocab_size)`.
        logits (`tuple(torch.FloatTensor)` *optional*, returned when `output_logits=True` is passed or when `config.output_logits=True`):
            Unprocessed prediction scores of the language modeling head (scores for each vocabulary token before SoftMax)
            at each generation step. Tuple of `torch.FloatTensor` with up to `max_new_tokens` elements (one element for
            each generated token), with each tensor of shape `(batch_size, config.vocab_size)`.
        attentions (`tuple(tuple(torch.FloatTensor))`, *optional*, returned when `output_attentions=True` is passed or `config.output_attentions=True`):
            Tuple (one element for each generated token) of tuples (one element for each layer of the decoder) of
            `torch.FloatTensor` of shape `(batch_size, num_heads, generated_length, sequence_length)`.
        hidden_states (`tuple(tuple(torch.FloatTensor))`, *optional*, returned when `output_hidden_states=True` is passed or when `config.output_hidden_states=True`):
            Tuple (one element for each generated token) of tuples (one element for each layer of the decoder) of
            `torch.FloatTensor` of shape `(batch_size, generated_length, hidden_size)`.
        past_key_values (`tuple(tuple(torch.FloatTensor)))`, *optional*, returned when `use_cache=True` is passed or when `config.use_cache=True`):
            NOTE: some models have a different `past_key_values` format, confirm with the model's documentation.
            Usually a Tuple (one element for each layer of the decoder) of tuples (two elements, key tensor and value
            tensor). The first Tuple is of length `config.n_layers`, with each tuple having 2 tensors of shape
            `(batch_size, num_heads, sequence_length, embed_size_per_head)`) and optionally if
            `config.is_encoder_decoder=True` 2 additional tensors of shape `(batch_size, num_heads,
            encoder_sequence_length, embed_size_per_head)`.
    """

    sequences: torch.LongTensor = None
    scores: Optional[Tuple[torch.FloatTensor]] = None
    logits: Optional[Tuple[torch.FloatTensor]] = None
    attentions: Optional[Tuple[Tuple[torch.FloatTensor]]] = None
    hidden_states: Optional[Tuple[Tuple[torch.FloatTensor]]] = None
    past_key_values: Optional[Tuple[Tuple[Tuple[torch.FloatTensor]]]] = None


@dataclass
class GenerateEncoderDecoderOutput(ModelOutput):
    """
    Outputs of encoder-decoder generation models, when using non-beam methods.

    Args:
        sequences (`torch.LongTensor` of shape `(batch_size*num_return_sequences, sequence_length)`):
            The generated sequences. The second dimension (sequence_length) is either equal to `max_length` or shorter
            if all batches finished early due to the `eos_token_id`.
        scores (`tuple(torch.FloatTensor)` *optional*, returned when `output_scores=True` is passed or when `config.output_scores=True`):
            Processed prediction scores of the language modeling head (scores for each vocabulary token before SoftMax)
            at each generation step. Tuple of `torch.FloatTensor` with up to `max_new_tokens` elements (one element for
            each generated token), with each tensor of shape `(batch_size, config.vocab_size)`.
        logits (`tuple(torch.FloatTensor)` *optional*, returned when `output_logits=True` is passed or when `config.output_logits=True`):
            Unprocessed prediction scores of the language modeling head (scores for each vocabulary token before SoftMax)
            at each generation step. Tuple of `torch.FloatTensor` with up to `max_new_tokens` elements (one element for
            each generated token), with each tensor of shape `(batch_size, config.vocab_size)`.
        encoder_attentions (`tuple(torch.FloatTensor)`, *optional*, returned when `output_attentions=True` is passed or `config.output_attentions=True`):
            Tuple of `torch.FloatTensor` (one for each layer of the decoder) of shape `(batch_size, num_heads,
            sequence_length, sequence_length)`.
        encoder_hidden_states (`tuple(torch.FloatTensor)`, *optional*, returned when `output_hidden_states=True` is passed or when `config.output_hidden_states=True`):
            Tuple of `torch.FloatTensor` (one for the output of the embeddings + one for the output of each layer) of
            shape `(batch_size, sequence_length, hidden_size)`.
        decoder_attentions (`tuple(tuple(torch.FloatTensor))`, *optional*, returned when `output_attentions=True` is passed or `config.output_attentions=True`):
            Tuple (one element for each generated token) of tuples (one element for each layer of the decoder) of
            `torch.FloatTensor` of shape `(batch_size, num_heads, generated_length, sequence_length)`.
        cross_attentions (`tuple(tuple(torch.FloatTensor))`, *optional*, returned when `output_attentions=True` is passed or `config.output_attentions=True`):
            Tuple (one element for each generated token) of tuples (one element for each layer of the decoder) of
            `torch.FloatTensor` of shape `(batch_size, num_heads, generated_length, sequence_length)`.
        decoder_hidden_states (`tuple(tuple(torch.FloatTensor))`, *optional*, returned when `output_hidden_states=True` is passed or when `config.output_hidden_states=True`):
            Tuple (one element for each generated token) of tuples (one element for each layer of the decoder) of
            `torch.FloatTensor` of shape `(batch_size, generated_length, hidden_size)`.
        past_key_values (`tuple(tuple(torch.FloatTensor)))`, *optional*, returned when `use_cache=True` is passed or when `config.use_cache=True`):
            NOTE: some models have a different `past_key_values` format, confirm with the model's documentation.
            Usually a Tuple (one element for each layer of the decoder) of tuples (two elements, key tensor and value
            tensor). The first Tuple is of length `config.n_layers`, with each tuple having 2 tensors of shape
            `(batch_size, num_heads, sequence_length, embed_size_per_head)`) and optionally if
            `config.is_encoder_decoder=True` 2 additional tensors of shape `(batch_size, num_heads,
            encoder_sequence_length, embed_size_per_head)`.
    """

    sequences: torch.LongTensor = None
    scores: Optional[Tuple[torch.FloatTensor]] = None
    logits: Optional[Tuple[torch.FloatTensor]] = None
    encoder_attentions: Optional[Tuple[torch.FloatTensor]] = None
    encoder_hidden_states: Optional[Tuple[torch.FloatTensor]] = None
    decoder_attentions: Optional[Tuple[Tuple[torch.FloatTensor]]] = None
    cross_attentions: Optional[Tuple[Tuple[torch.FloatTensor]]] = None
    decoder_hidden_states: Optional[Tuple[Tuple[torch.FloatTensor]]] = None
    past_key_values: Optional[Tuple[Tuple[Tuple[torch.FloatTensor]]]] = None


@dataclass
class GenerateBeamDecoderOnlyOutput(ModelOutput):
    """
    Outputs of decoder-only generation models, when using beam methods.

    Args:
        sequences (`torch.LongTensor` of shape `(batch_size*num_return_sequences, sequence_length)`):
            The generated sequences. The second dimension (sequence_length) is either equal to `max_length` or shorter
            if all batches finished early due to the `eos_token_id`.
        sequences_scores (`torch.FloatTensor` of shape `(batch_size*num_return_sequences)`, *optional*, returned when `output_scores=True` is passed or when `config.output_scores=True`):
            Final beam scores of the generated `sequences`.
        scores (`tuple(torch.FloatTensor)` *optional*, returned when `output_scores=True` is passed or when `config.output_scores=True`):
            Beam transition scores for each vocabulary token at each generation step. Beam transition scores consisting
            of log probabilities of tokens conditioned on log softmax of previously generated tokens in this beam.
            Tuple of `torch.FloatTensor` with up to `max_new_tokens` elements (one element for each generated token),
            with each tensor of shape `(batch_size*num_beams, config.vocab_size)`.
        logits (`tuple(torch.FloatTensor)` *optional*, returned when `output_logits=True` is passed or when `config.output_logits=True`):
            Unprocessed prediction scores of the language modeling head (scores for each vocabulary token before SoftMax)
            at each generation step. Tuple of `torch.FloatTensor` with up to `max_new_tokens` elements (one element for
            each generated token), with each tensor of shape `(batch_size, config.vocab_size)`.
        beam_indices (`torch.LongTensor`, *optional*, returned when `output_scores=True` is passed or when `config.output_scores=True`):
            Beam indices of generated token id at each generation step. `torch.LongTensor` of shape
            `(batch_size*num_return_sequences, sequence_length)`.
        attentions (`tuple(tuple(torch.FloatTensor))`, *optional*, returned when `output_attentions=True` is passed or `config.output_attentions=True`):
            Tuple (one element for each generated token) of tuples (one element for each layer of the decoder) of
            `torch.FloatTensor` of shape `(batch_size*num_beams, num_heads, generated_length, sequence_length)`.
        hidden_states (`tuple(tuple(torch.FloatTensor))`, *optional*, returned when `output_hidden_states=True` is passed or when `config.output_hidden_states=True`):
            Tuple (one element for each generated token) of tuples (one element for each layer of the decoder) of
            `torch.FloatTensor` of shape `(batch_size*num_beams*num_return_sequences, generated_length, hidden_size)`.
        past_key_values (`tuple(tuple(torch.FloatTensor)))`, *optional*, returned when `use_cache=True` is passed or when `config.use_cache=True`):
            NOTE: some models have a different `past_key_values` format, confirm with the model's documentation.
            Usually a Tuple (one element for each layer of the decoder) of tuples (two elements, key tensor and value
            tensor). The first Tuple is of length `config.n_layers`, with each tuple having 2 tensors of shape
            `(batch_size, num_heads, sequence_length, embed_size_per_head)`) and optionally if
            `config.is_encoder_decoder=True` 2 additional tensors of shape `(batch_size, num_heads,
            encoder_sequence_length, embed_size_per_head)`.
    """

    sequences: torch.LongTensor = None
    sequences_scores: Optional[torch.FloatTensor] = None
    scores: Optional[Tuple[torch.FloatTensor]] = None
    logits: Optional[Tuple[torch.FloatTensor]] = None
    beam_indices: Optional[torch.LongTensor] = None
    attentions: Optional[Tuple[Tuple[torch.FloatTensor]]] = None
    hidden_states: Optional[Tuple[Tuple[torch.FloatTensor]]] = None
    past_key_values: Optional[Tuple[Tuple[Tuple[torch.FloatTensor]]]] = None


@dataclass
class GenerateBeamEncoderDecoderOutput(ModelOutput):
    """
    Outputs of encoder-decoder generation models, when using beam methods.

    Args:
        sequences (`torch.LongTensor` of shape `(batch_size*num_return_sequences, sequence_length)`):
            The generated sequences. The second dimension (sequence_length) is either equal to `max_length` or shorter
            if all batches finished early due to the `eos_token_id`.
        sequences_scores (`torch.FloatTensor` of shape `(batch_size*num_return_sequences)`, *optional*, returned when `output_scores=True` is passed or when `config.output_scores=True`):
            Final beam scores of the generated `sequences`.
        scores (`tuple(torch.FloatTensor)` *optional*, returned when `output_scores=True` is passed or when `config.output_scores=True`):
            Beam transition scores for each vocabulary token at each generation step. Beam transition scores consisting
            of log probabilities of tokens conditioned on log softmax of previously generated tokens in this beam.
            Tuple of `torch.FloatTensor` with up to `max_new_tokens` elements (one element for each generated token),
            with each tensor of shape `(batch_size*num_beams, config.vocab_size)`.
        logits (`tuple(torch.FloatTensor)` *optional*, returned when `output_logits=True` is passed or when `config.output_logits=True`):
            Unprocessed prediction scores of the language modeling head (scores for each vocabulary token before SoftMax)
            at each generation step. Tuple of `torch.FloatTensor` with up to `max_new_tokens` elements (one element for
            each generated token), with each tensor of shape `(batch_size, config.vocab_size)`.
        beam_indices (`torch.LongTensor`, *optional*, returned when `output_scores=True` is passed or when `config.output_scores=True`):
            Beam indices of generated token id at each generation step. `torch.LongTensor` of shape
            `(batch_size*num_return_sequences, sequence_length)`.
        encoder_attentions (`tuple(torch.FloatTensor)`, *optional*, returned when `output_attentions=True` is passed or `config.output_attentions=True`):
            Tuple of `torch.FloatTensor` (one for each layer of the decoder) of shape `(batch_size, num_heads,
            sequence_length, sequence_length)`.
        encoder_hidden_states (`tuple(torch.FloatTensor)`, *optional*, returned when `output_hidden_states=True` is passed or when `config.output_hidden_states=True`):
            Tuple of `torch.FloatTensor` (one for the output of the embeddings + one for the output of each layer) of
            shape `(batch_size*num_beams*num_return_sequences, sequence_length, hidden_size)`.
        decoder_attentions (`tuple(tuple(torch.FloatTensor))`, *optional*, returned when `output_attentions=True` is passed or `config.output_attentions=True`):
            Tuple (one element for each generated token) of tuples (one element for each layer of the decoder) of
            `torch.FloatTensor` of shape `(batch_size*num_beams*num_return_sequences, num_heads, generated_length,
            sequence_length)`.
        cross_attentions (`tuple(tuple(torch.FloatTensor))`, *optional*, returned when `output_attentions=True` is passed or `config.output_attentions=True`):
            Tuple (one element for each generated token) of tuples (one element for each layer of the decoder) of
            `torch.FloatTensor` of shape `(batch_size, num_heads, generated_length, sequence_length)`.
        decoder_hidden_states (`tuple(tuple(torch.FloatTensor))`, *optional*, returned when `output_hidden_states=True` is passed or when `config.output_hidden_states=True`):
            Tuple (one element for each generated token) of tuples (one element for each layer of the decoder) of
            `torch.FloatTensor` of shape `(batch_size*num_beams*num_return_sequences, generated_length, hidden_size)`.
        past_key_values (`tuple(tuple(torch.FloatTensor)))`, *optional*, returned when `use_cache=True` is passed or when `config.use_cache=True`):
            NOTE: some models have a different `past_key_values` format, confirm with the model's documentation.
            Usually a Tuple (one element for each layer of the decoder) of tuples (two elements, key tensor and value
            tensor). The first Tuple is of length `config.n_layers`, with each tuple having 2 tensors of shape
            `(batch_size, num_heads, sequence_length, embed_size_per_head)`) and optionally if
            `config.is_encoder_decoder=True` 2 additional tensors of shape `(batch_size, num_heads,
            encoder_sequence_length, embed_size_per_head)`.
    """

    sequences: torch.LongTensor = None
    sequences_scores: Optional[torch.FloatTensor] = None
    scores: Optional[Tuple[torch.FloatTensor]] = None
    logits: Optional[Tuple[torch.FloatTensor]] = None
    beam_indices: Optional[torch.LongTensor] = None
    encoder_attentions: Optional[Tuple[torch.FloatTensor]] = None
    encoder_hidden_states: Optional[Tuple[torch.FloatTensor]] = None
    decoder_attentions: Optional[Tuple[Tuple[torch.FloatTensor]]] = None
    cross_attentions: Optional[Tuple[Tuple[torch.FloatTensor]]] = None
    decoder_hidden_states: Optional[Tuple[Tuple[torch.FloatTensor]]] = None
    past_key_values: Optional[Tuple[Tuple[Tuple[torch.FloatTensor]]]] = None


# Equivalent classes (kept for retrocompatibility purposes)
GreedySearchDecoderOnlyOutput = GenerateDecoderOnlyOutput
ContrastiveSearchDecoderOnlyOutput = GenerateDecoderOnlyOutput
SampleDecoderOnlyOutput = GenerateDecoderOnlyOutput

ContrastiveSearchEncoderDecoderOutput = GenerateEncoderDecoderOutput
GreedySearchEncoderDecoderOutput = GenerateEncoderDecoderOutput
SampleEncoderDecoderOutput = GenerateEncoderDecoderOutput

BeamSearchDecoderOnlyOutput = GenerateBeamDecoderOnlyOutput
BeamSampleDecoderOnlyOutput = GenerateBeamDecoderOnlyOutput

BeamSearchEncoderDecoderOutput = GenerateBeamEncoderDecoderOutput
BeamSampleEncoderDecoderOutput = GenerateBeamEncoderDecoderOutput

GreedySearchOutput = Union[GreedySearchEncoderDecoderOutput, GreedySearchDecoderOnlyOutput]
SampleOutput = Union[SampleEncoderDecoderOutput, SampleDecoderOnlyOutput]
BeamSearchOutput = Union[BeamSearchEncoderDecoderOutput, BeamSearchDecoderOnlyOutput]
BeamSampleOutput = Union[BeamSampleEncoderDecoderOutput, BeamSampleDecoderOnlyOutput]
ContrastiveSearchOutput = Union[ContrastiveSearchEncoderDecoderOutput, ContrastiveSearchDecoderOnlyOutput]

# Typing shortcuts
GenerateNonBeamOutput = Union[GenerateDecoderOnlyOutput, GenerateEncoderDecoderOutput]
GenerateBeamOutput = Union[GenerateBeamDecoderOnlyOutput, GenerateBeamEncoderDecoderOutput]
GenerateOutput = Union[GenerateNonBeamOutput, GenerateBeamOutput]


class GenerationMixin:
    """
    A class containing all functions for auto-regressive text generation, to be used as a mixin in [`PreTrainedModel`].

    The class exposes [`~generation.GenerationMixin.generate`], which can be used for:
        - *greedy decoding* if `num_beams=1` and `do_sample=False`
        - *contrastive search* if `penalty_alpha>0` and `top_k>1`
        - *multinomial sampling* if `num_beams=1` and `do_sample=True`
        - *beam-search decoding* if `num_beams>1` and `do_sample=False`
        - *beam-search multinomial sampling* if `num_beams>1` and `do_sample=True`
        - *diverse beam-search decoding* if `num_beams>1` and `num_beam_groups>1`
        - *constrained beam-search decoding* if `constraints!=None` or `force_words_ids!=None`
        - *assisted decoding* if `assistant_model` or `prompt_lookup_num_tokens` is passed to `.generate()`

    To learn more about decoding strategies refer to the [text generation strategies guide](../generation_strategies).
    """

    def prepare_inputs_for_generation(self, *args, **kwargs):
        raise NotImplementedError(
            "A model class needs to define a `prepare_inputs_for_generation` method in order to use `.generate()`."
        )

    def _prepare_model_inputs(
        self,
        inputs: Optional[torch.Tensor] = None,
        bos_token_id: Optional[torch.Tensor] = None,
        model_kwargs: Optional[Dict[str, torch.Tensor]] = None,
    ) -> Tuple[torch.Tensor, Optional[str], Dict[str, torch.Tensor]]:
        """
        This function extracts the model-specific `inputs` for generation.
        """
        # 1. retrieve all kwargs that are non-None or non-model input related.
        # some encoder-decoder models have different names for model and encoder
        if (
            self.config.is_encoder_decoder
            and hasattr(self, "encoder")
            and self.encoder.main_input_name != self.main_input_name
        ):
            input_name = self.encoder.main_input_name
        else:
            input_name = self.main_input_name

        model_kwargs = {k: v for k, v in model_kwargs.items() if v is not None or k != input_name}

        # 2. check whether model_input_name is passed as kwarg
        # if yes and `inputs` is None use kwarg inputs
        inputs_kwarg = model_kwargs.pop(input_name, None)
        if inputs_kwarg is not None and inputs is not None:
            raise ValueError(
                f"`inputs`: {inputs}` were passed alongside {input_name} which is not allowed. "
                f"Make sure to either pass {inputs} or {input_name}=..."
            )
        elif inputs_kwarg is not None:
            inputs = inputs_kwarg

        # 3. In the presence of `inputs_embeds` for text models:
        # - decoder-only models should complain if the user attempts to pass `inputs_embeds`, but the model
        # doesn't have its forwarding implemented. `inputs_embeds` is kept in `model_kwargs` and can coexist with
        # input_ids (`inputs_embeds` will be used in the 1st generation step, as opposed to `input_ids`)
        # - encoder-decoder models should complain if the user attempts to pass `inputs_embeds` and `input_ids`, and
        # pull the former to inputs. It will be used in place of `input_ids` to get the encoder hidden states.
        if input_name == "input_ids" and "inputs_embeds" in model_kwargs:
            if not self.config.is_encoder_decoder:
                has_inputs_embeds_forwarding = "inputs_embeds" in set(
                    inspect.signature(self.prepare_inputs_for_generation).parameters.keys()
                )
                if not has_inputs_embeds_forwarding:
                    raise ValueError(
                        f"You passed `inputs_embeds` to `.generate()`, but the model class {self.__class__.__name__} "
                        "doesn't have its forwarding implemented. See the GPT2 implementation for an example "
                        "(https://github.com/huggingface/transformers/pull/21405), and feel free to open a PR with it!"
                    )
                # In this case, `input_ids` is moved to the `model_kwargs`, so a few automations (like the creation of
                # the attention mask) can rely on the actual model input.
                model_kwargs["input_ids"] = self._maybe_initialize_input_ids_for_generation(
                    inputs, bos_token_id, model_kwargs=model_kwargs
                )
            else:
                if inputs is not None:
                    raise ValueError("You passed `inputs_embeds` and `input_ids` to `.generate()`. Please pick one.")
            inputs, input_name = model_kwargs["inputs_embeds"], "inputs_embeds"

        # 4. if `inputs` is still None, try to create `input_ids` from BOS token
        inputs = self._maybe_initialize_input_ids_for_generation(inputs, bos_token_id, model_kwargs)
        return inputs, input_name, model_kwargs

    def _maybe_initialize_input_ids_for_generation(
        self,
        inputs: Optional[torch.Tensor] = None,
        bos_token_id: Optional[torch.Tensor] = None,
        model_kwargs: Optional[Dict[str, torch.Tensor]] = None,
    ) -> torch.LongTensor:
        """Initializes input ids for generation, if necessary."""
        if inputs is not None:
            return inputs

        encoder_outputs = model_kwargs.get("encoder_outputs")
        if self.config.is_encoder_decoder and encoder_outputs is not None:
            # make dummy input_ids with value -100, as a sanity check ensuring that they won't be used for encoding
            shape = encoder_outputs.last_hidden_state.size()[:-1]
            return torch.ones(shape, dtype=torch.long, device=self.device) * -100

        # If there is some tensor in `model_kwargs`, we can infer the batch size from it. This is helpful with
        # soft-prompting or in multimodal implementations built on top of decoder-only language models.
        batch_size = 1
        for value in model_kwargs.values():
            if isinstance(value, torch.Tensor):
                batch_size = value.shape[0]
                break

        if "inputs_embeds" in model_kwargs:
            return torch.ones((batch_size, 0), dtype=torch.long, device=self.device)

        if bos_token_id is None:
            raise ValueError("`bos_token_id` has to be defined when no `input_ids` are provided.")

        return torch.ones((batch_size, 1), dtype=torch.long, device=self.device) * bos_token_id

    def _prepare_attention_mask_for_generation(
        self,
        inputs: torch.Tensor,
        pad_token_id: Optional[torch.Tensor],
        eos_token_id: Optional[torch.Tensor],
    ) -> torch.LongTensor:
        # No information for attention mask inference -> return default attention mask
        default_attention_mask = torch.ones(inputs.shape[:2], dtype=torch.long, device=inputs.device)
        if pad_token_id is None:
            return default_attention_mask

        is_input_ids = len(inputs.shape) == 2 and inputs.dtype in [torch.int, torch.long]
        if not is_input_ids:
            return default_attention_mask

        # Otherwise we have may have information -> try to infer the attention mask
        if inputs.device.type == "mps":
            # mps does not support torch.isin (https://github.com/pytorch/pytorch/issues/77764)
            raise ValueError(
                "Can't infer missing attention mask on `mps` device. Please provide an `attention_mask` or use a different device."
            )

        is_pad_token_in_inputs = (pad_token_id is not None) and (
            torch.isin(elements=inputs, test_elements=pad_token_id).any()
        )
        is_pad_token_not_equal_to_eos_token_id = (eos_token_id is None) or ~(
            torch.isin(elements=eos_token_id, test_elements=pad_token_id).any()
        )
        can_infer_attention_mask = is_pad_token_in_inputs * is_pad_token_not_equal_to_eos_token_id
        attention_mask_from_padding = inputs.ne(pad_token_id).long()

        attention_mask = (
            attention_mask_from_padding * can_infer_attention_mask + default_attention_mask * ~can_infer_attention_mask
        )
        return attention_mask

    def _prepare_encoder_decoder_kwargs_for_generation(
        self,
        inputs_tensor: torch.Tensor,
        model_kwargs,
        model_input_name: Optional[str],
        generation_config: GenerationConfig,
    ) -> Dict[str, Any]:
        # 1. get encoder
        encoder = self.get_encoder()
        # Compatibility with Accelerate big model inference: we need the encoder to outputs stuff on the same device
        # as the inputs.
        if hasattr(self, "hf_device_map"):
            if hasattr(encoder, "_hf_hook"):
                encoder._hf_hook.io_same_device = True
            else:
                add_hook_to_module(encoder, AlignDevicesHook(io_same_device=True))

        # 2. Prepare encoder args and encoder kwargs from model kwargs and generation config.
        irrelevant_prefix = ["decoder_", "cross_attn", "use_cache"]
        encoder_kwargs = {
            argument: value
            for argument, value in model_kwargs.items()
            if not any(argument.startswith(p) for p in irrelevant_prefix)
        }
        encoder_signature = set(inspect.signature(encoder.forward).parameters)
        encoder_accepts_wildcard = "kwargs" in encoder_signature or "model_kwargs" in encoder_signature
        if not encoder_accepts_wildcard:
            encoder_kwargs = {
                argument: value for argument, value in encoder_kwargs.items() if argument in encoder_signature
            }
        encoder_kwargs["output_attentions"] = generation_config.output_attentions
        encoder_kwargs["output_hidden_states"] = generation_config.output_hidden_states

        # 3. make sure that encoder returns `ModelOutput`
        model_input_name = model_input_name if model_input_name is not None else self.main_input_name
        encoder_kwargs["return_dict"] = True
        encoder_kwargs[model_input_name] = inputs_tensor
        model_kwargs["encoder_outputs"]: ModelOutput = encoder(**encoder_kwargs)

        return model_kwargs

    def _prepare_decoder_input_ids_for_generation(
        self,
        batch_size: int,
        model_input_name: str,
        model_kwargs: Dict[str, torch.Tensor],
        decoder_start_token_id: torch.Tensor,
        device: torch.device = None,
    ) -> Tuple[torch.LongTensor, Dict[str, torch.Tensor]]:
        """Prepares `decoder_input_ids` for generation with encoder-decoder models"""
        # 1. Check whether the user has defined `decoder_input_ids` manually. To facilitate in terms of input naming,
        # we also allow the user to pass it under `input_ids`, if the encoder does not use it as the main input.
        if model_kwargs is not None and "decoder_input_ids" in model_kwargs:
            decoder_input_ids = model_kwargs.pop("decoder_input_ids")
        elif "input_ids" in model_kwargs and model_input_name != "input_ids":
            decoder_input_ids = model_kwargs.pop("input_ids")
        else:
            decoder_input_ids = None

        # 2. `decoder_start_token_id` must have shape (batch_size, 1)
        if device is None:
            device = self.device
        if decoder_start_token_id.ndim == 1:
            if decoder_start_token_id.shape[0] != batch_size:
                raise ValueError(
                    f"`decoder_start_token_id` expected to have length {batch_size} but got {decoder_start_token_id.shape[0]}"
                )
            decoder_start_token_id = decoder_start_token_id.view(-1, 1)
        else:
            decoder_start_token_id = (
                torch.ones((batch_size, 1), dtype=torch.long, device=device) * decoder_start_token_id
            )

        # 3. Encoder-decoder models expect the `decoder_input_ids` to start with a special token. Let's ensure that.
        # no user input -> use decoder_start_token_id as decoder_input_ids
        if decoder_input_ids is None:
            decoder_input_ids = decoder_start_token_id
        # exception: Donut checkpoints have task-specific decoder starts and don't expect a BOS token. Note that the
        # original checkpoints can't be detected through `self.__class__.__name__.lower()`, needing custom logic.
        # See: https://github.com/huggingface/transformers/pull/31470
        elif "donut" in self.__class__.__name__.lower() or (
            self.config.model_type == "vision-encoder-decoder" and "donut" in self.config.encoder.model_type.lower()
        ):
            pass
        elif self.config.model_type in ["whisper"]:
            pass
        # user input but doesn't start with decoder_start_token_id -> prepend decoder_start_token_id (and adjust
        # decoder_attention_mask if provided)
        elif (decoder_input_ids[:, 0] != decoder_start_token_id[:, 0]).all().item():
            decoder_input_ids = torch.cat([decoder_start_token_id, decoder_input_ids], dim=-1)
            if "decoder_attention_mask" in model_kwargs:
                decoder_attention_mask = model_kwargs["decoder_attention_mask"]
                decoder_attention_mask = torch.cat(
                    (torch.ones_like(decoder_attention_mask)[:, :1], decoder_attention_mask),
                    dim=-1,
                )
                model_kwargs["decoder_attention_mask"] = decoder_attention_mask

        return decoder_input_ids, model_kwargs

    @staticmethod
    def _expand_inputs_for_generation(
        expand_size: int = 1,
        is_encoder_decoder: bool = False,
        input_ids: Optional[torch.LongTensor] = None,
        **model_kwargs,
    ) -> Tuple[torch.LongTensor, Dict[str, Any]]:
        """Expands tensors from [batch_size, ...] to [batch_size * expand_size, ...]"""

        def _expand_dict_for_generation(dict_to_expand):
            for key in dict_to_expand:
                if (
                    key != "cache_position"
                    and dict_to_expand[key] is not None
                    and isinstance(dict_to_expand[key], torch.Tensor)
                ):
                    dict_to_expand[key] = dict_to_expand[key].repeat_interleave(expand_size, dim=0)
            return dict_to_expand

        if input_ids is not None:
            input_ids = input_ids.repeat_interleave(expand_size, dim=0)

        model_kwargs = _expand_dict_for_generation(model_kwargs)

        if is_encoder_decoder:
            if model_kwargs.get("encoder_outputs") is None:
                raise ValueError("If `is_encoder_decoder` is True, make sure that `encoder_outputs` is defined.")
            model_kwargs["encoder_outputs"] = _expand_dict_for_generation(model_kwargs["encoder_outputs"])

        return input_ids, model_kwargs

    def _extract_past_from_model_output(self, outputs: ModelOutput, standardize_cache_format: bool = False):
        past_key_values = None
        cache_name = "past_key_values"
        if "past_key_values" in outputs:
            past_key_values = outputs.past_key_values
        elif "mems" in outputs:
            past_key_values = outputs.mems
        elif "past_buckets_states" in outputs:
            past_key_values = outputs.past_buckets_states
        elif "cache_params" in outputs:
            past_key_values = outputs.cache_params
            cache_name = "cache_params"

        # Bloom fix: standardizes the cache format when requested
        if standardize_cache_format and hasattr(self, "_convert_to_standard_cache"):
            batch_size = outputs.logits.shape[0]
            past_key_values = self._convert_to_standard_cache(past_key_values, batch_size=batch_size)
        return cache_name, past_key_values

    def _update_model_kwargs_for_generation(
        self,
        outputs: ModelOutput,
        model_kwargs: Dict[str, Any],
        is_encoder_decoder: bool = False,
        standardize_cache_format: bool = False,
        num_new_tokens: int = 1,
    ) -> Dict[str, Any]:
        # update past_key_values keeping its naming used in model code
        cache_name, cache = self._extract_past_from_model_output(
            outputs, standardize_cache_format=standardize_cache_format
        )
        model_kwargs[cache_name] = cache
        if getattr(outputs, "state", None) is not None:
            model_kwargs["state"] = outputs.state

        # update token_type_ids with last value
        if "token_type_ids" in model_kwargs:
            token_type_ids = model_kwargs["token_type_ids"]
            model_kwargs["token_type_ids"] = torch.cat([token_type_ids, token_type_ids[:, -1].unsqueeze(-1)], dim=-1)

        if not is_encoder_decoder:
            # update attention mask
            if "attention_mask" in model_kwargs:
                attention_mask = model_kwargs["attention_mask"]
                model_kwargs["attention_mask"] = torch.cat(
                    [attention_mask, attention_mask.new_ones((attention_mask.shape[0], 1))], dim=-1
                )
        else:
            # update decoder attention mask
            if "decoder_attention_mask" in model_kwargs:
                decoder_attention_mask = model_kwargs["decoder_attention_mask"]
                model_kwargs["decoder_attention_mask"] = torch.cat(
                    [decoder_attention_mask, decoder_attention_mask.new_ones((decoder_attention_mask.shape[0], 1))],
                    dim=-1,
                )

        if (
            model_kwargs.get("use_cache", True)
            and "cache_position" in model_kwargs
            and model_kwargs["cache_position"] is not None
        ):
            model_kwargs["cache_position"] = model_kwargs["cache_position"][-1:] + num_new_tokens

        return model_kwargs

    def _reorder_cache(self, past_key_values, beam_idx):
        raise NotImplementedError(
            f"Make sure that a `_reorder_cache` function is correctly implemented in {self.__class__.__module__} to"
            f" enable beam search for {self.__class__}"
        )

    def _get_candidate_generator(
        self,
        generation_config: GenerationConfig,
        input_ids: torch.LongTensor,
        inputs_tensor: torch.Tensor,
        assistant_model: "PreTrainedModel",
        logits_processor: LogitsProcessorList,
        model_kwargs: Dict,
    ) -> CandidateGenerator:
        """
        Returns the candidate generator to be used in `assisted_generation`
        """
        if generation_config.prompt_lookup_num_tokens is not None:
            candidate_generator = PromptLookupCandidateGenerator(
                num_output_tokens=generation_config.prompt_lookup_num_tokens,
                max_matching_ngram_size=generation_config.max_matching_ngram_size,
                max_length=generation_config.max_length,
            )
        else:
            candidate_generator = AssistedCandidateGenerator(
                input_ids=input_ids,
                assistant_model=assistant_model,
                generation_config=generation_config,
                model_kwargs=model_kwargs,
                inputs_tensor=inputs_tensor,
                logits_processor=logits_processor,
            )
        return candidate_generator

    def _get_logits_warper(
        self,
        generation_config: GenerationConfig,
        device: str,
    ) -> LogitsProcessorList:
        """
        This class returns a [`LogitsProcessorList`] list object that contains all relevant [`LogitsWarper`] instances
        used for multinomial sampling.
        """

        # instantiate warpers list
        warpers = LogitsProcessorList()

        # In beam methods, we need to keep at least one non-eos token to explore continuations that might have a
        # better score (i.e. keep len(list(generation_config.eos_token_id)) + 1)
        if generation_config.num_beams > 1:
            if isinstance(generation_config.eos_token_id, list):
                min_tokens_to_keep = len(generation_config.eos_token_id) + 1
            elif isinstance(generation_config.eos_token_id, torch.Tensor):
                min_tokens_to_keep = generation_config.eos_token_id.shape[0] + 1
            else:
                min_tokens_to_keep = 2
        else:
            min_tokens_to_keep = 1

        # the following idea is largely copied from this PR: https://github.com/huggingface/transformers/pull/5420/files
        # all samplers can be found in `generation_utils_samplers.py`
        if generation_config.temperature is not None and generation_config.temperature != 1.0:
            warpers.append(TemperatureLogitsWarper(generation_config.temperature))
        if generation_config.top_k is not None and generation_config.top_k != 0:
            warpers.append(TopKLogitsWarper(top_k=generation_config.top_k, min_tokens_to_keep=min_tokens_to_keep))
        if generation_config.top_p is not None and generation_config.top_p < 1.0:
            warpers.append(TopPLogitsWarper(top_p=generation_config.top_p, min_tokens_to_keep=min_tokens_to_keep))
        if generation_config.min_p is not None:
            # Applied after temperature scaling (see https://github.com/ggerganov/llama.cpp/pull/3841#issuecomment-2073826084)
            warpers.append(MinPLogitsWarper(min_p=generation_config.min_p, min_tokens_to_keep=min_tokens_to_keep))
        if generation_config.typical_p is not None and generation_config.typical_p < 1.0:
            warpers.append(
                TypicalLogitsWarper(mass=generation_config.typical_p, min_tokens_to_keep=min_tokens_to_keep)
            )
        if generation_config.epsilon_cutoff is not None and 0.0 < generation_config.epsilon_cutoff < 1.0:
            warpers.append(
                EpsilonLogitsWarper(epsilon=generation_config.epsilon_cutoff, min_tokens_to_keep=min_tokens_to_keep)
            )
        if generation_config.eta_cutoff is not None and 0.0 < generation_config.eta_cutoff < 1.0:
            warpers.append(
                EtaLogitsWarper(
                    epsilon=generation_config.eta_cutoff, min_tokens_to_keep=min_tokens_to_keep, device=device
                )
            )
        # `LogitNormalization` should always be the last logit processor, when present
        if generation_config.renormalize_logits is True:
            warpers.append(LogitNormalization())
        return warpers

    def _get_logits_processor(
        self,
        generation_config: GenerationConfig,
        input_ids_seq_length: int,
        encoder_input_ids: torch.LongTensor,
        prefix_allowed_tokens_fn: Callable[[int, torch.Tensor], List[int]],
        logits_processor: Optional[LogitsProcessorList],
        device: str = None,
        model_kwargs: Optional[Dict[str, Any]] = None,
        negative_prompt_ids: Optional[torch.Tensor] = None,
        negative_prompt_attention_mask: Optional[torch.Tensor] = None,
    ) -> LogitsProcessorList:
        """
        This class returns a [`LogitsProcessorList`] list object that contains all relevant [`LogitsProcessor`]
        instances used to modify the scores of the language model head.
        """
        # instantiate processors list
        processors = LogitsProcessorList()

        if generation_config.guidance_scale is not None and generation_config.guidance_scale != 1:
            processors.append(
                UnbatchedClassifierFreeGuidanceLogitsProcessor(
                    generation_config.guidance_scale,
                    self,
                    unconditional_ids=negative_prompt_ids,
                    unconditional_attention_mask=negative_prompt_attention_mask,
                    use_cache=model_kwargs["use_cache"],
                )
            )
        if generation_config.sequence_bias is not None:
            processors.append(SequenceBiasLogitsProcessor(sequence_bias=generation_config.sequence_bias))

        if generation_config.diversity_penalty is not None and generation_config.diversity_penalty > 0.0:
            processors.append(
                HammingDiversityLogitsProcessor(
                    diversity_penalty=generation_config.diversity_penalty,
                    num_beams=generation_config.num_beams,
                    num_beam_groups=generation_config.num_beam_groups,
                )
            )
        if (
            generation_config.encoder_repetition_penalty is not None
            and generation_config.encoder_repetition_penalty != 1.0
        ):
            processors.append(
                EncoderRepetitionPenaltyLogitsProcessor(
                    penalty=generation_config.encoder_repetition_penalty,
                    encoder_input_ids=encoder_input_ids,
                )
            )
        if generation_config.repetition_penalty is not None and generation_config.repetition_penalty != 1.0:
            processors.append(RepetitionPenaltyLogitsProcessor(penalty=generation_config.repetition_penalty))
        if generation_config.no_repeat_ngram_size is not None and generation_config.no_repeat_ngram_size > 0:
            processors.append(NoRepeatNGramLogitsProcessor(generation_config.no_repeat_ngram_size))
        if (
            generation_config.encoder_no_repeat_ngram_size is not None
            and generation_config.encoder_no_repeat_ngram_size > 0
        ):
            processors.append(
                EncoderNoRepeatNGramLogitsProcessor(
                    generation_config.encoder_no_repeat_ngram_size,
                    encoder_input_ids,
                )
            )
        if generation_config.bad_words_ids is not None:
            processors.append(
                NoBadWordsLogitsProcessor(
                    generation_config.bad_words_ids,
                    generation_config.eos_token_id,
                )
            )
        if (
            generation_config.min_length is not None
            and generation_config.eos_token_id is not None
            and generation_config.min_length > 0
        ):
            processors.append(
                MinLengthLogitsProcessor(
                    generation_config.min_length,
                    generation_config.eos_token_id,
                    device=device,
                )
            )
        if (
            generation_config.min_new_tokens is not None
            and generation_config.eos_token_id is not None
            and generation_config.min_new_tokens > 0
        ):
            processors.append(
                MinNewTokensLengthLogitsProcessor(
                    input_ids_seq_length,
                    generation_config.min_new_tokens,
                    generation_config.eos_token_id,
                    device=device,
                )
            )
        if prefix_allowed_tokens_fn is not None:
            processors.append(
                PrefixConstrainedLogitsProcessor(
                    prefix_allowed_tokens_fn,
                    generation_config.num_beams // generation_config.num_beam_groups,
                )
            )
        if generation_config.forced_bos_token_id is not None:
            processors.append(
                ForcedBOSTokenLogitsProcessor(
                    generation_config.forced_bos_token_id,
                )
            )
        if generation_config.forced_eos_token_id is not None:
            processors.append(
                ForcedEOSTokenLogitsProcessor(
                    generation_config.max_length,
                    generation_config.forced_eos_token_id,
                    device=device,
                )
            )
        if generation_config.remove_invalid_values is True:
            processors.append(InfNanRemoveLogitsProcessor())
        if generation_config.exponential_decay_length_penalty is not None:
            processors.append(
                ExponentialDecayLengthPenalty(
                    generation_config.exponential_decay_length_penalty,
                    generation_config.eos_token_id,
                    input_ids_seq_length,
                )
            )
        if generation_config.suppress_tokens is not None:
            processors.append(
                SuppressTokensLogitsProcessor(
                    generation_config.suppress_tokens,
                    device=device,
                )
            )
        if generation_config.begin_suppress_tokens is not None:
            begin_index = input_ids_seq_length
            begin_index = (
                begin_index
                if (input_ids_seq_length > 1 or generation_config.forced_bos_token_id is None)
                else begin_index + 1
            )
            if generation_config.forced_decoder_ids is not None:
                # generation starts after the last token that is forced
                begin_index += generation_config.forced_decoder_ids[-1][0]
            processors.append(
                SuppressTokensAtBeginLogitsProcessor(
                    generation_config.begin_suppress_tokens,
                    begin_index,
                    device=device,
                )
            )
        if generation_config.forced_decoder_ids is not None:
            # TODO(Sanchit): deprecate in v4.40 by removing this logic
            warnings.warn(
                "You have explicitly specified `forced_decoder_ids`. This functionality has been deprecated and will throw an error in v4.40. Please remove the `forced_decoder_ids` argument in favour of `input_ids` or `decoder_input_ids` respectively.",
                FutureWarning,
            )
            processors.append(ForceTokensLogitsProcessor(generation_config.forced_decoder_ids, _has_warned=True))
        if generation_config.watermarking_config is not None:
            processors.append(
                WatermarkLogitsProcessor(
                    vocab_size=self.config.vocab_size,
                    device=device,
                    greenlist_ratio=generation_config.watermarking_config.greenlist_ratio,
                    bias=generation_config.watermarking_config.bias,
                    hashing_key=generation_config.watermarking_config.hashing_key,
                    seeding_scheme=generation_config.watermarking_config.seeding_scheme,
                    context_width=generation_config.watermarking_config.context_width,
                )
            )
        processors = self._merge_criteria_processor_list(processors, logits_processor)
        # `LogitNormalization` should always be the last logit processor, when present
        if generation_config.renormalize_logits is True:
            processors.append(LogitNormalization())
        return processors

    def _get_stopping_criteria(
        self,
        generation_config: GenerationConfig,
        stopping_criteria: Optional[StoppingCriteriaList],
        tokenizer: Optional["PreTrainedTokenizerBase"] = None,
        **kwargs,
    ) -> StoppingCriteriaList:
        criteria = StoppingCriteriaList()
        if generation_config.max_length is not None:
            max_position_embeddings = getattr(self.config, "max_position_embeddings", None)
            criteria.append(
                MaxLengthCriteria(
                    max_length=generation_config.max_length,
                    max_position_embeddings=max_position_embeddings,
                )
            )
        if generation_config.max_time is not None:
            criteria.append(MaxTimeCriteria(max_time=generation_config.max_time))
        if generation_config.stop_strings is not None:
            if tokenizer is None:
                raise ValueError(
                    "There are one or more stop strings, either in the arguments to `generate` or in the "
                    "model's generation config, but we could not locate a tokenizer. When generating with "
                    "stop strings, you must pass the model's tokenizer to the `tokenizer` argument of `generate`."
                )
            criteria.append(StopStringCriteria(stop_strings=generation_config.stop_strings, tokenizer=tokenizer))
        if generation_config.eos_token_id is not None:
            criteria.append(EosTokenCriteria(eos_token_id=generation_config.eos_token_id))
        criteria = self._merge_criteria_processor_list(criteria, stopping_criteria)
        return criteria

    def _merge_criteria_processor_list(
        self,
        default_list: Union[LogitsProcessorList, StoppingCriteriaList],
        custom_list: Union[LogitsProcessorList, StoppingCriteriaList],
    ) -> Union[LogitsProcessorList, StoppingCriteriaList]:
        if len(custom_list) == 0:
            return default_list
        for default in default_list:
            for custom in custom_list:
                if type(custom) is type(default):
                    object_type = "stopping criteria" if isinstance(custom, StoppingCriteria) else "logits processor"
                    raise ValueError(
                        f"A custom {object_type} of type {type(custom)} with values {custom} has been passed to"
                        f" `.generate()`, but it has already been created with the values {default}. {default} has been"
                        " created by passing the corresponding arguments to generate or by the model's config default"
                        f" values. If you just want to change the default values of {object_type} consider passing"
                        f" them as arguments to `.generate()` instead of using a custom {object_type}."
                    )
        default_list.extend(custom_list)
        return default_list

    def compute_transition_scores(
        self,
        sequences: torch.Tensor,
        scores: Tuple[torch.Tensor],
        beam_indices: Optional[torch.Tensor] = None,
        normalize_logits: bool = False,
    ) -> torch.Tensor:
        """
        Computes the transition scores of sequences given the generation scores (and beam indices, if beam search was
        used). This is a convenient method to quicky obtain the scores of the selected tokens at generation time.

        Parameters:
            sequences (`torch.LongTensor`):
                The generated sequences. The second dimension (sequence_length) is either equal to `max_length` or
                shorter if all batches finished early due to the `eos_token_id`.
            scores (`tuple(torch.FloatTensor)`):
                Transition scores for each vocabulary token at each generation step. Beam transition scores consisting
                of log probabilities of tokens conditioned on log softmax of previously generated tokens in this beam.
                Tuple of `torch.FloatTensor` with up to `max_new_tokens` elements (one element for each generated token),
                with each tensor of shape `(batch_size*num_beams, config.vocab_size)`.
            beam_indices (`torch.LongTensor`, *optional*):
                Beam indices of generated token id at each generation step. `torch.LongTensor` of shape
                `(batch_size*num_return_sequences, sequence_length)`. Only required if a `num_beams>1` at
                generate-time.
            normalize_logits (`bool`, *optional*, defaults to `False`):
                Whether to normalize the logits (which, for legacy reasons, may be unnormalized).

        Return:
            `torch.Tensor`: A `torch.Tensor` of shape `(batch_size*num_return_sequences, sequence_length)` containing
                the transition scores (logits)

        Examples:

        ```python
        >>> from transformers import GPT2Tokenizer, AutoModelForCausalLM
        >>> import numpy as np

        >>> tokenizer = GPT2Tokenizer.from_pretrained("gpt2")
        >>> model = AutoModelForCausalLM.from_pretrained("openai-community/gpt2")
        >>> tokenizer.pad_token_id = tokenizer.eos_token_id
        >>> inputs = tokenizer(["Today is"], return_tensors="pt")

        >>> # Example 1: Print the scores for each token generated with Greedy Search
        >>> outputs = model.generate(**inputs, max_new_tokens=5, return_dict_in_generate=True, output_scores=True)
        >>> transition_scores = model.compute_transition_scores(
        ...     outputs.sequences, outputs.scores, normalize_logits=True
        ... )
        >>> # input_length is the length of the input prompt for decoder-only models, like the GPT family, and 1 for
        >>> # encoder-decoder models, like BART or T5.
        >>> input_length = 1 if model.config.is_encoder_decoder else inputs.input_ids.shape[1]
        >>> generated_tokens = outputs.sequences[:, input_length:]
        >>> for tok, score in zip(generated_tokens[0], transition_scores[0]):
        ...     # | token | token string | log probability | probability
        ...     print(f"| {tok:5d} | {tokenizer.decode(tok):8s} | {score.numpy():.3f} | {np.exp(score.numpy()):.2%}")
        |   262 |  the     | -1.414 | 24.33%
        |  1110 |  day     | -2.609 | 7.36%
        |   618 |  when    | -2.010 | 13.40%
        |   356 |  we      | -1.859 | 15.58%
        |   460 |  can     | -2.508 | 8.14%

        >>> # Example 2: Reconstruct the sequence scores from Beam Search
        >>> outputs = model.generate(
        ...     **inputs,
        ...     max_new_tokens=5,
        ...     num_beams=4,
        ...     num_return_sequences=4,
        ...     return_dict_in_generate=True,
        ...     output_scores=True,
        ... )
        >>> transition_scores = model.compute_transition_scores(
        ...     outputs.sequences, outputs.scores, outputs.beam_indices, normalize_logits=False
        ... )
        >>> # If you sum the generated tokens' scores and apply the length penalty, you'll get the sequence scores.
        >>> # Tip 1: recomputing the scores is only guaranteed to match with `normalize_logits=False`. Depending on the
        >>> # use case, you might want to recompute it with `normalize_logits=True`.
        >>> # Tip 2: the output length does NOT include the input length
        >>> output_length = np.sum(transition_scores.numpy() < 0, axis=1)
        >>> length_penalty = model.generation_config.length_penalty
        >>> reconstructed_scores = transition_scores.sum(axis=1) / (output_length**length_penalty)
        >>> print(np.allclose(outputs.sequences_scores, reconstructed_scores))
        True
        ```"""
        # 1. In absence of `beam_indices`, we can assume that we come from e.g. greedy search, which is equivalent
        # to a beam search approach were the first (and only) beam is always selected
        if beam_indices is None:
            beam_indices = torch.arange(scores[0].shape[0]).view(-1, 1).to(sequences.device)
            beam_indices = beam_indices.expand(-1, len(scores))

        # 2. reshape scores as [batch_size*vocab_size, # generation steps] with # generation steps being
        # seq_len - input_length
        scores = torch.stack(scores).reshape(len(scores), -1).transpose(0, 1)

        # 3. Optionally normalize the logits (across the vocab dimension)
        if normalize_logits:
            scores = scores.reshape(-1, self.config.vocab_size, scores.shape[-1])
            scores = torch.nn.functional.log_softmax(scores, dim=1)
            scores = scores.reshape(-1, scores.shape[-1])

        # 4. cut beam_indices to longest beam length
        beam_indices_mask = beam_indices < 0
        max_beam_length = (1 - beam_indices_mask.long()).sum(-1).max()
        beam_indices = beam_indices.clone()[:, :max_beam_length]
        beam_indices_mask = beam_indices_mask[:, :max_beam_length]

        # 5. Set indices of beams that finished early to 0; such indices will be masked correctly afterwards
        beam_indices[beam_indices_mask] = 0

        # 6. multiply beam_indices with vocab size to gather correctly from scores
        beam_sequence_indices = beam_indices * self.config.vocab_size

        # 7. Define which indices contributed to scores
        cut_idx = sequences.shape[-1] - max_beam_length
        indices = sequences[:, cut_idx:] + beam_sequence_indices

        # 8. Compute scores
        transition_scores = scores.gather(0, indices)

        # 9. Mask out transition_scores of beams that stopped early
        transition_scores[beam_indices_mask] = 0

        return transition_scores

    def _validate_model_class(self):
        """
        Confirms that the model class is compatible with generation. If not, raises an exception that points to the
        right class to use.
        """
        if not self.can_generate():
            generate_compatible_mappings = [
                MODEL_FOR_CAUSAL_LM_MAPPING,
                MODEL_FOR_CAUSAL_IMAGE_MODELING_MAPPING,
                MODEL_FOR_VISION_2_SEQ_MAPPING,
                MODEL_FOR_SEQ_TO_SEQ_CAUSAL_LM_MAPPING,
                MODEL_FOR_SPEECH_SEQ_2_SEQ_MAPPING,
            ]
            generate_compatible_classes = set()
            for model_mapping in generate_compatible_mappings:
                supported_models = model_mapping.get(type(self.config), default=None)
                if supported_models is not None:
                    generate_compatible_classes.add(supported_models.__name__)
            exception_message = (
                f"The current model class ({self.__class__.__name__}) is not compatible with `.generate()`, as "
                "it doesn't have a language model head."
            )
            if generate_compatible_classes:
                exception_message += f" Please use one of the following classes instead: {generate_compatible_classes}"
            raise TypeError(exception_message)

    def _validate_assistant(self, assistant_model):
        if assistant_model is None:
            return

        if self.config.is_encoder_decoder and not assistant_model.config.is_encoder_decoder:
            attributes_to_check = ["encoder_attention_heads", "encoder_ffn_dim", "encoder_layers"]
            attributes_to_check = [attr for attr in dir(assistant_model.config) if attr in attributes_to_check]
            are_equal = all(
                getattr(self.config, attr) == getattr(assistant_model.config, attr) for attr in attributes_to_check
            )
            if not are_equal:
                raise ValueError(
                    "The main model and the assistant don't have compatible encoder-dependent input shapes. "
                    "Ensure you load the assistant with the correct encoder-decoder class, e.g. `AutoModelForSpeechSeq2Seq` for Whisper."
                )

        if not self.config.vocab_size == assistant_model.config.vocab_size:
            raise ValueError("Make sure the main and assistant model use the same tokenizer")

    def _validate_model_kwargs(self, model_kwargs: Dict[str, Any]):
        """Validates model kwargs for generation. Generate argument typos will also be caught here."""
        # If a `Cache` instance is passed, checks whether the model is compatible with it
        if isinstance(model_kwargs.get("past_key_values", None), Cache) and not self._supports_cache_class:
            raise ValueError(
                f"{self.__class__.__name__} does not support an instance of `Cache` as `past_key_values`. Please "
                "check the model documentation for supported cache formats."
            )

        # Excludes arguments that are handled before calling any model function
        if self.config.is_encoder_decoder:
            for key in ["decoder_input_ids"]:
                model_kwargs.pop(key, None)

        unused_model_args = []
        model_args = set(inspect.signature(self.prepare_inputs_for_generation).parameters)
        # `kwargs`/`model_kwargs` is often used to handle optional forward pass inputs like `attention_mask`. If
        # `prepare_inputs_for_generation` doesn't accept them, then a stricter check can be made ;)
        if "kwargs" in model_args or "model_kwargs" in model_args:
            model_args |= set(inspect.signature(self.forward).parameters)

        # Encoder-Decoder models may also need Encoder arguments from `model_kwargs`
        if self.config.is_encoder_decoder:
            base_model = getattr(self, self.base_model_prefix, None)

            # allow encoder kwargs
            encoder = getattr(self, "encoder", None)
            # `MusicgenForConditionalGeneration` has `text_encoder` and `audio_encoder`.
            # Also, it has `base_model_prefix = "encoder_decoder"` but there is no `self.encoder_decoder`
            # TODO: A better way to handle this.
            if encoder is None and base_model is not None:
                encoder = getattr(base_model, "encoder", None)

            if encoder is not None:
                encoder_model_args = set(inspect.signature(encoder.forward).parameters)
                model_args |= encoder_model_args

            # allow decoder kwargs
            decoder = getattr(self, "decoder", None)
            if decoder is None and base_model is not None:
                decoder = getattr(base_model, "decoder", None)

            if decoder is not None:
                decoder_model_args = set(inspect.signature(decoder.forward).parameters)
                model_args |= {f"decoder_{x}" for x in decoder_model_args}

            # allow assistant_encoder_outputs to be passed if we're doing assisted generating
            if "assistant_encoder_outputs" in model_kwargs:
                model_args |= {"assistant_encoder_outputs"}

        for key, value in model_kwargs.items():
            if value is not None and key not in model_args:
                unused_model_args.append(key)

        if unused_model_args:
            raise ValueError(
                f"The following `model_kwargs` are not used by the model: {unused_model_args} (note: typos in the"
                " generate arguments will also show up in this list)"
            )

    def _validate_generated_length(self, generation_config, input_ids_length, has_default_max_length):
        """Performs validation related to the resulting generated length"""

        # 1. Max length warnings related to poor parameterization
        if has_default_max_length and generation_config.max_new_tokens is None and generation_config.max_length == 20:
            # 20 is the default max_length of the generation config
            warnings.warn(
                f"Using the model-agnostic default `max_length` (={generation_config.max_length}) to control the "
                "generation length. We recommend setting `max_new_tokens` to control the maximum length of the "
                "generation.",
                UserWarning,
            )
        if input_ids_length >= generation_config.max_length:
            input_ids_string = "decoder_input_ids" if self.config.is_encoder_decoder else "input_ids"
            raise ValueError(
                f"Input length of {input_ids_string} is {input_ids_length}, but `max_length` is set to"
                f" {generation_config.max_length}. This can lead to unexpected behavior. You should consider"
                " increasing `max_length` or, better yet, setting `max_new_tokens`."
            )

        # 2. Min length warnings due to unfeasible parameter combinations
        min_length_error_suffix = (
            " Generation will stop at the defined maximum length. You should decrease the minimum length and/or "
            "increase the maximum length."
        )
        if has_default_max_length:
            min_length_error_suffix += (
                f" Note that `max_length` is set to {generation_config.max_length}, its default value."
            )
        if generation_config.min_length is not None and generation_config.min_length > generation_config.max_length:
            warnings.warn(
                f"Unfeasible length constraints: `min_length` ({generation_config.min_length}) is larger than"
                f" the maximum possible length ({generation_config.max_length})." + min_length_error_suffix,
                UserWarning,
            )
        if generation_config.min_new_tokens is not None:
            min_length = generation_config.min_new_tokens + input_ids_length
            if min_length > generation_config.max_length:
                warnings.warn(
                    f"Unfeasible length constraints: `min_new_tokens` ({generation_config.min_new_tokens}), when "
                    f"added to the prompt length ({input_ids_length}), is larger than"
                    f" the maximum possible length ({generation_config.max_length})." + min_length_error_suffix,
                    UserWarning,
                )

    def _prepare_generated_length(
        self,
        generation_config,
        has_default_max_length,
        has_default_min_length,
        model_input_name,
        input_ids_length,
        inputs_tensor,
    ):
        """Prepared max and min length in generaion configs to avoid clashes between similar attributes"""

        if generation_config.max_new_tokens is not None:
            if not has_default_max_length and generation_config.max_length is not None:
                logger.warning(
                    f"Both `max_new_tokens` (={generation_config.max_new_tokens}) and `max_length`(="
                    f"{generation_config.max_length}) seem to have been set. `max_new_tokens` will take precedence. "
                    "Please refer to the documentation for more information. "
                    "(https://huggingface.co/docs/transformers/main/en/main_classes/text_generation)"
                )
            generation_config.max_length = generation_config.max_new_tokens + input_ids_length

        # if both `inputs_embeds` and `input_ids` are passed, we do not correct the length
        # otherwise we need total length [inputs-embeds-len + new-tokens-len] to not go beyond indicated `max_length``
        elif (
            model_input_name == "inputs_embeds"
            and input_ids_length != inputs_tensor.shape[1]
            and not self.config.is_encoder_decoder
        ):
            generation_config.max_length -= inputs_tensor.shape[1]

        # same for min length
        if generation_config.min_new_tokens is not None:
            if not has_default_min_length:
                logger.warning(
                    f"Both `min_new_tokens` (={generation_config.min_new_tokens}) and `min_length`(="
                    f"{generation_config.min_length}) seem to have been set. `min_new_tokens` will take precedence. "
                    "Please refer to the documentation for more information. "
                    "(https://huggingface.co/docs/transformers/main/en/main_classes/text_generation)"
                )
            generation_config.min_length = generation_config.min_new_tokens + input_ids_length

        elif (
            model_input_name == "inputs_embeds"
            and input_ids_length != inputs_tensor.shape[1]
            and not self.config.is_encoder_decoder
        ):
            generation_config.min_length = max(generation_config.min_length - inputs_tensor.shape[1], 0)

        return generation_config

    def _prepare_generation_config(
        self, generation_config: Optional[GenerationConfig], **kwargs: Dict
    ) -> Tuple[GenerationConfig, Dict]:
        """
        Prepares the base generation config, then applies any generation configuration options from kwargs.
        """
        # TODO joao: when we can detect `fullgraph=True` in `torch.compile` (https://github.com/pytorch/pytorch/pull/120400)
        # replace `is_torchdynamo_compiling` by the corresponding check. As it is, we are being too restrictive with
        # the parameterization in `fullgraph=False` so as to enable `fullgraph=True`.

        # priority: `generation_config` argument > `model.generation_config` (the default generation config)
        if generation_config is None:
            # legacy: users may modify the model configuration to control generation. To trigger this legacy behavior,
            # three conditions must be met
            # 1) the generation config must have been created from the model config (`_from_model_config` field);
            # 2) the generation config must have seen no modification since its creation (the hash is the same);
            # 3) the user must have set generation parameters in the model config.
            # NOTE: `torch.compile` can't compile `hash`, this legacy support is disabled with compilation.
            if (
                not is_torchdynamo_compiling()
                and self.generation_config._from_model_config
                and self.generation_config._original_object_hash == hash(self.generation_config)
                and self.config._has_non_default_generation_parameters()
            ):
                new_generation_config = GenerationConfig.from_model_config(self.config)
                if new_generation_config != self.generation_config:
                    warnings.warn(
                        "You have modified the pretrained model configuration to control generation. This is a"
                        " deprecated strategy to control generation and will be removed soon, in a future version."
                        " Please use and modify the model generation configuration (see"
                        " https://huggingface.co/docs/transformers/generation_strategies#default-text-generation-configuration )"
                    )
                    self.generation_config = new_generation_config
            generation_config = self.generation_config

        # `torch.compile` can't compile `copy.deepcopy`, arguments in `kwargs` that are part of `generation_config`
        # will mutate the object with `.update`. As such, passing these arguments through `kwargs` is disabled.
        if is_torchdynamo_compiling():
            model_kwargs = kwargs
            generate_attributes_in_kwargs = [
                key for key, value in kwargs.items() if getattr(generation_config, key, None) != value
            ]
            if len(generate_attributes_in_kwargs) > 0:
                raise ValueError(
                    "`torch.compile` exception: all generation configuration attributes must be passed within a "
                    f"`generation_config` instance passed to `generate` (found: {generate_attributes_in_kwargs})."
                )
        else:
            generation_config = copy.deepcopy(generation_config)
            model_kwargs = generation_config.update(**kwargs)

        return generation_config, model_kwargs

    def _get_initial_cache_position(self, input_ids, model_kwargs):
        """Calculates `cache_position` for the pre-fill stage based on `input_ids` and optionally past length"""
        if not model_kwargs.get("use_cache", True):
            model_kwargs["cache_position"] = None
            return model_kwargs

        past_length = 0
<<<<<<< HEAD
        if "past_key_values" in model_kwargs:
            cache = model_kwargs["past_key_values"]
            if not isinstance(cache, Cache):
                past_length = cache[0][0].shape[2]

=======
        if model_kwargs.get("past_key_values") is not None:
            if isinstance(model_kwargs["past_key_values"], Cache):
                past_length = model_kwargs["past_key_values"].get_seq_length()
            else:
                past_length = model_kwargs["past_key_values"][0][0].shape[2]
>>>>>>> 4aa17d00
        if "inputs_embeds" in model_kwargs:
            cur_len = model_kwargs["inputs_embeds"].shape[1]
        else:
            cur_len = input_ids.shape[-1]
        model_kwargs["cache_position"] = torch.arange(past_length, cur_len, device=input_ids.device)
        return model_kwargs

    def _get_cache(self, cache_implementation: str, max_batch_size: int, max_cache_len: int) -> Cache:
        """
        Sets a cache for `generate`, that will persist across calls. A new cache will only be initialized a
        new `generate` call requires a larger cache.

        Returns the resulting cache object.
        """
        cache_cls: Cache = NEED_SETUP_CACHE_CLASSES_MAPPING[cache_implementation]
        if cache_implementation == "sliding_window":
            max_cache_len = min(self.config.sliding_window, max_cache_len)

        need_new_cache = (
            not hasattr(self, "_cache")
            or (not isinstance(self._cache, cache_cls))
            or self._cache.max_batch_size != max_batch_size
            or self._cache.max_cache_len < max_cache_len
        )

        if need_new_cache:
            if hasattr(self.config, "_pre_quantization_dtype"):
                cache_dtype = self.config._pre_quantization_dtype
            else:
                cache_dtype = self.dtype
            self._cache = cache_cls(
                config=self.config,
                max_batch_size=max_batch_size,
                max_cache_len=max_cache_len,
                device=self.device,
                dtype=cache_dtype,
            )
        else:
            self._cache.reset()
        return self._cache

    def _supports_default_dynamic_cache(self) -> bool:
        """
        Return `True` if current model can use a `DynamicCache` instance when initializing the `past_key_values`.
        This is mostly the same as `_supports_cache_class` attribute, but add exception for `Jamba` model which
        uses its own `HybridMambaAttentionDynamicCache` and do not need to initialize the Cache in advance in
        order to save memory (because no back and forth `to_legacy_cache` and `from_legacy_cache` will be performed
        for `HybridMambaAttentionDynamicCache`).
        """
        return self._supports_cache_class and "jamba" not in self.__class__.__name__.lower()

    def _prepare_special_tokens(
        self,
        generation_config: GenerationConfig,
        kwargs_has_attention_mask: Optional[bool] = None,
        device: Optional[Union[torch.device, str]] = None,
    ):
        """
        Prepares the special tokens for generation, overwriting the generation config with their processed versions
        converted to tensor.

        Note that `generation_config` is changed in place and stops being serializable after this method is called.
        That is no problem if called within `generate` (`generation_config` is a local copy that doesn't leave the
        function). However, if called outside `generate`, consider creating a copy of `generation_config` first.
        """

        # Convert special tokens to tensors (if they exist either in kwargs or in self.config)
        def _tensor_or_none(token_kwargs, token_self, device=None):
            if device is None:
                device = self.device

            token = token_kwargs if token_kwargs is not None else token_self
            if token is None or isinstance(token, torch.Tensor):
                return token
            return torch.tensor(token, device=device, dtype=torch.long)

        bos_token_id = _tensor_or_none(
            generation_config.bos_token_id, self.generation_config.bos_token_id, device=device
        )
        eos_token_id = _tensor_or_none(
            generation_config.eos_token_id, self.generation_config.eos_token_id, device=device
        )
        pad_token_id = _tensor_or_none(
            generation_config.pad_token_id, self.generation_config.pad_token_id, device=device
        )
        decoder_start_token_id = _tensor_or_none(
            generation_config.decoder_start_token_id, self.generation_config.decoder_start_token_id, device=device
        )

        # for BC we also try to get `decoder_start_token_id` or `bos_token_id` (#30892)
        if self.config.is_encoder_decoder:
            decoder_start_token_id = decoder_start_token_id if decoder_start_token_id is not None else bos_token_id

        # We can have more than one eos token. Always treat it as a 1D tensor (when it exists).
        if eos_token_id is not None and eos_token_id.ndim == 0:
            eos_token_id = eos_token_id.unsqueeze(0)

        # Set pad token if unset (and there are conditions to do so)
        if pad_token_id is None and eos_token_id is not None:
            if kwargs_has_attention_mask is not None and not kwargs_has_attention_mask:
                logger.warning(
                    "The attention mask and the pad token id were not set. As a consequence, you may observe "
                    "unexpected behavior. Please pass your input's `attention_mask` to obtain reliable results."
                )
            pad_token_id = eos_token_id[0]
            logger.warning(f"Setting `pad_token_id` to `eos_token_id`:{pad_token_id} for open-end generation.")

        # we can't infer attn mask if pad token is set to be eos token in model's generation config
        if eos_token_id is not None and torch.isin(elements=eos_token_id, test_elements=pad_token_id).any():
            if kwargs_has_attention_mask is not None and not kwargs_has_attention_mask:
                logger.warning_once(
                    "The attention mask is not set and cannot be inferred from input because pad token is same as eos token."
                    "As a consequence, you may observe unexpected behavior. Please pass your input's `attention_mask` "
                    "to obtain reliable results."
                )

        # Sanity checks/warnings
        if self.config.is_encoder_decoder and decoder_start_token_id is None:
            raise ValueError(
                "`decoder_start_token_id` or `bos_token_id` has to be defined for encoder-decoder generation."
            )
        if eos_token_id is not None and (torch.is_floating_point(eos_token_id) or (eos_token_id < 0).any()):
            logger.warning(
                f"`eos_token_id` should consist of positive integers, but is {eos_token_id}. Your generation will not "
                "stop until the maximum length is reached. Depending on other flags, it may even crash."
            )

        # Update generation config with the updated special tokens tensors
        generation_config.bos_token_id = bos_token_id
        generation_config.eos_token_id = eos_token_id
        generation_config.pad_token_id = pad_token_id
        generation_config.decoder_start_token_id = decoder_start_token_id

    @torch.no_grad()
    def generate(
        self,
        inputs: Optional[torch.Tensor] = None,
        generation_config: Optional[GenerationConfig] = None,
        logits_processor: Optional[LogitsProcessorList] = None,
        stopping_criteria: Optional[StoppingCriteriaList] = None,
        prefix_allowed_tokens_fn: Optional[Callable[[int, torch.Tensor], List[int]]] = None,
        synced_gpus: Optional[bool] = None,
        assistant_model: Optional["PreTrainedModel"] = None,
        streamer: Optional["BaseStreamer"] = None,
        negative_prompt_ids: Optional[torch.Tensor] = None,
        negative_prompt_attention_mask: Optional[torch.Tensor] = None,
        **kwargs,
    ) -> Union[GenerateOutput, torch.LongTensor]:
        r"""

        Generates sequences of token ids for models with a language modeling head.

        <Tip warning={true}>

        Most generation-controlling parameters are set in `generation_config` which, if not passed, will be set to the
        model's default generation configuration. You can override any `generation_config` by passing the corresponding
        parameters to generate(), e.g. `.generate(inputs, num_beams=4, do_sample=True)`.

        For an overview of generation strategies and code examples, check out the [following
        guide](../generation_strategies).

        </Tip>

        Parameters:
            inputs (`torch.Tensor` of varying shape depending on the modality, *optional*):
                The sequence used as a prompt for the generation or as model inputs to the encoder. If `None` the
                method initializes it with `bos_token_id` and a batch size of 1. For decoder-only models `inputs`
                should be in the format of `input_ids`. For encoder-decoder models *inputs* can represent any of
                `input_ids`, `input_values`, `input_features`, or `pixel_values`.
            generation_config ([`~generation.GenerationConfig`], *optional*):
                The generation configuration to be used as base parametrization for the generation call. `**kwargs`
                passed to generate matching the attributes of `generation_config` will override them. If
                `generation_config` is not provided, the default will be used, which has the following loading
                priority: 1) from the `generation_config.json` model file, if it exists; 2) from the model
                configuration. Please note that unspecified parameters will inherit [`~generation.GenerationConfig`]'s
                default values, whose documentation should be checked to parameterize generation.
            logits_processor (`LogitsProcessorList`, *optional*):
                Custom logits processors that complement the default logits processors built from arguments and
                generation config. If a logit processor is passed that is already created with the arguments or a
                generation config an error is thrown. This feature is intended for advanced users.
            stopping_criteria (`StoppingCriteriaList`, *optional*):
                Custom stopping criteria that complements the default stopping criteria built from arguments and a
                generation config. If a stopping criteria is passed that is already created with the arguments or a
                generation config an error is thrown. If your stopping criteria depends on the `scores` input, make
                sure you pass `return_dict_in_generate=True, output_scores=True` to `generate`. This feature is
                intended for advanced users.
            prefix_allowed_tokens_fn (`Callable[[int, torch.Tensor], List[int]]`, *optional*):
                If provided, this function constraints the beam search to allowed tokens only at each step. If not
                provided no constraint is applied. This function takes 2 arguments: the batch ID `batch_id` and
                `input_ids`. It has to return a list with the allowed tokens for the next generation step conditioned
                on the batch ID `batch_id` and the previously generated tokens `inputs_ids`. This argument is useful
                for constrained generation conditioned on the prefix, as described in [Autoregressive Entity
                Retrieval](https://arxiv.org/abs/2010.00904).
            synced_gpus (`bool`, *optional*):
                Whether to continue running the while loop until max_length. Unless overridden this flag will be set to
                `True` under DeepSpeed ZeRO Stage 3 multiple GPUs environment to avoid hanging if one GPU finished
                generating before other GPUs. Otherwise it'll be set to `False`.
            assistant_model (`PreTrainedModel`, *optional*):
                An assistant model that can be used to accelerate generation. The assistant model must have the exact
                same tokenizer. The acceleration is achieved when forecasting candidate tokens with the assistent model
                is much faster than running generation with the model you're calling generate from. As such, the
                assistant model should be much smaller.
            streamer (`BaseStreamer`, *optional*):
                Streamer object that will be used to stream the generated sequences. Generated tokens are passed
                through `streamer.put(token_ids)` and the streamer is responsible for any further processing.
            negative_prompt_ids (`torch.LongTensor` of shape `(batch_size, sequence_length)`, *optional*):
                The negative prompt needed for some processors such as CFG. The batch size must match the input batch
                size. This is an experimental feature, subject to breaking API changes in future versions.
            negative_prompt_attention_mask (`torch.LongTensor` of shape `(batch_size, sequence_length)`, *optional*):
                Attention_mask for `negative_prompt_ids`.
            kwargs (`Dict[str, Any]`, *optional*):
                Ad hoc parametrization of `generation_config` and/or additional model-specific kwargs that will be
                forwarded to the `forward` function of the model. If the model is an encoder-decoder model, encoder
                specific kwargs should not be prefixed and decoder specific kwargs should be prefixed with *decoder_*.

        Return:
            [`~utils.ModelOutput`] or `torch.LongTensor`: A [`~utils.ModelOutput`] (if `return_dict_in_generate=True`
            or when `config.return_dict_in_generate=True`) or a `torch.LongTensor`.

                If the model is *not* an encoder-decoder model (`model.config.is_encoder_decoder=False`), the possible
                [`~utils.ModelOutput`] types are:

                    - [`~generation.GenerateDecoderOnlyOutput`],
                    - [`~generation.GenerateBeamDecoderOnlyOutput`]

                If the model is an encoder-decoder model (`model.config.is_encoder_decoder=True`), the possible
                [`~utils.ModelOutput`] types are:

                    - [`~generation.GenerateEncoderDecoderOutput`],
                    - [`~generation.GenerateBeamEncoderDecoderOutput`]
        """
        # 1. Handle `generation_config` and kwargs that might update it, and validate the `.generate()` call
        self._validate_model_class()
        tokenizer = kwargs.pop("tokenizer", None)  # Pull this out first, we only use it for stopping criteria
        generation_config, model_kwargs = self._prepare_generation_config(generation_config, **kwargs)
        self._validate_model_kwargs(model_kwargs.copy())
        self._validate_assistant(assistant_model)

        # 2. Set generation parameters if not already defined
        if synced_gpus is None:
            if is_deepspeed_zero3_enabled() and dist.get_world_size() > 1:
                synced_gpus = True
            else:
                synced_gpus = False

        logits_processor = logits_processor if logits_processor is not None else LogitsProcessorList()
        stopping_criteria = stopping_criteria if stopping_criteria is not None else StoppingCriteriaList()

        accepts_attention_mask = "attention_mask" in set(inspect.signature(self.forward).parameters.keys())
        requires_attention_mask = "encoder_outputs" not in model_kwargs
        kwargs_has_attention_mask = model_kwargs.get("attention_mask", None) is not None

        # 3. Define model inputs
        inputs_tensor, model_input_name, model_kwargs = self._prepare_model_inputs(
            inputs, generation_config.bos_token_id, model_kwargs
        )
        batch_size = inputs_tensor.shape[0]

        device = inputs_tensor.device
        self._prepare_special_tokens(generation_config, kwargs_has_attention_mask, device=device)

        # decoder-only models must use left-padding for batched generation.
        if not self.config.is_encoder_decoder and not is_torchdynamo_compiling():
            # If `input_ids` was given, check if the last id in any sequence is `pad_token_id`
            # Note: If using, `inputs_embeds` this check does not work, because we want to be more hands-off.
            if (
                generation_config.pad_token_id is not None
                and batch_size > 1
                and len(inputs_tensor.shape) == 2
                and torch.sum(inputs_tensor[:, -1] == generation_config.pad_token_id) > 0
            ):
                logger.warning(
                    "A decoder-only architecture is being used, but right-padding was detected! For correct "
                    "generation results, please set `padding_side='left'` when initializing the tokenizer."
                )

        # 4. Define other model kwargs
        # decoder-only models with inputs_embeds forwarding must use caching (otherwise we can't detect whether we are
        # generating the first new token or not, and we only want to use the embeddings for the first new token)
        if not self.config.is_encoder_decoder and model_input_name == "inputs_embeds":
            model_kwargs["use_cache"] = True
        else:
            model_kwargs["use_cache"] = generation_config.use_cache

        if not kwargs_has_attention_mask and requires_attention_mask and accepts_attention_mask:
            model_kwargs["attention_mask"] = self._prepare_attention_mask_for_generation(
                inputs_tensor, generation_config.pad_token_id, generation_config.eos_token_id
            )

        if self.config.is_encoder_decoder and "encoder_outputs" not in model_kwargs:
            # if model is encoder decoder encoder_outputs are created and added to `model_kwargs`
            model_kwargs = self._prepare_encoder_decoder_kwargs_for_generation(
                inputs_tensor, model_kwargs, model_input_name, generation_config
            )

        # 5. Prepare `input_ids` which will be used for auto-regressive generation
        if self.config.is_encoder_decoder:
            input_ids, model_kwargs = self._prepare_decoder_input_ids_for_generation(
                batch_size=batch_size,
                model_input_name=model_input_name,
                model_kwargs=model_kwargs,
                decoder_start_token_id=generation_config.decoder_start_token_id,
                device=inputs_tensor.device,
            )
        else:
            input_ids = inputs_tensor if model_input_name == "input_ids" else model_kwargs.pop("input_ids")

        if generation_config.token_healing:
            input_ids = self.heal_tokens(input_ids, tokenizer)

        if streamer is not None:
            streamer.put(input_ids.cpu())

        # 6. Prepare `max_length` depending on other stopping criteria.
        input_ids_length = input_ids.shape[-1]
        has_default_max_length = kwargs.get("max_length") is None and generation_config.max_length is not None
        has_default_min_length = kwargs.get("min_length") is None and generation_config.min_length is not None
        generation_config = self._prepare_generated_length(
            generation_config=generation_config,
            has_default_max_length=has_default_max_length,
            has_default_min_length=has_default_min_length,
            model_input_name=model_input_name,
            inputs_tensor=inputs_tensor,
            input_ids_length=input_ids_length,
        )

        use_dynamic_cache_by_default = False
        if generation_config.cache_implementation is not None and model_kwargs.get("past_key_values") is not None:
            raise ValueError(
                "Passing both `cache_implementation` (used to initialize certain caches) and `past_key_values` (a "
                "Cache object) is unsupported. Please use only one of the two."
            )
        elif generation_config.cache_implementation is not None:
            if generation_config.cache_implementation in NEED_SETUP_CACHE_CLASSES_MAPPING:
                if generation_config.cache_implementation == "static" and not self._supports_static_cache:
                    raise ValueError(
                        "This model does not support `cache_implementation='static'`. Please check the following "
                        "issue: https://github.com/huggingface/transformers/issues/28981"
                    )
                model_kwargs["past_key_values"] = self._get_cache(
                    generation_config.cache_implementation,
                    getattr(generation_config, "num_beams", 1) * batch_size,
                    generation_config.max_length,
                )
            elif generation_config.cache_implementation == "quantized":
                if not self._supports_quantized_cache:
                    raise ValueError(
                        "This model does not support the quantized cache. If you want your model to support quantized "
                        "cache, please open an issue."
                    )

                cache_config = (
                    generation_config.cache_config
                    if generation_config.cache_config is not None
                    else QuantizedCacheConfig()
                )
                cache_class = QUANT_BACKEND_CLASSES_MAPPING[cache_config.backend]

                if cache_config.backend == "quanto" and not is_quanto_available():
                    raise ImportError(
                        "You need to install `quanto` in order to use KV cache quantization with quanto backend. "
                        "Please install it via  with `pip install quanto`"
                    )
                elif cache_config.backend == "HQQ" and not is_hqq_available():
                    raise ImportError(
                        "You need to install `HQQ` in order to use KV cache quantization with HQQ backend. "
                        "Please install it via  with `pip install hqq`"
                    )

                model_kwargs["past_key_values"] = cache_class(cache_config)
        # Use DynamicCache() instance by default. This will avoid back and forth from legacy format that
        # keeps copying the cache thus using much more memory
        elif generation_config.cache_implementation is None and self._supports_default_dynamic_cache():
            past = model_kwargs.get("past_key_values", None)
            if past is None:
                model_kwargs["past_key_values"] = DynamicCache()
                use_dynamic_cache_by_default = True
            elif isinstance(past, tuple):
                model_kwargs["past_key_values"] = DynamicCache.from_legacy_cache(past)
                use_dynamic_cache_by_default = True

        self._validate_generated_length(generation_config, input_ids_length, has_default_max_length)

        # 7. determine generation mode
        generation_mode = generation_config.get_generation_mode(assistant_model)

        if streamer is not None and (generation_config.num_beams > 1):
            raise ValueError(
                "`streamer` cannot be used with beam search (yet!). Make sure that `num_beams` is set to 1."
            )

        if self.device.type != input_ids.device.type:
            warnings.warn(
                "You are calling .generate() with the `input_ids` being on a device type different"
                f" than your model's device. `input_ids` is on {input_ids.device.type}, whereas the model"
                f" is on {self.device.type}. You may experience unexpected behaviors or slower generation."
                " Please make sure that you have put `input_ids` to the"
                f" correct device by calling for example input_ids = input_ids.to('{self.device.type}') before"
                " running `.generate()`.",
                UserWarning,
            )

        # 8. prepare distribution pre_processing samplers
        prepared_logits_processor = self._get_logits_processor(
            generation_config=generation_config,
            input_ids_seq_length=input_ids_length,
            encoder_input_ids=inputs_tensor,
            prefix_allowed_tokens_fn=prefix_allowed_tokens_fn,
            logits_processor=logits_processor,
            device=inputs_tensor.device,
            model_kwargs=model_kwargs,
            negative_prompt_ids=negative_prompt_ids,
            negative_prompt_attention_mask=negative_prompt_attention_mask,
        )

        # 9. prepare stopping criteria
        prepared_stopping_criteria = self._get_stopping_criteria(
            generation_config=generation_config, stopping_criteria=stopping_criteria, tokenizer=tokenizer, **kwargs
        )

        # 10. go into different generation modes
        if generation_mode == GenerationMode.ASSISTED_GENERATION:
            if generation_config.num_return_sequences > 1:
                raise ValueError(
                    "num_return_sequences has to be 1 when doing assisted generate, "
                    f"but is {generation_config.num_return_sequences}."
                )
            if batch_size > 1:
                raise ValueError("assisted generate is only supported for batch_size = 1")
            if not model_kwargs["use_cache"]:
                raise ValueError("assisted generate requires `use_cache=True`")
            if generation_config.cache_implementation == "static":
                raise ValueError("assisted generate is not supported with `static_cache`")
            if self._is_stateful:
                # In assisted generation we need the ability to confirm whether the model would pick certain tokens,
                # which is not possible with stateful models (they can't reset to a previous subset of generated text)
                raise ValueError(
                    f"assisted generation is not supported with stateful models, such as {self.__class__.__name__}"
                )

            # 11. Get the candidate generator, given the parameterization
            candidate_generator = self._get_candidate_generator(
                generation_config=generation_config,
                input_ids=input_ids,
                inputs_tensor=inputs_tensor,
                assistant_model=assistant_model,
                logits_processor=logits_processor,
                model_kwargs=model_kwargs,
            )

            # 12. prepare logits warper (if `do_sample` is `True`)
            prepared_logits_warper = (
                self._get_logits_warper(
                    generation_config,
                    device=input_ids.device,
                )
                if generation_config.do_sample
                else None
            )

            # 13. run assisted generate
            result = self._assisted_decoding(
                input_ids,
                candidate_generator=candidate_generator,
                logits_processor=prepared_logits_processor,
                logits_warper=prepared_logits_warper,
                stopping_criteria=prepared_stopping_criteria,
                generation_config=generation_config,
                synced_gpus=synced_gpus,
                streamer=streamer,
                **model_kwargs,
            )

        elif generation_mode == GenerationMode.CONTRASTIVE_SEARCH:
            if not model_kwargs["use_cache"]:
                raise ValueError("Contrastive search requires `use_cache=True`")
            if self._is_stateful:
                # Just like assisted generation, we need to be able to rollback to a previous state (see comment above)
                raise ValueError(
                    f"contrastive search is not supported with stateful models, such as {self.__class__.__name__}"
                )

            result = self._contrastive_search(
                input_ids,
                logits_processor=prepared_logits_processor,
                stopping_criteria=prepared_stopping_criteria,
                generation_config=generation_config,
                synced_gpus=synced_gpus,
                streamer=streamer,
                **model_kwargs,
            )

        elif generation_mode in (GenerationMode.SAMPLE, GenerationMode.GREEDY_SEARCH):
            # 11. prepare logits warper
            prepared_logits_warper = (
                self._get_logits_warper(generation_config, device=input_ids.device)
                if generation_config.do_sample
                else None
            )

            # 12. expand input_ids with `num_return_sequences` additional sequences per batch
            input_ids, model_kwargs = self._expand_inputs_for_generation(
                input_ids=input_ids,
                expand_size=generation_config.num_return_sequences,
                is_encoder_decoder=self.config.is_encoder_decoder,
                **model_kwargs,
            )

            # 13. run sample (it degenerates to greedy search when `generation_config.do_sample=False`)
            result = self._sample(
                input_ids,
                logits_processor=prepared_logits_processor,
                logits_warper=prepared_logits_warper,
                stopping_criteria=prepared_stopping_criteria,
                generation_config=generation_config,
                synced_gpus=synced_gpus,
                streamer=streamer,
                **model_kwargs,
            )

        elif generation_mode in (GenerationMode.BEAM_SAMPLE, GenerationMode.BEAM_SEARCH):
            # 11. prepare logits warper
            prepared_logits_warper = (
                self._get_logits_warper(generation_config, device=input_ids.device)
                if generation_config.do_sample
                else None
            )

            # 12. prepare beam search scorer
            beam_scorer = BeamSearchScorer(
                batch_size=batch_size,
                num_beams=generation_config.num_beams,
                device=inputs_tensor.device,
                length_penalty=generation_config.length_penalty,
                do_early_stopping=generation_config.early_stopping,
                num_beam_hyps_to_keep=generation_config.num_return_sequences,
                max_length=generation_config.max_length,
            )

            # 13. interleave input_ids with `num_beams` additional sequences per batch
            input_ids, model_kwargs = self._expand_inputs_for_generation(
                input_ids=input_ids,
                expand_size=generation_config.num_beams,
                is_encoder_decoder=self.config.is_encoder_decoder,
                **model_kwargs,
            )

            # 14. run beam sample
            result = self._beam_search(
                input_ids,
                beam_scorer,
                logits_processor=prepared_logits_processor,
                logits_warper=prepared_logits_warper,
                stopping_criteria=prepared_stopping_criteria,
                generation_config=generation_config,
                synced_gpus=synced_gpus,
                **model_kwargs,
            )

        elif generation_mode == GenerationMode.GROUP_BEAM_SEARCH:
            # 11. prepare beam search scorer
            beam_scorer = BeamSearchScorer(
                batch_size=batch_size,
                num_beams=generation_config.num_beams,
                device=inputs_tensor.device,
                length_penalty=generation_config.length_penalty,
                do_early_stopping=generation_config.early_stopping,
                num_beam_hyps_to_keep=generation_config.num_return_sequences,
                num_beam_groups=generation_config.num_beam_groups,
                max_length=generation_config.max_length,
            )
            # 12. interleave input_ids with `num_beams` additional sequences per batch
            input_ids, model_kwargs = self._expand_inputs_for_generation(
                input_ids=input_ids,
                expand_size=generation_config.num_beams,
                is_encoder_decoder=self.config.is_encoder_decoder,
                **model_kwargs,
            )
            # 13. run beam search
            result = self._group_beam_search(
                input_ids,
                beam_scorer,
                logits_processor=prepared_logits_processor,
                stopping_criteria=prepared_stopping_criteria,
                generation_config=generation_config,
                synced_gpus=synced_gpus,
                **model_kwargs,
            )

        elif generation_mode == GenerationMode.CONSTRAINED_BEAM_SEARCH:
            final_constraints = []
            if generation_config.constraints is not None:
                final_constraints = generation_config.constraints

            if generation_config.force_words_ids is not None:

                def typeerror():
                    raise ValueError(
                        "`force_words_ids` has to either be a `List[List[List[int]]]` or `List[List[int]]` "
                        f"of positive integers, but is {generation_config.force_words_ids}."
                    )

                if (
                    not isinstance(generation_config.force_words_ids, list)
                    or len(generation_config.force_words_ids) == 0
                ):
                    typeerror()

                for word_ids in generation_config.force_words_ids:
                    if isinstance(word_ids[0], list):
                        if not isinstance(word_ids, list) or len(word_ids) == 0:
                            typeerror()
                        if any(not isinstance(token_ids, list) for token_ids in word_ids):
                            typeerror()
                        if any(
                            any((not isinstance(token_id, int) or token_id < 0) for token_id in token_ids)
                            for token_ids in word_ids
                        ):
                            typeerror()

                        constraint = DisjunctiveConstraint(word_ids)
                    else:
                        if not isinstance(word_ids, list) or len(word_ids) == 0:
                            typeerror()
                        if any((not isinstance(token_id, int) or token_id < 0) for token_id in word_ids):
                            typeerror()

                        constraint = PhrasalConstraint(word_ids)
                    final_constraints.append(constraint)

            # 11. prepare beam search scorer
            constrained_beam_scorer = ConstrainedBeamSearchScorer(
                constraints=final_constraints,
                batch_size=batch_size,
                num_beams=generation_config.num_beams,
                device=inputs_tensor.device,
                length_penalty=generation_config.length_penalty,
                do_early_stopping=generation_config.early_stopping,
                num_beam_hyps_to_keep=generation_config.num_return_sequences,
                max_length=generation_config.max_length,
            )
            # 12. interleave input_ids with `num_beams` additional sequences per batch
            input_ids, model_kwargs = self._expand_inputs_for_generation(
                input_ids=input_ids,
                expand_size=generation_config.num_beams,
                is_encoder_decoder=self.config.is_encoder_decoder,
                **model_kwargs,
            )
            # 13. run beam search
            result = self._constrained_beam_search(
                input_ids,
                constrained_beam_scorer=constrained_beam_scorer,
                logits_processor=prepared_logits_processor,
                stopping_criteria=prepared_stopping_criteria,
                generation_config=generation_config,
                synced_gpus=synced_gpus,
                **model_kwargs,
            )

        # Convert to legacy cache if needed
        if use_dynamic_cache_by_default and generation_config.return_legacy_cache:
            if isinstance(result, ModelOutput) and hasattr(result, "past_key_values"):
                if isinstance(result.past_key_values, DynamicCache):
                    result.past_key_values = result.past_key_values.to_legacy_cache()
        return result

    def _has_unfinished_sequences(self, this_peer_finished: bool, synced_gpus: bool, device: torch.device) -> bool:
        """
        Returns whether there are still unfinished sequences in the device. The existence of unfinished sequences is
        fed through `this_peer_finished`. ZeRO stage 3-friendly.
        """
        if synced_gpus:
            # Under synced_gpus the `forward` call must continue until all gpus complete their sequence.
            # The following logic allows an early break if all peers finished generating their sequence
            this_peer_finished_flag = torch.tensor(0.0 if this_peer_finished else 1.0).to(device)
            # send 0.0 if we finished, 1.0 otherwise
            dist.all_reduce(this_peer_finished_flag, op=dist.ReduceOp.SUM)
            # did all peers finish? the reduced sum will be 0.0 then
            if this_peer_finished_flag.item() == 0.0:
                return False
        elif this_peer_finished:
            return False
        return True

    def heal_tokens(
        self, input_ids: torch.LongTensor, tokenizer: Optional["PreTrainedTokenizerBase"] = None
    ) -> torch.LongTensor:
        r"""
        Generates sequences of token ids for models with a language modeling head.
        Parameters:
            input_ids (`torch.LongTensor`): The sequence used as a prompt for the generation.
            tokenizer (`PreTrainedTokenizerBase`, *optional*): The tokenizer used to decode the input ids.
        Return:
            `torch.LongTensor` where each sequence has its tail token replaced with its appropriate extension.
        """
        if tokenizer is None:
            raise ValueError(
                " When generating with token healing, you must pass the model's tokenizer to the `tokenizer` "
                "argument of `generate`."
            )

        bos_token_id, pad_token_id = tokenizer.bos_token_id, tokenizer.pad_token_id
        vocab_trie = ExtensionsTrie(tokenizer.get_vocab())
        generation_config = GenerationConfig(max_new_tokens=1, pad_token_id=pad_token_id)

        # assumption: leading/trailing whitespace is not meaningful, so the prompts are
        # stripped before re-tokenizing to desensitize generation to whitespace artefacts
        prompts = [p.strip() for p in tokenizer.batch_decode(input_ids, skip_special_tokens=True)]
        input_ids = tokenizer(
            prompts,
            return_tensors="pt",
            padding=True,
        ).input_ids.to(input_ids.device)

        # replace bos with pad to not condition healing on it
        input_ids = torch.where(input_ids == bos_token_id, pad_token_id, input_ids)

        tail_ids = input_ids[:, -1].tolist()
        space_tok = tokenizer.convert_ids_to_tokens(tokenizer.convert_tokens_to_ids(" "))[0]
        # tail tokens are used for a prefix search, thus, whitespaces are replaced with
        # their tokenization (e.g. 'Ġ') to enable search for tokens prefixed with a whitespace
        tail_toks = (tokenizer.decode(t).replace(" ", space_tok) for t in tail_ids)

        for batch_idx, (tail_id, tail_tok) in enumerate(zip(tail_ids, tail_toks)):
            batch_ids = input_ids[batch_idx]
            if torch.all(batch_ids == pad_token_id).item():
                continue  # skip empty sequences (all pad ids)

            # apply bias for alternatives (extensions) to the tail token
            seq_bias = {(alt_tok,): 10.0 for alt_tok in vocab_trie.values(prefix=tail_tok)}
            if len(seq_bias) == 1:
                continue  # skip if there are no token alternatives to heal with

            # slightly favor original token to limit aggressive healing e.g. 'http' -> 'https'
            seq_bias[(tail_id,)] += 1.0
            generation_config.update(sequence_bias=seq_bias)

            trimmed_ids = batch_ids[:-1]
            # if the prompt is a single (non-pad) token, regenerate from bos
            if len(batch_ids[batch_ids != pad_token_id]) == 1:
                trimmed_ids[-1] = bos_token_id

            input_ids[batch_idx] = self.generate(trimmed_ids.unsqueeze(0), generation_config=generation_config)

        return input_ids

    def contrastive_search(self, *args, **kwargs):
        logger.warning_once(
            "Calling `contrastive_search` directly is deprecated and will be removed in v4.41. Use `generate` or a "
            "custom generation loop instead.",
        )
        return self._contrastive_search(*args, **kwargs)

    @torch.no_grad()
    def _contrastive_search(
        self,
        input_ids: torch.LongTensor,
        logits_processor: LogitsProcessorList,
        stopping_criteria: StoppingCriteriaList,
        generation_config: GenerationConfig,
        synced_gpus: bool,
        streamer: Optional["BaseStreamer"],
        **model_kwargs,
    ) -> Union[GenerateNonBeamOutput, torch.LongTensor]:
        r"""
        Generates sequences of token ids for models with a language modeling head using **contrastive search** and can
        be used for text-decoder, text-to-text, speech-to-text, and vision-to-text models.

        Parameters:
            input_ids (`torch.LongTensor` of shape `(batch_size, sequence_length)`):
                The sequence used as a prompt for the generation.
            logits_processor (`LogitsProcessorList`):
                An instance of [`LogitsProcessorList`]. List of instances of class derived from [`LogitsProcessor`]
                used to modify the prediction scores of the language modeling head applied at each generation step.
            stopping_criteria (`StoppingCriteriaList`):
                An instance of [`StoppingCriteriaList`]. List of instances of class derived from [`StoppingCriteria`]
                used to tell if the generation loop should stop.
            generation_config ([`~generation.GenerationConfig`]):
                The generation configuration to be used as parametrization of the decoding method.
            synced_gpus (`bool`):
                Whether to continue running the while loop until max_length (needed for ZeRO stage 3)
            streamer (`BaseStreamer`, *optional*):
                Streamer object that will be used to stream the generated sequences. Generated tokens are passed
                through `streamer.put(token_ids)` and the streamer is responsible for any further processing.
            model_kwargs:
                Additional model specific keyword arguments will be forwarded to the `forward` function of the model.
                If model is an encoder-decoder model the kwargs should include `encoder_outputs`.

        Return:
            [`~generation.GenerateDecoderOnlyOutput`], [`~generation.GenerateEncoderDecoderOutput`]
            or `torch.LongTensor`: A `torch.LongTensor` containing the generated tokens (default behaviour) or a
            [`~generation.GenerateDecoderOnlyOutput`] if `model.config.is_encoder_decoder=False` and
            `return_dict_in_generate=True` or a [`~generation.GenerateEncoderDecoderOutput`] if
            `model.config.is_encoder_decoder=True`.
        """
        # init values
        has_eos_stopping_criteria = any(hasattr(criteria, "eos_token_id") for criteria in stopping_criteria)
        top_k = generation_config.top_k
        penalty_alpha = generation_config.penalty_alpha
        pad_token_id = generation_config.pad_token_id
        output_attentions = generation_config.output_attentions
        output_hidden_states = generation_config.output_hidden_states
        output_scores = generation_config.output_scores
        output_logits = generation_config.output_logits
        return_dict_in_generate = generation_config.return_dict_in_generate
        sequential = generation_config.low_memory

        # init attention / hidden states / scores tuples
        raw_logits = () if (return_dict_in_generate and output_logits) else None
        scores = () if (return_dict_in_generate and output_scores) else None
        decoder_attentions = () if (return_dict_in_generate and output_attentions) else None
        cross_attentions = () if (return_dict_in_generate and output_attentions) else None
        decoder_hidden_states = () if (return_dict_in_generate and output_hidden_states) else None

        # if model is an encoder-decoder, retrieve encoder attention weights and hidden states
        if return_dict_in_generate and self.config.is_encoder_decoder:
            encoder_attentions = model_kwargs["encoder_outputs"].get("attentions") if output_attentions else None
            encoder_hidden_states = (
                model_kwargs["encoder_outputs"].get("hidden_states") if output_hidden_states else None
            )

        # keep track of which sequences are already finished
        batch_size = input_ids.shape[0]
        unfinished_sequences = torch.ones(batch_size, dtype=torch.long, device=input_ids.device)
        model_kwargs = self._get_initial_cache_position(input_ids, model_kwargs)

        this_peer_finished = False

        while self._has_unfinished_sequences(this_peer_finished, synced_gpus, device=input_ids.device):
            # if the first step in the loop, encode all the prefix and obtain: (1) past_key_values;
            # (2) last_hidden_states; (3) logit_for_next_step; (4) update model kwargs for the next step
            if model_kwargs.get("past_key_values") is None or (
                isinstance(model_kwargs["past_key_values"], Cache)
                and model_kwargs["past_key_values"].get_seq_length() == 0
            ):
                # prepare inputs
                model_kwargs["use_cache"] = True
                model_inputs = self.prepare_inputs_for_generation(input_ids, **model_kwargs)

                # encode the given prefix and prepare model inputs; encoder-decoder model process the prefix and save
                # the `encoder_outputs`
                outputs = self(
                    **model_inputs, return_dict=True, output_hidden_states=True, output_attentions=output_attentions
                )

                # last decoder hidden states will be used to compute the degeneration penalty (cosine similarity with
                # previous tokens)
                if self.config.is_encoder_decoder:
                    last_hidden_states = outputs.decoder_hidden_states[-1]
                else:
                    last_hidden_states = outputs.hidden_states[-1]

                # next logit for contrastive search to select top-k candidate tokens
                # Clone is needed to avoid keeping a hanging ref to outputs.logits which may be very large for this first iteration
                # (the clone itself is always small)
                logit_for_next_step = outputs.logits[:, -1, :].clone()

                model_kwargs = self._update_model_kwargs_for_generation(
                    outputs,
                    model_kwargs,
                    is_encoder_decoder=self.config.is_encoder_decoder,
                    standardize_cache_format=True,
                )

                if not sequential:
                    # Expands model inputs top_k times, for batched forward passes (akin to beam search).
                    _, model_kwargs = self._expand_inputs_for_generation(
                        expand_size=top_k, is_encoder_decoder=self.config.is_encoder_decoder, **model_kwargs
                    )

                past_key_values = model_kwargs.get("past_key_values")
                if past_key_values is None:
                    raise ValueError(
                        f"{self.__class__.__name__} does not support caching and therefore **can't** be used "
                        "for contrastive search."
                    )
                elif (
                    not isinstance(past_key_values[0], (tuple, torch.Tensor))
                    or past_key_values[0][0].shape[0] != batch_size
                ):
                    raise ValueError(
                        f"{self.__class__.__name__} does not have a standard cache format and therefore **can't** be "
                        "used for contrastive search without further modifications."
                    )

            # contrastive_search main logic start:
            # contrastive search decoding consists of two steps: (1) candidate tokens recall; (2) candidate re-rank by
            # degeneration penalty
            processed_logit_for_next_step = logits_processor(input_ids, logit_for_next_step)
            next_probs = nn.functional.softmax(processed_logit_for_next_step, dim=-1)

            top_k_probs, top_k_ids = torch.topk(next_probs, dim=-1, k=top_k)

            # Store scores, attentions and hidden_states when required
            if return_dict_in_generate:
                if output_logits:
                    raw_logits += (logit_for_next_step,)
                if output_scores:
                    scores += (processed_logit_for_next_step,)
                if output_attentions:
                    decoder_attentions += (
                        (outputs.decoder_attentions,) if self.config.is_encoder_decoder else (outputs.attentions,)
                    )
                    if self.config.is_encoder_decoder:
                        cross_attentions += (outputs.cross_attentions,)

                if output_hidden_states:
                    decoder_hidden_states += (
                        (outputs.decoder_hidden_states,)
                        if self.config.is_encoder_decoder
                        else (outputs.hidden_states,)
                    )

            # This is needed to properly delete outputs.logits which may be very large for this first iteration
            # Otherwise a reference to outputs.logits is kept all along until after the next call to self.forward()
            del outputs

            if not sequential:
                # Replicates the new past_key_values to match the `top_k` candidates
                past = model_kwargs["past_key_values"]
                # If it is a static cache, modify it in-place layer after layer to save memory
                if isinstance(past, DynamicCache):
                    past.batch_repeat_interleave(top_k)
                else:
                    new_key_values = []
                    for layer in past:
                        items = []
                        # item is either the key or the value matrix
                        for item in layer:
                            items.append(item.repeat_interleave(top_k, dim=0))
                        new_key_values.append(tuple(items))

                    past = tuple(new_key_values)

                model_kwargs["past_key_values"] = past

            if sequential:
                all_outputs = []
                for i in range(top_k):
                    # compute the candidate tokens by the language model and collect their hidden_states
                    next_model_inputs = self.prepare_inputs_for_generation(top_k_ids[:, i].view(-1, 1), **model_kwargs)

                    outputs = self(
                        **next_model_inputs,
                        return_dict=True,
                        output_hidden_states=True,
                        output_attentions=output_attentions,
                    )
                    if isinstance(outputs["past_key_values"], DynamicCache):
                        # Remove past K-V from output since we don't need to stack later
                        outputs["past_key_values"] = None
                        # Remove last token from past K-V since we don't want to append it at this point
                        model_kwargs["past_key_values"].crop(-1)

                    all_outputs.append(outputs)
                outputs = stack_model_outputs(all_outputs)

            else:
                # compute the candidate tokens by the language model and collect their hidden_states
                # assembles top_k_ids into batch of size k
                next_model_inputs = self.prepare_inputs_for_generation(top_k_ids.view(-1, 1), **model_kwargs)

                outputs = self(
                    **next_model_inputs,
                    return_dict=True,
                    output_hidden_states=True,
                    output_attentions=output_attentions,
                )

            # This is essential to avoid having a last reference to the big past K-V and double the necesary memory
            # in the next loop
            del next_model_inputs

            # name is different for encoder-decoder and decoder-only models
            if self.config.is_encoder_decoder:
                next_hidden = outputs.decoder_hidden_states[-1]
                full_hidden_states = outputs.decoder_hidden_states
            else:
                next_hidden = outputs.hidden_states[-1]
                full_hidden_states = outputs.hidden_states

            logits = outputs.logits[:, -1, :]
            context_hidden = last_hidden_states.repeat_interleave(top_k, dim=0)

            # compute the degeneration penalty and re-rank the candidates based on the degeneration penalty and the
            # model confidence. Keeping `selected_idx` on CPU enables multi-device contrastive search and doesn't
            # introduce (noticeable) slowdowns on single-device runs.
            selected_idx = _ranking_fast(context_hidden, next_hidden, top_k_probs, penalty_alpha, top_k)
            selected_idx = selected_idx.to("cpu")

            # This will be used instead of the previous inneficient torch.stack(torch.split())
            augmented_idx = torch.tensor([x + i * top_k for i, x in enumerate(selected_idx)])

            # prepare for the next step: (1) next token_id; (2) past_key_values; (3) last_hidden_states for computing
            # the degeneration penalty; (4) logits for selecting next top-k candidates; (5) selected tokens scores
            # (model confidence minus degeneration penalty); (6) decoder hidden_states
            next_tokens = top_k_ids[range(len(top_k_ids)), selected_idx]
            next_hidden = torch.stack(torch.split(next_hidden.squeeze(dim=1), top_k))
            next_hidden = next_hidden[range(batch_size), selected_idx, :]
            last_hidden_states = torch.cat([last_hidden_states, next_hidden.unsqueeze(1)], dim=1)

            next_decoder_hidden_states = ()
            for layer in full_hidden_states:
                layer = torch.stack(torch.split(layer, top_k))[range(batch_size), selected_idx, :]
                next_decoder_hidden_states += (layer,)

            # generate past_key_values cache of only the selected token
            if sequential:
                next_model_input = self.prepare_inputs_for_generation(
                    top_k_ids[:, selected_idx].view(-1, 1), **model_kwargs
                )

                selected_outputs = self(
                    **next_model_input,
                    return_dict=True,
                    output_hidden_states=False,
                    output_attentions=False,
                )
                next_past_key_values = selected_outputs["past_key_values"]

            else:
                _, next_past_key_values = self._extract_past_from_model_output(outputs, standardize_cache_format=True)
                # Do it in-place layer per layer to save memory
                if isinstance(next_past_key_values, DynamicCache):
                    next_past_key_values.batch_select_indices(augmented_idx)
                else:
                    new_key_values = []
                    for layer in next_past_key_values:
                        items = []
                        # item is either the key or the value matrix
                        for item in layer:
                            items.append(item[augmented_idx, ...])
                        new_key_values.append(tuple(items))

                    next_past_key_values = tuple(new_key_values)

            logit_for_next_step = torch.stack(torch.split(logits, top_k))[range(batch_size), selected_idx, :]

            # Rebuilds the relevant parts of the model output for the selected token, for use in the next iteration
            if self.config.is_encoder_decoder:
                next_step_cross_attentions = ()
                next_step_decoder_attentions = ()
                if output_attentions:
                    for layer in outputs.cross_attentions:
                        layer = torch.stack(torch.split(layer, top_k, dim=0))[range(batch_size), selected_idx, ...]
                        next_step_cross_attentions += (layer,)
                    for layer in outputs.decoder_attentions:
                        layer = torch.stack(torch.split(layer, top_k, dim=0))[range(batch_size), selected_idx, ...]
                        next_step_decoder_attentions += (layer,)
                outputs = Seq2SeqLMOutput(
                    past_key_values=next_past_key_values,
                    decoder_hidden_states=next_decoder_hidden_states,
                    decoder_attentions=next_step_decoder_attentions or None,
                    cross_attentions=next_step_cross_attentions or None,
                )
            else:
                next_step_attentions = ()
                if output_attentions:
                    for layer in outputs.attentions:
                        layer = torch.stack(torch.split(layer, top_k, dim=0))[range(batch_size), selected_idx, ...]
                        next_step_attentions += (layer,)
                outputs = CausalLMOutputWithPast(
                    past_key_values=next_past_key_values,
                    hidden_states=next_decoder_hidden_states,
                    attentions=next_step_attentions or None,
                )
            # contrastive_search main logic end

            if synced_gpus and this_peer_finished:
                continue  # don't waste resources running the code we don't need

            # finished sentences should have their next token be a padding token
            if has_eos_stopping_criteria:
                next_tokens = next_tokens * unfinished_sequences + pad_token_id * (1 - unfinished_sequences)

            # update generated ids, model inputs, and length for next step
            input_ids = torch.cat([input_ids, next_tokens[:, None]], dim=-1)
            if streamer is not None:
                streamer.put(next_tokens.cpu())
            model_kwargs = self._update_model_kwargs_for_generation(
                outputs,
                model_kwargs,
                is_encoder_decoder=self.config.is_encoder_decoder,
            )

            # stop when each sentence is finished
            unfinished_sequences = unfinished_sequences & ~stopping_criteria(input_ids, scores)
            this_peer_finished = unfinished_sequences.max() == 0

        if streamer is not None:
            streamer.end()

        if return_dict_in_generate:
            # Contrastive search works by forward looking at the next token, so we need to exclude it from
            # `past_key_values` to be consistent with the other decoding methods
            if model_kwargs.get("past_key_values") is not None:
                if isinstance(model_kwargs["past_key_values"], DynamicCache):
                    model_kwargs["past_key_values"].crop(-1)
                else:
                    past_key_values = []
                    for layer in model_kwargs["past_key_values"]:
                        layer_past_key_values = []
                        for item in layer:
                            layer_past_key_values.append(item[..., :-1, :])
                        past_key_values.append(tuple(layer_past_key_values))
                    model_kwargs["past_key_values"] = tuple(past_key_values)

            if self.config.is_encoder_decoder:
                return GenerateEncoderDecoderOutput(
                    sequences=input_ids,
                    scores=scores,
                    logits=raw_logits,
                    encoder_attentions=encoder_attentions,
                    encoder_hidden_states=encoder_hidden_states,
                    decoder_attentions=decoder_attentions,
                    cross_attentions=cross_attentions,
                    decoder_hidden_states=decoder_hidden_states,
                    past_key_values=model_kwargs.get("past_key_values"),
                )
            else:
                return GenerateDecoderOnlyOutput(
                    sequences=input_ids,
                    scores=scores,
                    logits=raw_logits,
                    attentions=decoder_attentions,
                    hidden_states=decoder_hidden_states,
                    past_key_values=model_kwargs.get("past_key_values"),
                )
        else:
            return input_ids

    def _greedy_search(
        self,
        input_ids: torch.LongTensor,
        logits_processor: LogitsProcessorList,
        stopping_criteria: StoppingCriteriaList,
        generation_config: GenerationConfig,
        synced_gpus: bool,
        streamer: Optional["BaseStreamer"],
        **model_kwargs,
    ) -> Union[GenerateNonBeamOutput, torch.LongTensor]:
        r"""
        Deprecated. Use `._sample()` instead, passing the same arguments.
        """

        logger.warning_once(
            "Calling `._greedy_search()` directly is deprecated and will be removed in v4.42. Use `._sample()` "
            "instead, passing the same arguments."
        )
        return self._sample(
            input_ids=input_ids,
            logits_processor=logits_processor,
            stopping_criteria=stopping_criteria,
            generation_config=generation_config,
            synced_gpus=synced_gpus,
            streamer=streamer,
            **model_kwargs,
        )

    def _sample(
        self,
        input_ids: torch.LongTensor,
        logits_processor: LogitsProcessorList,
        stopping_criteria: StoppingCriteriaList,
        generation_config: GenerationConfig,
        synced_gpus: bool,
        streamer: Optional["BaseStreamer"],
        logits_warper: Optional[LogitsProcessorList] = None,
        **model_kwargs,
    ) -> Union[GenerateNonBeamOutput, torch.LongTensor]:
        r"""
        Generates sequences of token ids for models with a language modeling head using **multinomial sampling** and
        can be used for text-decoder, text-to-text, speech-to-text, and vision-to-text models.

        Parameters:
            input_ids (`torch.LongTensor` of shape `(batch_size, sequence_length)`):
                The sequence used as a prompt for the generation.
            logits_processor (`LogitsProcessorList`):
                An instance of [`LogitsProcessorList`]. List of instances of class derived from [`LogitsProcessor`]
                used to modify the prediction scores of the language modeling head applied at each generation step.
            stopping_criteria (`StoppingCriteriaList`):
                An instance of [`StoppingCriteriaList`]. List of instances of class derived from [`StoppingCriteria`]
                used to tell if the generation loop should stop.
            generation_config ([`~generation.GenerationConfig`]):
                The generation configuration to be used as parametrization of the decoding method.
            synced_gpus (`bool`):
                Whether to continue running the while loop until max_length (needed for ZeRO stage 3)
            streamer (`BaseStreamer`, *optional*):
                Streamer object that will be used to stream the generated sequences. Generated tokens are passed
                through `streamer.put(token_ids)` and the streamer is responsible for any further processing.
            logits_warper (`LogitsProcessorList`, *optional*):
                An instance of [`LogitsProcessorList`]. List of instances of class derived from [`LogitsWarper`] used
                to warp the prediction score distribution of the language modeling head applied before multinomial
                sampling at each generation step. Only required with sampling strategies (i.e. `do_sample` is set in
                `generation_config`)
            model_kwargs:
                Additional model specific kwargs will be forwarded to the `forward` function of the model. If model is
                an encoder-decoder model the kwargs should include `encoder_outputs`.

        Return:
            [`~generation.GenerateDecoderOnlyOutput`], [`~generation.GenerateEncoderDecoderOutput`] or `torch.LongTensor`:
            A `torch.LongTensor` containing the generated tokens (default behaviour) or a
            [`~generation.GenerateDecoderOnlyOutput`] if `model.config.is_encoder_decoder=False` and
            `return_dict_in_generate=True` or a [`~generation.GenerateEncoderDecoderOutput`] if
            `model.config.is_encoder_decoder=True`.
        """
        # init values
        pad_token_id = generation_config.pad_token_id
        output_attentions = generation_config.output_attentions
        output_hidden_states = generation_config.output_hidden_states
        output_scores = generation_config.output_scores
        output_logits = generation_config.output_logits
        return_dict_in_generate = generation_config.return_dict_in_generate
        has_eos_stopping_criteria = any(hasattr(criteria, "eos_token_id") for criteria in stopping_criteria)
        do_sample = generation_config.do_sample
        if do_sample is True and not isinstance(logits_warper, LogitsProcessorList):
            raise ValueError(
                "`do_sample` is set to `True`, `logits_warper` must be a `LogitsProcessorList` instance (it is "
                f"{logits_warper})."
            )

        # init attention / hidden states / scores tuples
        scores = () if (return_dict_in_generate and output_scores) else None
        raw_logits = () if (return_dict_in_generate and output_logits) else None
        decoder_attentions = () if (return_dict_in_generate and output_attentions) else None
        cross_attentions = () if (return_dict_in_generate and output_attentions) else None
        decoder_hidden_states = () if (return_dict_in_generate and output_hidden_states) else None

        # if model is an encoder-decoder, retrieve encoder attention weights and hidden states
        if return_dict_in_generate and self.config.is_encoder_decoder:
            encoder_attentions = model_kwargs["encoder_outputs"].get("attentions") if output_attentions else None
            encoder_hidden_states = (
                model_kwargs["encoder_outputs"].get("hidden_states") if output_hidden_states else None
            )

        # keep track of which sequences are already finished
        batch_size = input_ids.shape[0]
        this_peer_finished = False
        unfinished_sequences = torch.ones(batch_size, dtype=torch.long, device=input_ids.device)
        model_kwargs = self._get_initial_cache_position(input_ids, model_kwargs)

        while self._has_unfinished_sequences(this_peer_finished, synced_gpus, device=input_ids.device):
            # prepare model inputs
            model_inputs = self.prepare_inputs_for_generation(input_ids, **model_kwargs)

            # forward pass to get next token
            outputs = self(
                **model_inputs,
                return_dict=True,
                output_attentions=output_attentions,
                output_hidden_states=output_hidden_states,
            )

            if synced_gpus and this_peer_finished:
                continue  # don't waste resources running the code we don't need

            # Clone is needed to avoid keeping a hanging ref to outputs.logits which may be very large for first iteration
            # (the clone itself is always small)
            next_token_logits = outputs.logits[:, -1, :].clone()

            # pre-process distribution
            next_token_scores = logits_processor(input_ids, next_token_logits)
            if do_sample:
                next_token_scores = logits_warper(input_ids, next_token_scores)

            # Store scores, attentions and hidden_states when required
            if return_dict_in_generate:
                if output_scores:
                    scores += (next_token_scores,)
                if output_logits:
                    raw_logits += (next_token_logits,)
                if output_attentions:
                    decoder_attentions += (
                        (outputs.decoder_attentions,) if self.config.is_encoder_decoder else (outputs.attentions,)
                    )
                    if self.config.is_encoder_decoder:
                        cross_attentions += (outputs.cross_attentions,)

                if output_hidden_states:
                    decoder_hidden_states += (
                        (outputs.decoder_hidden_states,)
                        if self.config.is_encoder_decoder
                        else (outputs.hidden_states,)
                    )

            # token selection
            if do_sample:
                probs = nn.functional.softmax(next_token_scores, dim=-1)
                next_tokens = torch.multinomial(probs, num_samples=1).squeeze(1)
            else:
                next_tokens = torch.argmax(next_token_scores, dim=-1)

            # finished sentences should have their next token be a padding token
            if has_eos_stopping_criteria:
                next_tokens = next_tokens * unfinished_sequences + pad_token_id * (1 - unfinished_sequences)

            # update generated ids, model inputs, and length for next step
            input_ids = torch.cat([input_ids, next_tokens[:, None]], dim=-1)
            if streamer is not None:
                streamer.put(next_tokens.cpu())
            model_kwargs = self._update_model_kwargs_for_generation(
                outputs,
                model_kwargs,
                is_encoder_decoder=self.config.is_encoder_decoder,
            )

            unfinished_sequences = unfinished_sequences & ~stopping_criteria(input_ids, scores)
            this_peer_finished = unfinished_sequences.max() == 0

            # This is needed to properly delete outputs.logits which may be very large for first iteration
            # Otherwise a reference to outputs is kept which keeps the logits alive in the next iteration
            del outputs

        if streamer is not None:
            streamer.end()

        if return_dict_in_generate:
            if self.config.is_encoder_decoder:
                return GenerateEncoderDecoderOutput(
                    sequences=input_ids,
                    scores=scores,
                    logits=raw_logits,
                    encoder_attentions=encoder_attentions,
                    encoder_hidden_states=encoder_hidden_states,
                    decoder_attentions=decoder_attentions,
                    cross_attentions=cross_attentions,
                    decoder_hidden_states=decoder_hidden_states,
                    past_key_values=model_kwargs.get("past_key_values"),
                )
            else:
                return GenerateDecoderOnlyOutput(
                    sequences=input_ids,
                    scores=scores,
                    logits=raw_logits,
                    attentions=decoder_attentions,
                    hidden_states=decoder_hidden_states,
                    past_key_values=model_kwargs.get("past_key_values"),
                )
        else:
            return input_ids

    def _temporary_reorder_cache(self, past_key_values, beam_idx):
        """
        Temporary function to handle the different types of cache reordering processes while we roll out `Cache`.

        TODO: standardize cache formats and make all models compatible with `Cache`. It would remove the need
        for this function, with `Cache.reorder_cache` being the sole remaining code path
        """
        model_class = self.__class__.__name__.lower()
        # Exception 1: code path for models using the legacy cache format
        if isinstance(past_key_values, (tuple, list)):
            past_key_values = self._reorder_cache(past_key_values, beam_idx)
        # Exception 2: models with different cache formats. These are limited to `DynamicCache` until their
        # cache format is standardized, to avoid adding complexity to the codebase.
        elif "bloom" in model_class or "gptbigcode" in model_class:
            if not isinstance(past_key_values, DynamicCache):
                raise ValueError(
                    f"Using an unsupported cache format with {model_class}. Currently, it only supports the "
                    "legacy tuple format or `DynamicCache`"
                )
            past_key_values = self._reorder_cache(past_key_values, beam_idx)
            past_key_values = DynamicCache.from_legacy_cache(past_key_values)
        # Standard code path: use the `Cache.reorder_cache`
        else:
            past_key_values.reorder_cache(beam_idx)
        return past_key_values

    # TODO (joao, v4.42): remove default for `logits_warper`
    def _beam_search(
        self,
        input_ids: torch.LongTensor,
        beam_scorer: BeamScorer,
        logits_processor: LogitsProcessorList,
        stopping_criteria: StoppingCriteriaList,
        generation_config: GenerationConfig,
        synced_gpus: bool,
        logits_warper: Optional[LogitsProcessorList] = None,
        **model_kwargs,
    ) -> Union[GenerateBeamOutput, torch.LongTensor]:
        r"""
        Generates sequences of token ids for models with a language modeling head using **beam search decoding** and
        can be used for text-decoder, text-to-text, speech-to-text, and vision-to-text models.

        Parameters:
            input_ids (`torch.LongTensor` of shape `(batch_size, sequence_length)`):
                The sequence used as a prompt for the generation.
            beam_scorer (`BeamScorer`):
                An derived instance of [`BeamScorer`] that defines how beam hypotheses are constructed, stored and
                sorted during generation. For more information, the documentation of [`BeamScorer`] should be read.
            logits_processor (`LogitsProcessorList`):
                An instance of [`LogitsProcessorList`]. List of instances of class derived from [`LogitsProcessor`]
                used to modify the prediction scores of the language modeling head applied at each generation step.
            stopping_criteria (`StoppingCriteriaList`:
                An instance of [`StoppingCriteriaList`]. List of instances of class derived from [`StoppingCriteria`]
                used to tell if the generation loop should stop.
            generation_config ([`~generation.GenerationConfig`]):
                The generation configuration to be used as parametrization of the decoding method.
            synced_gpus (`bool`):
                Whether to continue running the while loop until max_length (needed for ZeRO stage 3)
            logits_warper (`LogitsProcessorList`, *optional*):
                An instance of [`LogitsProcessorList`]. List of instances of class derived from [`LogitsWarper`] used
                to warp the prediction score distribution of the language modeling head applied before multinomial
                sampling at each generation step. Only required with sampling strategies (i.e. `do_sample` is set in
                `generation_config`)
            model_kwargs:
                Additional model specific kwargs will be forwarded to the `forward` function of the model. If model is
                an encoder-decoder model the kwargs should include `encoder_outputs`.

        Return:
            [`generation.GenerateBeamDecoderOnlyOutput`], [`~generation.GenerateBeamEncoderDecoderOutput`] or
            `torch.LongTensor`: A `torch.LongTensor` containing the generated tokens (default behaviour) or a
            [`~generation.GenerateBeamDecoderOnlyOutput`] if `model.config.is_encoder_decoder=False` and
            `return_dict_in_generate=True` or a [`~generation.GenerateBeamEncoderDecoderOutput`] if
            `model.config.is_encoder_decoder=True`.
        """
        # init values
        pad_token_id = generation_config.pad_token_id
        eos_token_id = generation_config.eos_token_id
        output_attentions = generation_config.output_attentions
        output_hidden_states = generation_config.output_hidden_states
        output_scores = generation_config.output_scores
        output_logits = generation_config.output_logits
        return_dict_in_generate = generation_config.return_dict_in_generate
        sequential = generation_config.low_memory
        do_sample = generation_config.do_sample
        if do_sample is True and not isinstance(logits_warper, LogitsProcessorList):
            raise ValueError(
                "`do_sample` is set to `True`, `logits_warper` must be a `LogitsProcessorList` instance (it is "
                f"{logits_warper})."
            )

        batch_size = len(beam_scorer._beam_hyps)
        num_beams = beam_scorer.num_beams

        batch_beam_size, cur_len = input_ids.shape
        model_kwargs = self._get_initial_cache_position(input_ids, model_kwargs)

        if num_beams * batch_size != batch_beam_size:
            raise ValueError(
                f"Batch dimension of `input_ids` should be {num_beams * batch_size}, but is {batch_beam_size}."
            )

        # init attention / hidden states / scores tuples
        scores = () if (return_dict_in_generate and output_scores) else None
        raw_logits = () if (return_dict_in_generate and output_logits) else None
        beam_indices = (
            tuple(() for _ in range(batch_beam_size)) if (return_dict_in_generate and output_scores) else None
        )
        decoder_attentions = () if (return_dict_in_generate and output_attentions) else None
        cross_attentions = () if (return_dict_in_generate and output_attentions) else None
        decoder_hidden_states = () if (return_dict_in_generate and output_hidden_states) else None

        # if model is an encoder-decoder, retrieve encoder attention weights and hidden states
        if return_dict_in_generate and self.config.is_encoder_decoder:
            encoder_attentions = model_kwargs["encoder_outputs"].get("attentions") if output_attentions else None
            encoder_hidden_states = (
                model_kwargs["encoder_outputs"].get("hidden_states") if output_hidden_states else None
            )

        # initialise score of first beam with 0 and the rest with -1e9. This makes sure that only tokens
        # of the first beam are considered to avoid sampling the exact same tokens across all beams.
        beam_scores = torch.zeros((batch_size, num_beams), dtype=torch.float, device=input_ids.device)
        beam_scores[:, 1:] = -1e9
        beam_scores = beam_scores.view((batch_size * num_beams,))

        this_peer_finished = False

        decoder_prompt_len = input_ids.shape[-1]  # record the prompt length of decoder

        while self._has_unfinished_sequences(this_peer_finished, synced_gpus, device=input_ids.device):
            model_inputs = self.prepare_inputs_for_generation(input_ids, **model_kwargs)

            # if sequential is True, split the input to batches of batch_size and run sequentially
            if sequential:
                if any(
                    model_name in self.__class__.__name__.lower()
                    for model_name in [
                        "fsmt",
                        "reformer",
                        "bloom",
                        "ctrl",
                        "gpt_bigcode",
                        "transo_xl",
                        "xlnet",
                        "cpm",
                        "jamba",
                    ]
                ):
                    raise RuntimeError(
                        f"Currently generation for {self.__class__.__name__} is not supported "
                        f"for `low_memory beam_search`. Please open an issue on GitHub if you need this feature."
                    )

                inputs_per_sub_batches = _split_model_inputs(
                    model_inputs, split_size=batch_size, full_batch_size=batch_beam_size
                )
                outputs_per_sub_batch = [
                    self(
                        **inputs_per_sub_batch,
                        return_dict=True,
                        output_attentions=output_attentions,
                        output_hidden_states=output_hidden_states,
                    )
                    for inputs_per_sub_batch in inputs_per_sub_batches
                ]

                outputs = stack_model_outputs(outputs_per_sub_batch)

            else:  # Unchanged original behavior
                outputs = self(
                    **model_inputs,
                    return_dict=True,
                    output_attentions=output_attentions,
                    output_hidden_states=output_hidden_states,
                )

            if synced_gpus and this_peer_finished:
                cur_len = cur_len + 1
                continue  # don't waste resources running the code we don't need

            # Clone is needed to avoid keeping a hanging ref to outputs.logits which may be very large for first iteration
            # (the clone itself is always small)
            next_token_logits = outputs.logits[:, -1, :].clone()
            next_token_scores = nn.functional.log_softmax(
                next_token_logits, dim=-1
            )  # (batch_size * num_beams, vocab_size)

            next_token_scores_processed = logits_processor(input_ids, next_token_scores)
            if do_sample:
                next_token_scores_processed = logits_warper(input_ids, next_token_scores_processed)
            next_token_scores = next_token_scores_processed + beam_scores[:, None].expand_as(
                next_token_scores_processed
            )

            # Store scores, attentions and hidden_states when required
            if return_dict_in_generate:
                if output_scores:
                    scores += (next_token_scores_processed,)
                if output_logits:
                    raw_logits += (next_token_logits,)
                if output_attentions:
                    decoder_attentions += (
                        (outputs.decoder_attentions,) if self.config.is_encoder_decoder else (outputs.attentions,)
                    )
                    if self.config.is_encoder_decoder:
                        cross_attentions += (outputs.cross_attentions,)
                if output_hidden_states:
                    decoder_hidden_states += (
                        (outputs.decoder_hidden_states,)
                        if self.config.is_encoder_decoder
                        else (outputs.hidden_states,)
                    )

            # reshape for beam search
            vocab_size = next_token_scores.shape[-1]
            next_token_scores = next_token_scores.view(batch_size, num_beams * vocab_size)

            # Beam token selection: pick 1 + eos_token_id.shape[0] next tokens for each beam so we have at least 1
            # non eos token per beam.
            n_eos_tokens = eos_token_id.shape[0] if eos_token_id is not None else 0
            n_tokens_to_keep = max(2, 1 + n_eos_tokens) * num_beams
            if do_sample:
                probs = nn.functional.softmax(next_token_scores, dim=-1)
                next_tokens = torch.multinomial(probs, num_samples=n_tokens_to_keep)
                next_token_scores = torch.gather(next_token_scores, -1, next_tokens)
                next_token_scores, _indices = torch.sort(next_token_scores, descending=True, dim=1)
                next_tokens = torch.gather(next_tokens, -1, _indices)
            else:
                next_token_scores, next_tokens = torch.topk(
                    next_token_scores, n_tokens_to_keep, dim=1, largest=True, sorted=True
                )

            next_indices = torch.div(next_tokens, vocab_size, rounding_mode="floor")
            next_tokens = next_tokens % vocab_size

            # stateless
            beam_outputs = beam_scorer.process(
                input_ids,
                next_token_scores,
                next_tokens,
                next_indices,
                pad_token_id=pad_token_id,
                eos_token_id=eos_token_id,
                beam_indices=beam_indices,
                decoder_prompt_len=decoder_prompt_len,
            )

            beam_scores = beam_outputs["next_beam_scores"]
            beam_next_tokens = beam_outputs["next_beam_tokens"]
            beam_idx = beam_outputs["next_beam_indices"]

            input_ids = torch.cat([input_ids[beam_idx, :], beam_next_tokens.unsqueeze(-1)], dim=-1)

            model_kwargs = self._update_model_kwargs_for_generation(
                outputs,
                model_kwargs,
                is_encoder_decoder=self.config.is_encoder_decoder,
            )

            # This is needed to properly delete outputs.logits which may be very large for first iteration
            # Otherwise a reference to outputs is kept which keeps the logits alive in the next iteration
            # IMPORTANT: Note that this should appear BEFORE the call to _reorder_cache() to save the maximum memory
            # (that way the memory peak does not include outputs.logits)
            del outputs

            if model_kwargs.get("past_key_values", None) is not None:
                model_kwargs["past_key_values"] = self._temporary_reorder_cache(
                    model_kwargs["past_key_values"], beam_idx
                )

            if return_dict_in_generate and output_scores:
                beam_indices = tuple((beam_indices[beam_idx[i]] + (beam_idx[i],) for i in range(len(beam_indices))))

            # increase cur_len
            cur_len = cur_len + 1

            if beam_scorer.is_done or all(stopping_criteria(input_ids, scores)):
                this_peer_finished = True

        sequence_outputs = beam_scorer.finalize(
            input_ids,
            beam_scores,
            next_tokens,
            next_indices,
            pad_token_id=pad_token_id,
            eos_token_id=eos_token_id,
            max_length=stopping_criteria.max_length,
            beam_indices=beam_indices,
            decoder_prompt_len=decoder_prompt_len,
        )

        if return_dict_in_generate:
            if not output_scores:
                sequence_outputs["sequence_scores"] = None

            if self.config.is_encoder_decoder:
                return GenerateBeamEncoderDecoderOutput(
                    sequences=sequence_outputs["sequences"],
                    sequences_scores=sequence_outputs["sequence_scores"],
                    scores=scores,
                    logits=raw_logits,
                    beam_indices=sequence_outputs["beam_indices"],
                    encoder_attentions=encoder_attentions,
                    encoder_hidden_states=encoder_hidden_states,
                    decoder_attentions=decoder_attentions,
                    cross_attentions=cross_attentions,
                    decoder_hidden_states=decoder_hidden_states,
                    past_key_values=model_kwargs.get("past_key_values"),
                )
            else:
                return GenerateBeamDecoderOnlyOutput(
                    sequences=sequence_outputs["sequences"],
                    sequences_scores=sequence_outputs["sequence_scores"],
                    scores=scores,
                    logits=raw_logits,
                    beam_indices=sequence_outputs["beam_indices"],
                    attentions=decoder_attentions,
                    hidden_states=decoder_hidden_states,
                    past_key_values=model_kwargs.get("past_key_values"),
                )
        else:
            return sequence_outputs["sequences"]

    def _beam_sample(
        self,
        input_ids: torch.LongTensor,
        beam_scorer: BeamScorer,
        logits_processor: LogitsProcessorList,
        stopping_criteria: StoppingCriteriaList,
        logits_warper: LogitsProcessorList,
        generation_config: GenerationConfig,
        synced_gpus: bool,
        **model_kwargs,
    ) -> Union[GenerateBeamOutput, torch.LongTensor]:
        r"""
        Deprecated. Use `._beam_search()` instead, passing the same arguments.
        """

        logger.warning_once(
            "Calling `._beam_sample()` directly is deprecated and will be removed in v4.42. Use `._beam_search()` "
            "instead, passing the same arguments."
        )
        return self._beam_search(
            input_ids=input_ids,
            beam_scorer=beam_scorer,
            logits_processor=logits_processor,
            stopping_criteria=stopping_criteria,
            logits_warper=logits_warper,
            generation_config=generation_config,
            synced_gpus=synced_gpus,
            **model_kwargs,
        )

    def _group_beam_search(
        self,
        input_ids: torch.LongTensor,
        beam_scorer: BeamScorer,
        logits_processor: LogitsProcessorList,
        stopping_criteria: StoppingCriteriaList,
        generation_config: GenerationConfig,
        synced_gpus: bool,
        **model_kwargs,
    ):
        r"""
        Generates sequences of token ids for models with a language modeling head using **diverse beam search
        decoding** and can be used for text-decoder, text-to-text, speech-to-text, and vision-to-text models.

        Parameters:
            input_ids (`torch.LongTensor` of shape `(batch_size, sequence_length)`):
                The sequence used as a prompt for the generation.
            beam_scorer (`BeamScorer`):
                An derived instance of [`BeamScorer`] that defines how beam hypotheses are constructed, stored and
                sorted during generation. For more information, the documentation of [`BeamScorer`] should be read.
            logits_processor (`LogitsProcessorList`):
                An instance of [`LogitsProcessorList`]. List of instances of class derived from [`LogitsProcessor`]
                used to modify the prediction scores of the language modeling head applied at each generation step.
            stopping_criteria (`StoppingCriteriaList`):
                An instance of [`StoppingCriteriaList`]. List of instances of class derived from [`StoppingCriteria`]
                used to tell if the generation loop should stop.
            generation_config ([`~generation.GenerationConfig`]):
                The generation configuration to be used as parametrization of the decoding method.
            synced_gpus (`bool`):
                Whether to continue running the while loop until max_length (needed for ZeRO stage 3)
            model_kwargs:
                Additional model specific kwargs that will be forwarded to the `forward` function of the model. If
                model is an encoder-decoder model the kwargs should include `encoder_outputs`.

        Return:
            [`~generation.GenerateBeamDecoderOnlyOutput`], [`~generation.GenerateBeamEncoderDecoderOutput`] or
            `torch.LongTensor`: A `torch.LongTensor` containing the generated tokens (default behaviour) or a
            [`~generation.GenerateBeamDecoderOnlyOutput`] if `model.config.is_encoder_decoder=False` and
            `return_dict_in_generate=True` or a [`~generation.GenerateBeamEncoderDecoderOutput`] if
            `model.config.is_encoder_decoder=True`.
        """
        # init values
        pad_token_id = generation_config.pad_token_id
        eos_token_id = generation_config.eos_token_id
        output_attentions = generation_config.output_attentions
        output_hidden_states = generation_config.output_hidden_states
        output_scores = generation_config.output_scores
        output_logits = generation_config.output_logits
        return_dict_in_generate = generation_config.return_dict_in_generate

        num_beams = beam_scorer.num_beams
        num_beam_groups = beam_scorer.num_beam_groups
        num_sub_beams = num_beams // num_beam_groups
        batch_size = len(beam_scorer._beam_hyps) // num_beam_groups
        device = input_ids.device

        batch_beam_size, cur_len = input_ids.shape
        model_kwargs = self._get_initial_cache_position(input_ids, model_kwargs)

        if return_dict_in_generate and output_scores:
            beam_indices = [tuple(() for _ in range(num_sub_beams * batch_size)) for _ in range(num_beam_groups)]
        else:
            beam_indices = None

        if num_beams * batch_size != batch_beam_size:
            raise ValueError(
                f"Batch dimension of `input_ids` should be {num_beams * batch_size}, but is {batch_beam_size}."
            )

        # init attention / hidden states / scores tuples
        scores = () if (return_dict_in_generate and output_scores) else None
        raw_logits = () if (return_dict_in_generate and output_logits) else None
        decoder_attentions = () if (return_dict_in_generate and output_attentions) else None
        cross_attentions = () if (return_dict_in_generate and output_attentions) else None
        decoder_hidden_states = () if (return_dict_in_generate and output_hidden_states) else None

        # if model is an encoder-decoder, retrieve encoder attention weights and hidden states
        if return_dict_in_generate and self.config.is_encoder_decoder:
            encoder_attentions = model_kwargs["encoder_outputs"].get("attentions") if output_attentions else None
            encoder_hidden_states = (
                model_kwargs["encoder_outputs"].get("hidden_states") if output_hidden_states else None
            )

        # initialise score of first beam of each group with 0 and the rest with -1e9. This ensures that the beams in
        # the same group don't produce same tokens everytime.
        beam_scores = torch.full((batch_size, num_beams), -1e9, dtype=torch.float, device=device)
        beam_scores[:, ::num_sub_beams] = 0
        beam_scores = beam_scores.view((batch_size * num_beams,))

        this_peer_finished = False

        decoder_prompt_len = input_ids.shape[-1]  # record the prompt length of decoder
        while self._has_unfinished_sequences(this_peer_finished, synced_gpus, device=input_ids.device):
            # predicted tokens in cur_len step
            current_tokens = torch.zeros(batch_size * num_beams, dtype=input_ids.dtype, device=device)

            # indices which will form the beams in the next time step
            reordering_indices = torch.zeros(batch_size * num_beams, dtype=torch.long, device=device)

            # do one decoder step on all beams of all sentences in batch
            model_inputs = self.prepare_inputs_for_generation(input_ids, **model_kwargs)
            outputs = self(
                **model_inputs,
                return_dict=True,
                output_attentions=output_attentions,
                output_hidden_states=output_hidden_states,
            )

            if synced_gpus and this_peer_finished:
                cur_len = cur_len + 1
                continue  # don't waste resources running the code we don't need

            if output_scores:
                processed_score = torch.zeros_like(outputs.logits[:, -1, :])
            if output_logits:
                # Clone is needed to avoid keeping a hanging ref to outputs.logits which may be very large for first iteration
                # (the clone itself is always small)
                raw_logit_score = outputs.logits[:, -1, :].clone()

            for beam_group_idx in range(num_beam_groups):
                group_start_idx = beam_group_idx * num_sub_beams
                group_end_idx = min(group_start_idx + num_sub_beams, num_beams)
                group_size = group_end_idx - group_start_idx

                # indices of beams of current group among all sentences in batch
                batch_group_indices = []

                for batch_idx in range(batch_size):
                    batch_group_indices.extend(
                        [batch_idx * num_beams + idx for idx in range(group_start_idx, group_end_idx)]
                    )
                group_input_ids = input_ids[batch_group_indices]

                # select outputs of beams of current group only
                # No need to clone() the logits here as they will not retain outputs.logits at the end of the loop
                next_token_logits = outputs.logits[batch_group_indices, -1, :]

                next_token_scores = nn.functional.log_softmax(
                    next_token_logits, dim=-1
                )  # (batch_size * group_size, vocab_size)
                vocab_size = next_token_scores.shape[-1]

                next_token_scores_processed = logits_processor(
                    group_input_ids, next_token_scores, current_tokens=current_tokens, beam_group_idx=beam_group_idx
                )
                next_token_scores = next_token_scores_processed + beam_scores[batch_group_indices].unsqueeze(-1)
                next_token_scores = next_token_scores.expand_as(next_token_scores_processed)

                if output_scores:
                    processed_score[batch_group_indices] = next_token_scores_processed

                # reshape for beam search
                next_token_scores = next_token_scores.view(batch_size, group_size * vocab_size)

                # Sample 1 + len(eos_token_id) next tokens for each beam so we have at least 1 non eos token per beam.
                n_eos_tokens = eos_token_id.shape[0] if eos_token_id is not None else 0
                next_token_scores, next_tokens = torch.topk(
                    next_token_scores, max(2, 1 + n_eos_tokens) * group_size, dim=1, largest=True, sorted=True
                )

                next_indices = torch.div(next_tokens, vocab_size, rounding_mode="floor")
                next_tokens = next_tokens % vocab_size

                # stateless
                process_beam_indices = sum(beam_indices, ()) if beam_indices is not None else None
                beam_outputs = beam_scorer.process(
                    group_input_ids,
                    next_token_scores,
                    next_tokens,
                    next_indices,
                    pad_token_id=pad_token_id,
                    eos_token_id=eos_token_id,
                    beam_indices=process_beam_indices,
                    group_index=beam_group_idx,
                    decoder_prompt_len=decoder_prompt_len,
                )
                beam_scores[batch_group_indices] = beam_outputs["next_beam_scores"]
                beam_next_tokens = beam_outputs["next_beam_tokens"]
                beam_idx = beam_outputs["next_beam_indices"]

                if return_dict_in_generate and output_scores:
                    beam_indices[beam_group_idx] = tuple(
                        beam_indices[beam_group_idx][beam_idx[i]] + (beam_idx[i],) for i in range(len(beam_indices[0]))
                    )

                input_ids[batch_group_indices] = group_input_ids[beam_idx]
                group_input_ids = torch.cat([group_input_ids[beam_idx, :], beam_next_tokens.unsqueeze(-1)], dim=-1)
                current_tokens[batch_group_indices] = group_input_ids[:, -1]

                # (beam_idx // group_size) -> batch_idx
                # (beam_idx % group_size) -> offset of idx inside the group
                reordering_indices[batch_group_indices] = (
                    num_beams * torch.div(beam_idx, group_size, rounding_mode="floor")
                    + group_start_idx
                    + (beam_idx % group_size)
                )

            # Store scores, attentions and hidden_states when required
            if return_dict_in_generate:
                if output_scores:
                    scores += (processed_score,)
                if output_logits:
                    raw_logits += (raw_logit_score,)
                if output_attentions:
                    decoder_attentions += (
                        (outputs.decoder_attentions,) if self.config.is_encoder_decoder else (outputs.attentions,)
                    )
                    if self.config.is_encoder_decoder:
                        cross_attentions += (outputs.cross_attentions,)

                if output_hidden_states:
                    decoder_hidden_states += (
                        (outputs.decoder_hidden_states,)
                        if self.config.is_encoder_decoder
                        else (outputs.hidden_states,)
                    )

            input_ids = torch.cat([input_ids, current_tokens.unsqueeze(-1)], dim=-1)

            model_kwargs = self._update_model_kwargs_for_generation(
                outputs,
                model_kwargs,
                is_encoder_decoder=self.config.is_encoder_decoder,
            )

            # This is needed to properly delete outputs.logits which may be very large for first iteration
            # Otherwise a reference to outputs is kept which keeps the logits alive in the next iteration
            # IMPORTANT: Note that this should appear BEFORE the call to _reorder_cache() to save the maximum memory
            # (that way the memory peak does not include outputs.logits)
            del outputs

            if model_kwargs.get("past_key_values", None) is not None:
                model_kwargs["past_key_values"] = self._temporary_reorder_cache(
                    model_kwargs["past_key_values"], reordering_indices
                )

            # increase cur_len
            cur_len = cur_len + 1

            if beam_scorer.is_done or all(stopping_criteria(input_ids, scores)):
                this_peer_finished = True

        final_beam_indices = sum(beam_indices, ()) if beam_indices is not None else None
        sequence_outputs = beam_scorer.finalize(
            input_ids,
            beam_scores,
            next_tokens,
            next_indices,
            pad_token_id=pad_token_id,
            eos_token_id=eos_token_id,
            max_length=stopping_criteria.max_length,
            beam_indices=final_beam_indices,
            decoder_prompt_len=decoder_prompt_len,
        )

        if return_dict_in_generate:
            if not output_scores:
                sequence_outputs["sequence_scores"] = None

            if self.config.is_encoder_decoder:
                return GenerateBeamEncoderDecoderOutput(
                    sequences=sequence_outputs["sequences"],
                    sequences_scores=sequence_outputs["sequence_scores"],
                    scores=scores,
                    logits=raw_logits,
                    beam_indices=sequence_outputs["beam_indices"],
                    encoder_attentions=encoder_attentions,
                    encoder_hidden_states=encoder_hidden_states,
                    decoder_attentions=decoder_attentions,
                    cross_attentions=cross_attentions,
                    decoder_hidden_states=decoder_hidden_states,
                    past_key_values=model_kwargs.get("past_key_values"),
                )
            else:
                return GenerateBeamDecoderOnlyOutput(
                    sequences=sequence_outputs["sequences"],
                    sequences_scores=sequence_outputs["sequence_scores"],
                    scores=scores,
                    logits=raw_logits,
                    beam_indices=sequence_outputs["beam_indices"],
                    attentions=decoder_attentions,
                    hidden_states=decoder_hidden_states,
                    past_key_values=model_kwargs.get("past_key_values"),
                )
        else:
            return sequence_outputs["sequences"]

    def _constrained_beam_search(
        self,
        input_ids: torch.LongTensor,
        constrained_beam_scorer: ConstrainedBeamSearchScorer,
        logits_processor: LogitsProcessorList,
        stopping_criteria: StoppingCriteriaList,
        generation_config: GenerationConfig,
        synced_gpus: bool,
        **model_kwargs,
    ) -> Union[GenerateBeamOutput, torch.LongTensor]:
        r"""
        Generates sequences of token ids for models with a language modeling head using **constrained beam search
        decoding** and can be used for text-decoder, text-to-text, speech-to-text, and vision-to-text models.

        Parameters:
            input_ids (`torch.LongTensor` of shape `(batch_size, sequence_length)`):
                The sequence used as a prompt for the generation.
            constrained_beam_scorer (`ConstrainedBeamSearchScorer`):
                A derived instance of [`BeamScorer`] that defines how beam hypotheses are constructed, stored and
                sorted during generation, while satisfying a list of positive constraints. For more information, the
                documentation of [`ConstrainedBeamSearchScorer`] should be read.
            logits_processor (`LogitsProcessorList`):
                An instance of [`LogitsProcessorList`]. List of instances of class derived from [`LogitsProcessor`]
                used to modify the prediction scores of the language modeling head applied at each generation step.
            stopping_criteria (`StoppingCriteriaList`):
                An instance of [`StoppingCriteriaList`]. List of instances of class derived from [`StoppingCriteria`]
                used to tell if the generation loop should stop.
            logits_warper (`LogitsProcessorList`):
                An instance of [`LogitsProcessorList`]. List of instances of class derived from [`LogitsWarper`] used
                to warp the prediction score distribution of the language modeling head applied before multinomial
                sampling at each generation step.
            generation_config ([`~generation.GenerationConfig`]):
                The generation configuration to be used as parametrization of the decoding method.
            synced_gpus (`bool`):
                Whether to continue running the while loop until max_length (needed for ZeRO stage 3)
            model_kwargs:
                Additional model specific kwargs will be forwarded to the `forward` function of the model. If model is
                an encoder-decoder model the kwargs should include `encoder_outputs`.

        Return:
            [`~generation.GenerateBeamDecoderOnlyOutput`], [`~generation.GenerateBeamEncoderDecoderOutput`] or
            `torch.LongTensor`: A `torch.LongTensor` containing the generated tokens (default behaviour) or a
            [`~generation.GenerateBeamDecoderOnlyOutput`] if `model.config.is_encoder_decoder=False` and
            `return_dict_in_generate=True` or a [`~generation.GenerateBeamEncoderDecoderOutput`] if
            `model.config.is_encoder_decoder=True`.
        """
        # init values
        pad_token_id = generation_config.pad_token_id
        eos_token_id = generation_config.eos_token_id
        output_attentions = generation_config.output_attentions
        output_hidden_states = generation_config.output_hidden_states
        output_scores = generation_config.output_scores
        output_logits = generation_config.output_logits
        return_dict_in_generate = generation_config.return_dict_in_generate

        batch_size = len(constrained_beam_scorer._beam_hyps)
        num_beams = constrained_beam_scorer.num_beams

        batch_beam_size, cur_len = input_ids.shape
        model_kwargs = self._get_initial_cache_position(input_ids, model_kwargs)

        if num_beams * batch_size != batch_beam_size:
            raise ValueError(
                f"Batch dimension of `input_ids` should be {num_beams * batch_size}, but is {batch_beam_size}."
            )

        # init attention / hidden states / scores tuples
        scores = () if (return_dict_in_generate and output_scores) else None
        raw_logits = () if (return_dict_in_generate and output_logits) else None
        beam_indices = (
            tuple(() for _ in range(batch_beam_size)) if (return_dict_in_generate and output_scores) else None
        )
        decoder_attentions = () if (return_dict_in_generate and output_attentions) else None
        cross_attentions = () if (return_dict_in_generate and output_attentions) else None
        decoder_hidden_states = () if (return_dict_in_generate and output_hidden_states) else None

        # if model is an encoder-decoder, retrieve encoder attention weights and hidden states
        if return_dict_in_generate and self.config.is_encoder_decoder:
            encoder_attentions = model_kwargs["encoder_outputs"].get("attentions") if output_attentions else None
            encoder_hidden_states = (
                model_kwargs["encoder_outputs"].get("hidden_states") if output_hidden_states else None
            )

        # initialise score of first beam with 0 and the rest with -1e9. This makes sure that only tokens
        # of the first beam are considered to avoid sampling the exact same tokens across all beams.
        beam_scores = torch.zeros((batch_size, num_beams), dtype=torch.float, device=input_ids.device)
        beam_scores[:, 1:] = -1e9
        beam_scores = beam_scores.view((batch_size * num_beams,))

        this_peer_finished = False

        decoder_prompt_len = input_ids.shape[-1]  # record the prompt length of decoder
        while self._has_unfinished_sequences(this_peer_finished, synced_gpus, device=input_ids.device):
            model_inputs = self.prepare_inputs_for_generation(input_ids, **model_kwargs)

            outputs = self(
                **model_inputs,
                return_dict=True,
                output_attentions=output_attentions,
                output_hidden_states=output_hidden_states,
            )

            if synced_gpus and this_peer_finished:
                cur_len = cur_len + 1
                continue  # don't waste resources running the code we don't need

            # Clone is needed to avoid keeping a hanging ref to outputs.logits which may be very large for first iteration
            # (the clone itself is always small)
            next_token_logits = outputs.logits[:, -1, :].clone()
            next_token_scores = nn.functional.log_softmax(
                next_token_logits, dim=-1
            )  # (batch_size * num_beams, vocab_size)

            next_token_scores_processed = logits_processor(input_ids, next_token_scores)

            next_token_scores = next_token_scores_processed + beam_scores[:, None].expand_as(
                next_token_scores_processed
            )

            scores_for_all_vocab = next_token_scores.clone()

            # Store scores, attentions and hidden_states when required
            if return_dict_in_generate:
                if output_scores:
                    scores += (next_token_scores,)
                if output_logits:
                    raw_logits += (next_token_logits,)
                if output_attentions:
                    decoder_attentions += (
                        (outputs.decoder_attentions,) if self.config.is_encoder_decoder else (outputs.attentions,)
                    )
                    if self.config.is_encoder_decoder:
                        cross_attentions += (outputs.cross_attentions,)

                if output_hidden_states:
                    decoder_hidden_states += (
                        (outputs.decoder_hidden_states,)
                        if self.config.is_encoder_decoder
                        else (outputs.hidden_states,)
                    )

            # reshape for beam search
            vocab_size = next_token_scores.shape[-1]
            next_token_scores = next_token_scores.view(batch_size, num_beams * vocab_size)

            # Sample 1 + len(eos_token_id) next tokens for each beam so we have at least 1 non eos token per beam.
            n_eos_tokens = eos_token_id.shape[0] if eos_token_id is not None else 0
            next_token_scores, next_tokens = torch.topk(
                next_token_scores, max(2, 1 + n_eos_tokens) * num_beams, dim=1, largest=True, sorted=True
            )

            next_indices = (next_tokens / vocab_size).long()
            next_tokens = next_tokens % vocab_size

            # stateless
            beam_outputs = constrained_beam_scorer.process(
                input_ids,
                next_token_scores,
                next_tokens,
                next_indices,
                scores_for_all_vocab,
                pad_token_id=pad_token_id,
                eos_token_id=eos_token_id,
                beam_indices=beam_indices,
                decoder_prompt_len=decoder_prompt_len,
            )
            beam_scores = beam_outputs["next_beam_scores"]
            beam_next_tokens = beam_outputs["next_beam_tokens"]
            beam_idx = beam_outputs["next_beam_indices"]

            input_ids = torch.cat([input_ids[beam_idx, :], beam_next_tokens.unsqueeze(-1)], dim=-1)
            model_kwargs = self._update_model_kwargs_for_generation(
                outputs,
                model_kwargs,
                is_encoder_decoder=self.config.is_encoder_decoder,
            )

            # This is needed to properly delete outputs.logits which may be very large for first iteration
            # Otherwise a reference to outputs is kept which keeps the logits alive in the next iteration
            # IMPORTANT: Note that this should appear BEFORE the call to _reorder_cache() to save the maximum memory
            # (that way the memory peak does not include outputs.logits)
            del outputs

            if model_kwargs.get("past_key_values", None) is not None:
                model_kwargs["past_key_values"] = self._temporary_reorder_cache(
                    model_kwargs["past_key_values"], beam_idx
                )

            if return_dict_in_generate and output_scores:
                beam_indices = tuple((beam_indices[beam_idx[i]] + (beam_idx[i],) for i in range(len(beam_indices))))

            # increase cur_len
            cur_len = cur_len + 1

            if constrained_beam_scorer.is_done or all(stopping_criteria(input_ids, scores)):
                this_peer_finished = True

        sequence_outputs = constrained_beam_scorer.finalize(
            input_ids,
            beam_scores,
            next_tokens,
            next_indices,
            pad_token_id=pad_token_id,
            eos_token_id=eos_token_id,
            max_length=stopping_criteria.max_length,
            beam_indices=beam_indices,
            decoder_prompt_len=decoder_prompt_len,
        )

        if return_dict_in_generate:
            if not output_scores:
                sequence_outputs["sequence_scores"] = None
            if self.config.is_encoder_decoder:
                return GenerateBeamEncoderDecoderOutput(
                    sequences=sequence_outputs["sequences"],
                    sequences_scores=sequence_outputs["sequence_scores"],
                    scores=scores,
                    logits=raw_logits,
                    beam_indices=sequence_outputs["beam_indices"],
                    encoder_attentions=encoder_attentions,
                    encoder_hidden_states=encoder_hidden_states,
                    decoder_attentions=decoder_attentions,
                    cross_attentions=cross_attentions,
                    decoder_hidden_states=decoder_hidden_states,
                    past_key_values=model_kwargs.get("past_key_values"),
                )
            else:
                return GenerateBeamDecoderOnlyOutput(
                    sequences=sequence_outputs["sequences"],
                    sequences_scores=sequence_outputs["sequence_scores"],
                    scores=scores,
                    logits=raw_logits,
                    beam_indices=sequence_outputs["beam_indices"],
                    attentions=decoder_attentions,
                    hidden_states=decoder_hidden_states,
                    past_key_values=model_kwargs.get("past_key_values"),
                )
        else:
            return sequence_outputs["sequences"]

    def _assisted_decoding(
        self,
        input_ids: torch.LongTensor,
        candidate_generator: CandidateGenerator,
        logits_processor: LogitsProcessorList,
        logits_warper: LogitsProcessorList,
        stopping_criteria: StoppingCriteriaList,
        generation_config: GenerationConfig,
        synced_gpus: bool,
        streamer: Optional["BaseStreamer"],
        **model_kwargs,
    ) -> Union[GenerateNonBeamOutput, torch.LongTensor]:
        r"""
        Generates sequences of token ids for models with a language modeling head using **greedy decoding** or
        **sample** (depending on `do_sample`), assisted by candidate sequences. Assisted generation is an example of a
        candidate decoding strategy. Can be used for text-decoder, text-to-text, speech-to-text, and vision-to-text
        models.

        Parameters:
            input_ids (`torch.LongTensor` of shape `(batch_size, sequence_length)`):
                The sequence used as a prompt for the generation.
            candidate_generator (`CandidateGenerator`):
                A derived instance of [`CandidateGenerator`] that defines how candidate sequences are generated. For
                more information, the documentation of [`CandidateGenerator`] should be read.
            logits_processor (`LogitsProcessorList`):
                An instance of [`LogitsProcessorList`]. List of instances of class derived from [`LogitsProcessor`]
                used to modify the prediction scores of the language modeling head applied at each generation step.
            logits_warper (`LogitsProcessorList`):
                An instance of [`LogitsProcessorList`]. List of instances of class derived from [`LogitsWarper`] used
                to warp the prediction score distribution of the language modeling head applied before multinomial
                sampling at each generation step. Only used if sampling is active.
            stopping_criteria (`StoppingCriteriaList`):
                An instance of [`StoppingCriteriaList`]. List of instances of class derived from [`StoppingCriteria`]
                used to tell if the generation loop should stop.
            generation_config ([`~generation.GenerationConfig`]):
                The generation configuration to be used as parametrization of the decoding method.
            synced_gpus (`bool`):
                Whether to continue running the while loop until max_length (needed for ZeRO stage 3)
            streamer (`BaseStreamer`, *optional*):
                Streamer object that will be used to stream the generated sequences. Generated tokens are passed
                through `streamer.put(token_ids)` and the streamer is responsible for any further processing.
            model_kwargs:
                Additional model specific keyword arguments will be forwarded to the `forward` function of the model.
                If model is an encoder-decoder model the kwargs should include `encoder_outputs`.

        Return:
            [`~generation.GenerateDecoderOnlyOutput`], [`~generation.GenerateEncoderDecoderOutput`] or
            `torch.LongTensor`: A `torch.LongTensor` containing the generated tokens (default behaviour) or a
            [`~generation.GenerateDecoderOnlyOutput`] if `model.config.is_encoder_decoder=False` and
            `return_dict_in_generate=True` or a [`~generation.GenerateEncoderDecoderOutput`] if
            `model.config.is_encoder_decoder=True`.
        """
        # init values
        do_sample = logits_warper is not None
        output_attentions = generation_config.output_attentions
        output_hidden_states = generation_config.output_hidden_states
        output_scores = generation_config.output_scores
        output_logits = generation_config.output_logits
        return_dict_in_generate = generation_config.return_dict_in_generate

        # init attention / hidden states / scores tuples
        scores = () if (return_dict_in_generate and output_scores) else None
        raw_logits = () if (return_dict_in_generate and output_logits) else None
        decoder_attentions = () if (return_dict_in_generate and output_attentions) else None
        cross_attentions = () if (return_dict_in_generate and output_attentions) else None
        decoder_hidden_states = () if (return_dict_in_generate and output_hidden_states) else None

        # if model is an encoder-decoder, retrieve encoder attention weights and hidden states
        if return_dict_in_generate and self.config.is_encoder_decoder:
            encoder_attentions = model_kwargs["encoder_outputs"].get("attentions") if output_attentions else None
            encoder_hidden_states = (
                model_kwargs["encoder_outputs"].get("hidden_states") if output_hidden_states else None
            )

        # keep track of which sequences are already finished
        batch_size = input_ids.shape[0]
        unfinished_sequences = torch.ones(batch_size, dtype=torch.long, device=input_ids.device)
        model_kwargs = self._get_initial_cache_position(input_ids, model_kwargs)

        # This is needed if return_dict_in_generate is True
        start_from_empty_dynamic_cache = False
        if isinstance(model_kwargs.get("past_key_values", None), DynamicCache):
            if len(model_kwargs["past_key_values"]) == 0:
                start_from_empty_dynamic_cache = True

        this_peer_finished = False
        while self._has_unfinished_sequences(this_peer_finished, synced_gpus, device=input_ids.device):
            cur_len = input_ids.shape[-1]

            #  1. Fetch candidate sequences from a `CandidateGenerator`
            candidate_input_ids, candidate_logits = candidate_generator.get_candidates(input_ids)
            candidate_input_ids = candidate_input_ids.to(self.device)
            if candidate_logits is not None:
                candidate_logits = candidate_logits.to(self.device)

            candidate_length = candidate_input_ids.shape[1] - input_ids.shape[1]
            is_done_candidate = stopping_criteria(candidate_input_ids, None)

            # 2. Use the original model to obtain the next token logits given the candidate sequence. We obtain
            # `candidate_length + 1` relevant logits from this process: in the event that all candidates are correct,
            # we use this forward pass to also pick the subsequent logits in the original model.

            # 2.1. Prepare the model inputs
            candidate_kwargs = copy.copy(model_kwargs)
            candidate_kwargs = _prepare_attention_mask(
                candidate_kwargs, candidate_input_ids.shape[1], self.config.is_encoder_decoder
            )
            candidate_kwargs = _prepare_token_type_ids(candidate_kwargs, candidate_input_ids.shape[1])
            if "cache_position" in candidate_kwargs:
                candidate_kwargs["cache_position"] = torch.cat(
                    (
                        candidate_kwargs["cache_position"],
                        torch.arange(cur_len, cur_len + candidate_length, device=input_ids.device, dtype=torch.long),
                    ),
                    dim=0,
                )

            model_inputs = self.prepare_inputs_for_generation(candidate_input_ids, **candidate_kwargs)
            if "num_logits_to_keep" in model_inputs:
                model_inputs["num_logits_to_keep"] = candidate_length + 1

            # 2.2. Run a forward pass on the candidate sequence
            outputs = self(
                **model_inputs,
                output_attentions=output_attentions,
                output_hidden_states=output_hidden_states,
            )

            # 2.3. Process the new logits
            new_logits = outputs.logits[:, -candidate_length - 1 :]  # excludes the input prompt if present
            next_token_logits = new_logits.clone()
            if len(logits_processor) > 0:
                for i in range(candidate_length + 1):
                    new_logits[:, i, :] = logits_processor(candidate_input_ids[:, : cur_len + i], new_logits[:, i, :])
            if do_sample and len(logits_warper) > 0:
                for i in range(candidate_length + 1):
                    new_logits[:, i, :] = logits_warper(candidate_input_ids[:, : cur_len + i], new_logits[:, i, :])

            # 3. Select the accepted tokens. There are two possible cases:
            # Case 1: `do_sample=True` and we have logits for the candidates (originally from speculative decoding)
            # 👉 Apply algorithm 1 from the speculative decoding paper (https://arxiv.org/pdf/2211.17192.pdf).
            if do_sample and candidate_logits is not None:
                valid_tokens, n_matches = _speculative_sampling(
                    candidate_input_ids,
                    candidate_logits,
                    candidate_length,
                    new_logits,
                    is_done_candidate,
                )

            # Case 2: all other cases (originally from assisted generation) 👉 Compare the tokens selected from the
            # original model logits with the candidate tokens. We can keep the candidate tokens until the first
            # mismatch, or until the max length is reached.
            else:
                if do_sample:
                    probs = new_logits.softmax(dim=-1)
                    selected_tokens = torch.multinomial(probs[0, :, :], num_samples=1).squeeze(1)[None, :]
                else:
                    selected_tokens = new_logits.argmax(dim=-1)

                candidate_new_tokens = candidate_input_ids[:, cur_len:]
                n_matches = ((~(candidate_new_tokens == selected_tokens[:, :-1])).cumsum(dim=-1) < 1).sum()

                # Ensure we don't generate beyond max_len or an EOS token
                if is_done_candidate and n_matches == candidate_length:
                    n_matches -= 1
                valid_tokens = selected_tokens[:, : n_matches + 1]

            # 4. Update variables according to the number of matching assistant tokens. Remember: the token generated
            # by the model after the last candidate match is also valid, as it is generated from a correct sequence.
            # Because of this last token, assisted generation search reduces to a normal greedy search/sample if there
            # is no match.

            # 4.1. Get the valid continuation, after the matching tokens
            input_ids = torch.cat((input_ids, valid_tokens), dim=-1)
            if streamer is not None:
                streamer.put(valid_tokens.cpu())
            new_cur_len = input_ids.shape[-1]

            # 4.2. Discard past key values relative to unused assistant tokens
            new_cache_size = new_cur_len - 1
            outputs.past_key_values = _crop_past_key_values(self, outputs.past_key_values, new_cache_size)

            # 5. Update the candidate generation strategy if needed
            candidate_generator.update_candidate_strategy(input_ids, new_logits, n_matches)

            if synced_gpus and this_peer_finished:
                continue  # don't waste resources running the code we don't need

            # Store scores, attentions and hidden_states when required
            # Assistant: modified to append one tuple element per token, as in the other generation methods.
            if return_dict_in_generate:
                if output_scores:
                    scores += tuple(new_logits[:, i, :] for i in range(n_matches + 1))
                if output_logits:
                    raw_logits += (next_token_logits,)

                if "past_key_values" not in model_kwargs or start_from_empty_dynamic_cache:
                    added_len = new_cur_len
                    # set it to false for other iterations
                    start_from_empty_dynamic_cache = False
                else:
                    added_len = n_matches + 1

                if output_attentions:
                    if self.config.is_encoder_decoder:
                        cross_attentions = _split_model_outputs(
                            cross_attentions, outputs.cross_attentions, cur_len, added_len
                        )
                        decoder_attentions = _split_model_outputs(
                            decoder_attentions,
                            outputs.decoder_attentions,
                            cur_len,
                            added_len,
                            is_decoder_attention=True,
                        )
                    else:
                        decoder_attentions = _split_model_outputs(
                            decoder_attentions,
                            outputs.attentions,
                            cur_len,
                            added_len,
                            is_decoder_attention=True,
                        )
                if output_hidden_states:
                    if self.config.is_encoder_decoder:
                        decoder_hidden_states = _split_model_outputs(
                            decoder_hidden_states, outputs.decoder_hidden_states, cur_len, added_len
                        )
                    else:
                        decoder_hidden_states = _split_model_outputs(
                            decoder_hidden_states, outputs.hidden_states, cur_len, added_len
                        )

            model_kwargs = self._update_model_kwargs_for_generation(
                outputs,
                model_kwargs,
                is_encoder_decoder=self.config.is_encoder_decoder,
                num_new_tokens=n_matches + 1,
            )

            unfinished_sequences = unfinished_sequences & ~stopping_criteria(input_ids, scores)
            this_peer_finished = unfinished_sequences.max() == 0

        if streamer is not None:
            streamer.end()

        if (
            hasattr(candidate_generator, "assistant_model")
            and candidate_generator.assistant_model.generation_config.num_assistant_tokens_schedule == "heuristic"
        ):
            candidate_generator.assistant_model.generation_config.num_assistant_tokens = (
                candidate_generator.num_assistant_tokens
            )
        if return_dict_in_generate:
            if self.config.is_encoder_decoder:
                return GenerateEncoderDecoderOutput(
                    sequences=input_ids,
                    scores=scores,
                    logits=raw_logits,
                    encoder_attentions=encoder_attentions,
                    encoder_hidden_states=encoder_hidden_states,
                    decoder_attentions=decoder_attentions,
                    cross_attentions=cross_attentions,
                    decoder_hidden_states=decoder_hidden_states,
                    past_key_values=model_kwargs.get("past_key_values"),
                )
            else:
                return GenerateDecoderOnlyOutput(
                    sequences=input_ids,
                    scores=scores,
                    logits=raw_logits,
                    attentions=decoder_attentions,
                    hidden_states=decoder_hidden_states,
                    past_key_values=model_kwargs.get("past_key_values"),
                )
        else:
            return input_ids


def _speculative_sampling(
    candidate_input_ids,
    candidate_logits,
    candidate_length,
    new_logits,
    is_done_candidate,
):
    """
    Applies sampling as in the speculative decoding paper (https://arxiv.org/pdf/2211.17192.pdf, algorithm 1). Returns
    the selected tokens, as well as the number of candidate matches.

    NOTE: Unless otherwise stated, the variable names match those in the paper.
    """
    new_candidate_input_ids = candidate_input_ids[:, -candidate_length:]
    # Gets the probabilities from the logits. q_i and p_i denote the assistant and model probabilities of the tokens
    # selected by the assistant, respectively.
    q = candidate_logits.softmax(dim=-1)
    q_i = q[:, torch.arange(candidate_length), new_candidate_input_ids].squeeze(0, 1)
    p = new_logits.softmax(dim=-1)
    p_i = p[:, torch.arange(candidate_length), new_candidate_input_ids].squeeze(0, 1)
    probability_ratio = p_i / q_i

    # When probability_ratio > 1 (i.e. q_i(x) < p_i(x), or "assistant probability of the candidate token is smaller
    # than the model probability for the same token"), keep the token. Otherwise reject with p = 1 - probability_ratio
    # (= keep with p = probability_ratio). Keep all the tokens until the first rejection
    r_i = torch.rand_like(probability_ratio)
    is_accepted = r_i <= probability_ratio
    n_matches = ((~is_accepted).cumsum(dim=-1) < 1).sum()  # this is `n` in algorithm 1

    # Ensure we don't generate beyond max_len or an EOS token (not in algorithm 1, but needed for correct behavior)
    if is_done_candidate and n_matches == candidate_length:
        # Output length is assumed to be `n_matches + 1`. Since we won't generate another token with the target model
        # due to acceptance on EOS we fix `n_matches`
        n_matches -= 1
        valid_tokens = new_candidate_input_ids[:, : n_matches + 1]
    else:
        # Next token selection: if there is a rejection, adjust the distribution from the main model before sampling.
        gamma = candidate_logits.shape[1]
        p_n_plus_1 = p[:, n_matches, :]
        if n_matches < gamma:
            q_n_plus_1 = q[:, n_matches, :]
            p_prime = torch.clamp((p_n_plus_1 - q_n_plus_1), min=0)
            p_prime.div_(p_prime.sum())
        else:
            p_prime = p_n_plus_1
        t = torch.multinomial(p_prime, num_samples=1).squeeze(1)[None, :]

        # The selected tokens include the matches (if any) plus the next sampled tokens
        if n_matches > 0:
            valid_tokens = torch.cat((new_candidate_input_ids[:, :n_matches], t), dim=-1)
        else:
            valid_tokens = t

    return valid_tokens, n_matches


def _split_model_outputs(outputs, new_outputs, cur_len, added_len, is_decoder_attention=False):
    """
    Given the (decoder/cross attentions)/(decoder hidden states) for multiple generated tokens, splits it into a tuple
    where each member corresponds to a single generated token.
    """
    # Retrocompatibility: in our generation functions, the first iteration includes the attention/hidden states for the
    # prompt.
    if len(outputs) == 0:
        new_tuple = ()
        for layer in new_outputs:
            last_dim_size = cur_len if is_decoder_attention else layer.shape[-1]
            new_tuple += (layer[..., :cur_len, :last_dim_size],)
        outputs += (new_tuple,)
        # The first iteration contains the prompt + 1 generated token, let's update the length variables accordingly
        cur_len += 1
        added_len -= cur_len

    for i in range(added_len):
        new_tuple = ()
        for layer in new_outputs:
            last_dim_size = cur_len + i if is_decoder_attention else layer.shape[-1]
            new_tuple += (layer[..., i : i + 1, :last_dim_size],)
        outputs += (new_tuple,)
    return outputs


def _ranking_fast(
    context_hidden: torch.FloatTensor,
    next_hidden: torch.FloatTensor,
    next_top_k_probs: torch.FloatTensor,
    alpha: float,
    beam_width: int,
) -> torch.FloatTensor:
    """
    Reranks the top_k candidates based on a degeneration penalty (cosine similarity with previous tokens), as described
    in the paper "A Contrastive Framework for Neural Text Generation". Returns the index of the best candidate for each
    row in the batch.
    """
    norm_context_hidden = context_hidden / context_hidden.norm(dim=2, keepdim=True)
    norm_next_hidden = next_hidden / next_hidden.norm(dim=2, keepdim=True)
    cosine_matrix = torch.matmul(norm_context_hidden, norm_next_hidden.transpose(1, 2)).squeeze(-1)  # [B*K, S]
    degeneration_penalty, _ = torch.max(cosine_matrix, dim=-1)  # [B*K]
    next_top_k_probs = next_top_k_probs.view(-1)  # [B*K]
    contrastive_score = (1.0 - alpha) * next_top_k_probs - alpha * degeneration_penalty
    contrastive_score = torch.stack(torch.split(contrastive_score, beam_width))  # [B, K]
    _, selected_idx = contrastive_score.max(dim=-1)  # [B]
    return selected_idx


def _split(data, full_batch_size: int, split_size: int = None):
    """
    Takes care of three cases:
    1. data is a tensor: e.g. last_hidden_state, pooler_output etc. split them on the batch_size dim
    2. data is a tuple: e.g. hidden_states, attentions etc. Keep the tuple as it is and split each tensor in it and
       return a list of tuples
    3. data is a tuple of tuples, e.g. past_key_values. Keep the tuple as it is and split each tuple in it and
       return a list of tuples of tuples
    (see documentation of ModelOutput)
    """
    if data is None:
        return [None] * (full_batch_size // split_size)
    if isinstance(data, torch.Tensor):
        return [data[i : i + split_size] for i in range(0, full_batch_size, split_size)]
    # New cache format
    elif isinstance(data, DynamicCache):
        return data.batch_split(full_batch_size, split_size)
    elif isinstance(data, tuple):
        # If the elements of the tuple are also tuples (e.g., past_key_values in our earlier example)
        if isinstance(data[0], tuple):
            return [
                tuple(tuple(tensor[i : i + split_size] for tensor in inner_tuple) for inner_tuple in data)
                for i in range(0, full_batch_size, split_size)
            ]

        else:
            return [
                tuple(sub_tensor[i : i + split_size] for sub_tensor in data)
                for i in range(0, full_batch_size, split_size)
            ]
    else:
        raise ValueError(f"Unexpected attribute type: {type(data)}")


def _split_model_inputs(
    model_input: Union[ModelOutput, Dict], split_size: int, full_batch_size: int
) -> List[Union[ModelOutput, Dict]]:
    """
    Split a ModelOutput object (or its subclasses) or Dict into a list of same-class objects based on a specified split
    size. The input object is dict when it was prepared for forward pass and ModelOutput when it was returned from
    previous forward pass.
    """
    # Edge case: if model_input is None, return a list of Nones
    # this happens with Whisper where encoder_outputs is None
    if model_input is None:
        return [model_input] * (full_batch_size // split_size)
    # Infer the class from the object
    model_output_cls = type(model_input)
    if (full_batch_size % split_size) != 0:
        raise ValueError("`full_batch_size` must be divisible by `split_size`")

    if split_size > full_batch_size:
        raise ValueError("`split_size` must be smaller or equal to `full_batch_size`")

    # Helper function to split tensors or tuples of tensors

    # Find all the dataclass fields (e.g., last_hidden_state, pooler_output etc.) and split them
    keys = (
        model_input.__dataclass_fields__.keys() if hasattr(model_input, "__dataclass_fields__") else model_input.keys()
    )
    # We only keep keys that are in the model_input
    keys = [k for k in keys if k in model_input]
    # Here we can have four types of values: tensors, tuples of tensors and booleans, and encoder_outputs which is a
    # ModelOutput object.
    # bool should not be split but replicated for each split
    bool_keys = [k for k in keys if isinstance(model_input[k], bool) or k == "cache_position"]
    keys_to_ignore = ["cache_position", "encoder_outputs", "num_logits_to_keep"]
    non_bool_keys = [k for k in keys if not isinstance(model_input[k], bool) and k not in keys_to_ignore]

    # we split the tensors and tuples of tensors
    data_split_list = [
        {k: _split(model_input[k], full_batch_size, split_size)[i] for k in non_bool_keys}
        for i in range(full_batch_size // split_size)
    ]
    # bool values are the same and replicated for each split
    bool_data = {k: model_input[k] for k in bool_keys}
    # encoder_outputs is a ModelOutput object and should be split by its own
    if "encoder_outputs" in model_input:
        encoder_outputs_split = _split_model_inputs(model_input["encoder_outputs"], split_size, full_batch_size)
        data_split_list = [
            {**data_split, "encoder_outputs": encoder_outputs_split[i]} for i, data_split in enumerate(data_split_list)
        ]
    # num_logits_to_keep should be replicated for each split, similar to bool values
    if "num_logits_to_keep" in model_input:
        data_split_list = [
            {**data_split, "num_logits_to_keep": model_input["num_logits_to_keep"]} for data_split in data_split_list
        ]

    # Convert each dictionary in the list to an object of the inferred class
    split_model_inputs: List[Union[ModelOutput, Dict]] = [
        model_output_cls(**data_split, **bool_data) for data_split in data_split_list
    ]

    return split_model_inputs


def stack_model_outputs(model_outputs: List[ModelOutput]) -> ModelOutput:
    """
    Stack a list of ModelOutput objects (or its subclasses) along the batch_size dimension. The function infers the
    specific ModelOutput subclass from the list provided.
    """
    if not model_outputs:
        raise ValueError("Input list is empty.")

    # Infer the class from the first object in the list
    model_output_cls = type(model_outputs[0])

    # Ensure all objects are of the same type
    if not all(isinstance(obj, model_output_cls) for obj in model_outputs):
        raise ValueError("All elements in the list should be of the same type.")

    # Helper function to concat tensors or tuples of tensors
    def _concat(data):
        """
        Reverse of `_split` function above.
        """
        if any(data is None for data in data):
            return None
        if isinstance(data[0], torch.Tensor):
            return torch.cat(data, dim=0)
        # New cache format
        elif isinstance(data[0], DynamicCache):
            return DynamicCache.from_batch_splits(data)
        elif isinstance(data[0], tuple):
            # If the elements of the tuple are also tuples (e.g., past_key_values in our earlier example)
            if isinstance(data[0][0], tuple):
                return tuple(
                    tuple(torch.cat([attr[i][j] for attr in data], dim=0) for j in range(len(data[0][0])))
                    for i in range(len(data[0]))
                )
            else:
                return tuple(torch.cat([attr[i] for attr in data], dim=0) for i in range(len(data[0])))
        elif isinstance(data[0], (int, float)):
            # If the elements are integers or floats, return a tensor
            return torch.tensor(data)
        else:
            raise ValueError(f"Unexpected attribute type: {type(data[0])}")

    # Use a dictionary comprehension to gather attributes from all objects and concatenate them
    concatenated_data = {
        k: _concat([getattr(model_output, k) for model_output in model_outputs])
        for k in model_output_cls.__dataclass_fields__.keys()
    }

    # Return a new object of the inferred class with the concatenated attributes
    return model_output_cls(**concatenated_data)<|MERGE_RESOLUTION|>--- conflicted
+++ resolved
@@ -1395,19 +1395,13 @@
             return model_kwargs
 
         past_length = 0
-<<<<<<< HEAD
-        if "past_key_values" in model_kwargs:
+        if model_kwargs.get("past_key_values") is not None:
             cache = model_kwargs["past_key_values"]
             if not isinstance(cache, Cache):
                 past_length = cache[0][0].shape[2]
-
-=======
-        if model_kwargs.get("past_key_values") is not None:
-            if isinstance(model_kwargs["past_key_values"], Cache):
-                past_length = model_kwargs["past_key_values"].get_seq_length()
-            else:
-                past_length = model_kwargs["past_key_values"][0][0].shape[2]
->>>>>>> 4aa17d00
+            elif hasattr(cache, "get_seq_length"):
+                past_length = cache.get_seq_length()
+
         if "inputs_embeds" in model_kwargs:
             cur_len = model_kwargs["inputs_embeds"].shape[1]
         else:
