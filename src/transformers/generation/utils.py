--- conflicted
+++ resolved
@@ -45,10 +45,6 @@
     is_accelerate_available,
     is_hqq_available,
     is_optimum_quanto_available,
-<<<<<<< HEAD
-    is_quanto_available,
-=======
->>>>>>> a928d9c1
     is_torchdynamo_compiling,
     logging,
 )
@@ -1790,11 +1786,7 @@
                 )
                 cache_class = QUANT_BACKEND_CLASSES_MAPPING[cache_config.backend]
 
-<<<<<<< HEAD
-                if cache_config.backend == "quanto" and not (is_optimum_quanto_available() or is_quanto_available()):
-=======
                 if cache_config.backend == "quanto" and not is_optimum_quanto_available():
->>>>>>> a928d9c1
                     raise ImportError(
                         "You need to install optimum-quanto in order to use KV cache quantization with optimum-quanto backend. "
                         "Please install it via  with `pip install optimum-quanto`"
