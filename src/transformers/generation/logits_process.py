--- conflicted
+++ resolved
@@ -1085,33 +1085,36 @@
 
 class HammingDiversityLogitsProcessor(LogitsProcessor):
     r"""
-    [`LogitsProcessor`] that enforces diverse beam search. 
-    
-    Note that this logits processor is only effective for
-    [`PreTrainedModel.group_beam_search`]. See [Diverse Beam Search: Decoding Diverse Solutions from Neural Sequence
-    Models](https://arxiv.org/pdf/1610.02424.pdf) for more details.
+    [`LogitsProcessor`] that enforces diverse beam search.
+
+    Note that this logits processor is only effective for [`PreTrainedModel.group_beam_search`]. See [Diverse Beam
+    Search: Decoding Diverse Solutions from Neural Sequence Models](https://arxiv.org/pdf/1610.02424.pdf) for more
+    details.
 
     <Tip>
 
-    Diverse beam search can be particularly useful in scenarios where a variety of different outputs is desired, rather than multiple similar sequences. 
+    Diverse beam search can be particularly useful in scenarios where a variety of different outputs is desired, rather than multiple similar sequences.
     It allows the model to explore different generation paths and provides a broader coverage of possible outputs.
 
     </Tip>
-    
-    <Warning>
+
+    <Tip warning={true}>
 
     This logits processor can be resource-intensive, especially when using large models or long sequences.
 
-    </Warning>
+    </Tip>
 
     Traditional beam search often generates very similar sequences across different beams.
 
-    The `HammingDiversityLogitsProcessor` addresses this by penalizing beams that generate tokens already chosen by other beams in the same time step.
+    The `HammingDiversityLogitsProcessor` addresses this by penalizing beams that generate tokens already chosen by
+    other beams in the same time step.
 
     How It Works:
     - **Grouping Beams**: Beams are divided into groups. Each group selects tokens independently of the others.
-    - **Penalizing Repeated Tokens**: If a beam in a group selects a token already chosen by another group in the same step, a penalty is applied to that token's score.
-    - **Promoting Diversity**: This penalty discourages beams within a group from selecting the same tokens as beams in other groups.
+    - **Penalizing Repeated Tokens**: If a beam in a group selects a token already chosen by another group in the same
+      step, a penalty is applied to that token's score.
+    - **Promoting Diversity**: This penalty discourages beams within a group from selecting the same tokens as beams in
+      other groups.
 
     Benefits:
     - **Diverse Outputs**: Produces a variety of different sequences.
@@ -1121,112 +1124,92 @@
         diversity_penalty (`float`):
             This value is subtracted from a beam's score if it generates a token same as any beam from other group at a
             particular time. Note that `diversity_penalty` is only effective if `group beam search` is enabled.
-<<<<<<< HEAD
-                    The penalty applied to a beam's score when it generates a token that has already been chosen
-                            by another beam within the same group during the same time step.
-                    A higher `diversity_penalty` will enforce greater diversity among the beams,
-                            making it less likely for multiple beams to choose the same token.
-                    Conversely, a lower penalty will allow beams to more freely choose similar tokens.
-                    Adjusting this value can help strike a balance between diversity and natural likelihood.
-=======
                     - The penalty applied to a beam's score when it generates a token that has already been chosen
                             by another beam within the same group during the same time step.
                     - A higher `diversity_penalty` will enforce greater diversity among the beams,
                             making it less likely for multiple beams to choose the same token.
                     - Conversely, a lower penalty will allow beams to more freely choose similar tokens. -- Adjusting
                     this value can help strike a balance between diversity and natural likelihood.
->>>>>>> d34c7141
         num_beams (`int`):
             Number of beams used for group beam search. See [this paper](https://arxiv.org/pdf/1610.02424.pdf) for more
             details.
-                    Beam search is a method used that maintains beams (or "multiple hypotheses") at each step,
+                    - Beam search is a method used that maintains beams (or "multiple hypotheses") at each step,
                     expanding each one and keeping the top-scoring sequences.
-                    A higher `num_beams` will explore more potential sequences
+                    - A higher `num_beams` will explore more potential sequences
                     This can increase chances of finding a high-quality output but also increases computational cost.
         num_beam_groups (`int`):
             Number of groups to divide `num_beams` into in order to ensure diversity among different groups of beams.
             See [this paper](https://arxiv.org/pdf/1610.02424.pdf) for more details.
-                         Each group of beams will operate independently, selecting tokens without considering the choices of other groups.
-                        This division promotes diversity by ensuring that beams within different groups explore different paths.
-                        For instance, if `num_beams` is 6 and `num_beam_groups` is 2, there will be 2 groups each containing 3 beams.
-                        The choice of `num_beam_groups` should be made considering the desired level of output diversity and the total number of beams.
+                    - Each group of beams will operate independently, selecting tokens without considering the choices of other groups.
+                    - This division promotes diversity by ensuring that beams within different groups explore different paths.
+                    - For instance, if `num_beams` is 6 and `num_beam_groups` is 2, there will be 2 groups each containing 3 beams.
+                    - The choice of `num_beam_groups` should be made considering the desired level of output diversity and the total number of beams.
 
 
     Example: the below example shows a comparison before and after applying Hamming Diversity.
 
     ```python
-            from transformers import (
-                AutoTokenizer,
-                AutoModelForSeq2SeqLM,
-                LogitsProcessorList,
-                MinLengthLogitsProcessor,
-                HammingDiversityLogitsProcessor,
-                BeamSearchScorer,
-            )
-            import torch
+            from transformers import AutoTokenizer, AutoModelForSeq2SeqLM
 
             # Initialize the model and tokenizer
             tokenizer = AutoTokenizer.from_pretrained("t5-base")
             model = AutoModelForSeq2SeqLM.from_pretrained("t5-base")
 
-            # A long text about the solar system
+            # Input variable is a long text about space:
+
             text = "The Solar System is a gravitationally bound system comprising the Sun and the objects that orbit it, either directly or indirectly. Of the objects that orbit the Sun directly, the largest are the eight planets, with the remainder being smaller objects, such as the five dwarf planets and small Solar System bodies. The Solar System formed 4.6 billion years ago from the gravitational collapse of a giant interstellar molecular cloud."
 
+            # Prepare the input
             encoder_input_str = "summarize: " + text
             encoder_input_ids = tokenizer(encoder_input_str, return_tensors="pt").input_ids
 
-            # Set up for diverse beam search
-            num_beams = 6
-            num_beam_groups = 2 
-
-            model_kwargs = {
-                "encoder_outputs": model.get_encoder()(
-                    encoder_input_ids.repeat_interleave(num_beams, dim=0), return_dict=True
-                )
-            }
-
-            beam_scorer = BeamSearchScorer(
-                batch_size=1,
-                max_length=model.config.max_length,
+            # Set the parameters for diverse beam search
+            num_beams = 8  # higher is more diverse
+            num_beam_groups = 4  # 4 groups of 2 beams will explore 4*2=8 beams (=num_beams). by separating the beams into groups and applying penalties within groups, the model is encouraged to explore different sequence possibilities in each group
+            diversity_penalty = 5.5  # enforces diversity among different groups of beams, discourages beams within a group from selecting the same tokens
+
+            # Generate three diverse summaries using the `generate` method
+            outputs_diverse = model.generate(
+                encoder_input_ids,
+                max_length=100,
                 num_beams=num_beams,
-                device=model.device,
                 num_beam_groups=num_beam_groups,
+                diversity_penalty=diversity_penalty,
+                no_repeat_ngram_size=2,
+                early_stopping=True,
+                num_return_sequences=3,
             )
-            # Initialize the diversity logits processor
-            # set the logits processor list, note that `HammingDiversityLogitsProcessor` is effective only if `group beam search` is enabled
-            logits_processor_diverse = LogitsProcessorList(
-                [
-                    HammingDiversityLogitsProcessor(5.5, num_beams=num_beams, num_beam_groups=num_beam_groups),
-                    MinLengthLogitsProcessor(10, eos_token_id=model.config.eos_token_id),
-                ]
-            )
-            #generate the diverse summary using group_beam_search
-            outputs_diverse = model.group_beam_search(
-                encoder_input_ids.repeat_interleave(num_beams, dim=0), beam_scorer, logits_processor=logits_processor_diverse, **model_kwargs
-            )
-
-            # Generate non-diverse summary
+
+            # Generate two non-diverse summaries
             outputs_non_diverse = model.generate(
                 encoder_input_ids,
                 max_length=100,
                 num_beams=num_beams,
                 no_repeat_ngram_size=2,
                 early_stopping=True,
+                num_return_sequences=2,
             )
 
             # Decode and print the summaries
             summaries_diverse = tokenizer.batch_decode(outputs_diverse, skip_special_tokens=True)
-            summary_non_diverse = tokenizer.decode(outputs_non_diverse[0], skip_special_tokens=True)
-
-            print("Diverse Summary:")
-            print(summaries_diverse[0])
-            # The Solar System is a gravitationally bound system comprising the Sun and the objects that orbit it, either directly or indirectly. Of the objects that orbit the Sun directly, the largest are the eight planets, with the remainder being smaller objects, such as the five dwarf planets and small Solar System bodies. The Solar System formed 4.6 billion years ago from the gravitational collapse of a giant interstellar molecular cloud.
-            print("\nNon-Diverse Summary:")
-            print(summary_non_diverse)
-            # The Sun and the objects that orbit it directly are the eight planets, with the remainder being smaller objects, such as the five dwarf worlds and small Solar System bodies. It formed 4.6 billion years ago from the collapse of a giant interstellar molecular cloud.
-
+            summaries_non_diverse = tokenizer.batch_decode(outputs_non_diverse, skip_special_tokens=True)
+
+            # Print the results
+            print("Diverse Summaries:")
+            for summary in summaries_diverse:
+                print(summary)
+                # summary 1:  the solar system formed 4.6 billion years ago from the collapse of a giant interstellar molecular cloud
+                # summary 2: the solar system formed 4.6 billion years ago from the collapse of a giant interstellar molecular cloud. of the objects that orbit the Sun directly, the largest are the eight planets, says john mccartney jr.
+                # summary 3: solar system formed 4.6 billion years ago from collapse of interstellar molecular cloud. largest of the eight planets orbit the Sun directly, with the remainder being smaller objects, such as dwarf planet and small solar System bodies - nicolaus mills-simons: the largest are the dwarf worlds and the solar systems' bodies.
+
+            print("\nNon-Diverse Summaries:")
+            for summary in summaries_non_diverse:
+                print(summary)
+                # summary 1:  the solar system formed 4.6 billion years ago from the collapse of a giant interstellar molecular cloud.
+                # summary 2:  the solar system formed 4.6 billion years ago from the collapse of a giant interstellar molecular cloud.
     ```
-                For more details, see [Diverse Beam Search: Decoding Diverse Solutions from Neural Sequence Models](https://arxiv.org/pdf/1610.02424.pdf).
+                For more details, see [Diverse Beam Search: Decoding Diverse Solutions from Neural Sequence
+                Models](https://arxiv.org/pdf/1610.02424.pdf).
 
     """
 
