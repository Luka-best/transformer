# coding=utf-8
# Copyright 2023 The HuggingFace Inc. team.
#
# Licensed under the Apache License, Version 2.0 (the "License");
# you may not use this file except in compliance with the License.
# You may obtain a copy of the License at
#
#     http://www.apache.org/licenses/LICENSE-2.0
#
# Unless required by applicable law or agreed to in writing, software
# distributed under the License is distributed on an "AS IS" BASIS,
# WITHOUT WARRANTIES OR CONDITIONS OF ANY KIND, either express or implied.
# See the License for the specific language governing permissions and
# limitations under the License.

import copy
from typing import TYPE_CHECKING, Any, Dict, Optional, Tuple

import numpy as np
import torch

<<<<<<< HEAD
from ..cache_utils import Cache
=======
from ..cache_utils import DynamicCache, StaticCache
>>>>>>> 980aa080
from ..pytorch_utils import isin_mps_friendly
from .logits_process import LogitsProcessorList, MinLengthLogitsProcessor


if TYPE_CHECKING:
    from ..modeling_utils import PreTrainedModel
    from ..tokenization_utils_base import PreTrainedTokenizerBase
    from .configuration_utils import GenerationConfig


class CandidateGenerator:
    """Abstract base class for all candidate generators that can be applied during assisted generation."""

    def get_candidates(self, input_ids: torch.LongTensor) -> Tuple[torch.LongTensor, Optional[torch.FloatTensor]]:
        """
        Fetches the candidates to be tried for the current input.

        Args:
            input_ids (`torch.LongTensor` of shape `(batch_size, sequence_length)`):
                Indices of input sequence tokens in the vocabulary. [What are input IDs?](../glossary#input-ids)

        Return:
            `torch.LongTensor` of shape `(batch_size, candidate_length)` containing the candidate sequences to be
            assessed by the model and, optionally, a `torch.FloatTensor` of shape `(batch_size, candidate_length,
            vocabulary_size)` containing the logits associated to each candidate.
        """
        raise NotImplementedError(
            f"{self.__class__} is an abstract class. Only classes inheriting this class can call `get_candidates`."
        )

    def update_candidate_strategy(self, input_ids: torch.LongTensor, scores: torch.FloatTensor, num_matches: int):
        """
        Updates the candidate generation strategy based on the outcomes.

        Args:
            input_ids (`torch.LongTensor` of shape `(batch_size, sequence_length)`):
                Indices of input sequence tokens in the vocabulary. [What are input IDs?](../glossary#input-ids)
            scores (`torch.FloatTensor` of shape `(batch_size, candidate_length, config.vocab_size)`):
                Prediction scores of a language modeling head. These can be logits for each vocabulary when not using
                beam search or log softmax for each vocabulary token when using beam search
            num_matches (`int`):
                The number of matches between the candidate sequences and the model predictions.
        """
        raise NotImplementedError(
            f"{self.__class__} is an abstract class. Only classes inheriting this class can call "
            "`update_candidate_strategy`."
        )


class AssistedCandidateGenerator(CandidateGenerator):
    """
    `CandidateGenerator` class to be used for assisted generation and speculative decoding. This class generates
    candidates through the use of a smaller model. Read the following blog post for more information:
    https://huggingface.co/blog/assisted-generation

    Args:
        input_ids (`torch.LongTensor` of shape `(batch_size, sequence_length)`):
            Indices of input sequence tokens in the vocabulary. [What are input IDs?](../glossary#input-ids)
        assistant_model (`PreTrainedModel`):
            The model to be used for generating candidates. This model should be smaller than the main model.
        generation_config (`~generation.GenerationConfig`, *optional*):
            The generation configuration to be used as base parametrization for the generation call.
        logits_processor (`LogitsProcessorList`):
            An instance of [`LogitsProcessorList`]. List of instances of class derived from [`LogitsProcessor`]
            used to modify the prediction scores of the language modeling head applied at each generation step.
        model_kwargs (`Dict`):
            The keyword arguments that will be passed to the main model, and are used as base inputs for the assistant
            model as well.
        inputs_tensor (`torch.Tensor`, *optional*):
            The model input tensor. In encoder-decoder models, this is the encoder input.
    """

    def __init__(
        self,
        input_ids: torch.LongTensor,
        assistant_model: "PreTrainedModel",
        generation_config: "GenerationConfig",
        model_kwargs: Dict,
        inputs_tensor: Optional[torch.Tensor] = None,
        logits_processor: "LogitsProcessorList" = None,
    ):
        # Make sure all data at the same device as assistant model
        device = assistant_model.device
        input_ids = input_ids.to(device)
        if inputs_tensor is not None:
            inputs_tensor = inputs_tensor.to(device)

        # Prepare the assistant and the starting number of candidate tokens
        self.assistant_model = assistant_model
        self.num_assistant_tokens = assistant_model.generation_config.num_assistant_tokens
        self.assistant_confidence_threshold = assistant_model.generation_config.assistant_confidence_threshold

        # Set eos in assistant same as in target model
        self.assistant_model.generation_config.eos_token_id = generation_config.eos_token_id

        # Prepare the kwargs for the assistant model
        assistant_kwargs = {}
        for key, value in model_kwargs.items():  # deepcopy crashes if we attempt to copy encoder outputs with grads
            if key not in ("encoder_outputs", "assistant_encoder_outputs", "past_key_values"):
                assistant_kwargs[key] = (
                    value.detach().to(device) if isinstance(value, torch.Tensor) else copy.deepcopy(value)
                )

        # Remove potential default "num_logits_to_keep" key
        if "num_logits_to_keep" in assistant_kwargs.keys() and not assistant_model._supports_num_logits_to_keep():
            del assistant_kwargs["num_logits_to_keep"]

        if "assistant_encoder_outputs" in model_kwargs:
            assistant_kwargs["encoder_outputs"] = model_kwargs["assistant_encoder_outputs"]
        elif assistant_model.config.is_encoder_decoder:
            inputs_tensor, model_input_name, assistant_kwargs = assistant_model._prepare_model_inputs(
                inputs_tensor, assistant_model.generation_config.bos_token_id, assistant_kwargs
            )
            assistant_kwargs = assistant_model._prepare_encoder_decoder_kwargs_for_generation(
                inputs_tensor, assistant_kwargs, model_input_name, assistant_model.generation_config
            )
        elif "encoder_outputs" in model_kwargs:
            assistant_kwargs["encoder_outputs"] = model_kwargs["encoder_outputs"]
        self.assistant_kwargs = assistant_kwargs

        # Prepare assistant model's keys of inputs
        if assistant_model.config.is_encoder_decoder:
            # both are encoder-decoder
            self.input_ids_key = "decoder_input_ids"
        elif "encoder_outputs" in assistant_kwargs:
            # special case for encoder-decoder with decoder-only assistant (like DistilWhisper)
            self.input_ids_key = "input_ids"
            self.assistant_kwargs["attention_mask"] = self.assistant_kwargs.get(
                "decoder_attention_mask",
                torch.ones((input_ids.shape[0], 1), device=input_ids.device, dtype=torch.long),
            )
        else:
            # both are decoder-only
            self.input_ids_key = "input_ids"

        # Prepare generation-related options.
        self.logits_processor = logits_processor if logits_processor is not None else LogitsProcessorList()
        self.generation_config = copy.deepcopy(generation_config)

        self.generation_config.return_dict_in_generate = True
        self.generation_config.output_scores = True
        self.generation_config.assistant_confidence_threshold = self.assistant_confidence_threshold
        # this flag allow us set the confidence stopping criteria for assistant model generation.
        self.generation_config.is_assistant = True

        # avoid unnecessary warnings that min_length is larger than max_new_tokens
        # remove the `MinLengthLogitsProcessor` if exists (NOTE: no need to check for `MinNewTokensLogitsProcessor`)
        self.main_model_min_length = self.generation_config.min_length
        self.generation_config.min_length = 0
        self.generation_config.min_new_tokens = None
        for processor in self.logits_processor:
            if isinstance(processor, MinLengthLogitsProcessor):
                raise ValueError(
                    "Passing `MinLengthLogitsProcessor` when using `assisted_generation is disabled. "
                    "Please pass in `min_length` into `.generate()` instead"
                )

    def get_candidates(self, input_ids: torch.LongTensor) -> Tuple[torch.LongTensor, Optional[torch.FloatTensor]]:
        """
        Fetches the candidates to be tried for the current input.

        Args:
            input_ids (`torch.LongTensor` of shape `(batch_size, sequence_length)`):
                Indices of input sequence tokens in the vocabulary. [What are input IDs?](../glossary#input-ids)

        Return:
            `torch.LongTensor` of shape `(batch_size, candidate_length)` containing the candidate sequences to be
            assessed by the model and a `torch.FloatTensor` of shape `(batch_size, candidate_length,
            vocabulary_size)` containing the logits associated to each candidate.
        """
        input_ids = input_ids.to(self.assistant_model.device)

        # Don't generate more than `max_length - 1` candidates since the target model generates one extra token.
        new_cur_len = input_ids.shape[-1]
        max_new_tokens = min(int(self.num_assistant_tokens), self.generation_config.max_length - new_cur_len - 1)
        min_new_tokens = max(min(max_new_tokens, self.main_model_min_length - new_cur_len), 0)
        if max_new_tokens == 0:
            return input_ids, None

        # 1. If it is not the first round of candidate generation, prepare the inputs based on the input_ids length
        # (which implicitly contains the number of accepted candidates from the previous round)
        has_past_key_values = self.assistant_kwargs.get("past_key_values", None) is not None
        if has_past_key_values:
            new_cache_size = new_cur_len - 1
            self.assistant_kwargs["past_key_values"] = _crop_past_key_values(
                self.assistant_model, self.assistant_kwargs["past_key_values"], new_cache_size - 1
            )  # the assistant does not have the token after the last match, hence the -1

            self.assistant_kwargs = _prepare_attention_mask(
                self.assistant_kwargs, new_cur_len, self.assistant_model.config.is_encoder_decoder
            )
            self.assistant_kwargs = _prepare_token_type_ids(self.assistant_kwargs, new_cur_len)

        # 2. Forecast next N tokens using the assistant model.
        assistant_generation_kwargs = {
            self.input_ids_key: input_ids,
            "min_new_tokens": min_new_tokens,
            "max_new_tokens": max_new_tokens,
            "generation_config": self.generation_config,
            "logits_processor": self.logits_processor,
        }

        assistant_output = self.assistant_model.generate(**assistant_generation_kwargs, **self.assistant_kwargs)

        # 3. Update variables for the next round of candidate generation
        self.assistant_kwargs["past_key_values"] = assistant_output.past_key_values
        self.generation_config.cache_implementation = None

        # 4. Prepare variables for output
        candidate_logits = torch.stack(assistant_output.scores, dim=1)
        candidate_ids = assistant_output.sequences
        return candidate_ids, candidate_logits

    def update_candidate_strategy(self, input_ids: torch.LongTensor, scores: torch.FloatTensor, num_matches: int):
        """
        Updates the candidate generation strategy based on the outcomes.

        Args:
            input_ids (`torch.LongTensor` of shape `(batch_size, sequence_length)`):
                Indices of input sequence tokens in the vocabulary. [What are input IDs?](../glossary#input-ids)
            scores (`torch.FloatTensor` of shape `(batch_size, candidate_length, config.vocab_size)`):
                Prediction scores of a language modeling head. These can be logits for each vocabulary when not using
                beam search or log softmax for each vocabulary token when using beam search
            num_matches (`int`):
                The number of matches between the candidate sequences and the model predictions.
        """
        # Adjust the max number of assistant tokens to use in the next iteration. This is a simple heuristic,
        # probably can be improved -- we want to balance the benefits of getting assistant tokens correct with the
        # cost of forecasting incorrect assistant tokens.
        if self.assistant_model.generation_config.num_assistant_tokens_schedule in {
            "heuristic",
            "heuristic_transient",
        }:
            if num_matches == int(self.num_assistant_tokens):
                self.num_assistant_tokens += 2.0
            else:
                self.num_assistant_tokens = max(1.0, self.num_assistant_tokens - 1.0)


class AssistedCandidateGeneratorDifferentTokenizers(AssistedCandidateGenerator):
    """
    `CandidateGenerator` class to be used for Universal Assisted Generation (UAD): assisted generation with different tokenizers
    for the assistant and main models. This class generates candidates through the use of a smaller
    model.

    The main model input tokens are re-encoded into assistant model tokens, then candidate tokens are generated in the assistant encoding, which are
    in turn re-encoded into main model candidate tokens. Validation then proceeds as explained above.
    The re-encoding steps involve decoding token ids into text and then encoding the text using a different tokenizer.
    Since re-encoding the tokens may result in tokenization discrepancies, UAD finds the longest common subsequence between the source and target encodings,
    to ensure the new tokens include the correct prompt suffix.

    Args:
        input_ids (`torch.LongTensor` of shape `(batch_size, sequence_length)`):
            Indices of input sequence tokens in the vocabulary. [What are input IDs?](../glossary#input-ids)
        assistant_model (`PreTrainedModel`):
            The model to be used for generating candidates. This model should be smaller than the main model.
        target_tokenizer (`PreTrainedTokenizerBase`):
            The tokenizer used for the target model.
        assistant_tokenizer (`PreTrainedTokenizerBase`):
            The tokenizer used for the assistant model.
        generation_config (`~generation.GenerationConfig`, *optional*):
            The generation configuration to be used as base parametrization for the generation call.
        logits_processor (`LogitsProcessorList`):
            An instance of [`LogitsProcessorList`]. List of instances of class derived from [`LogitsProcessor`]
            used to modify the prediction scores of the language modeling head applied at each generation step.
        model_kwargs (`Dict`):
            The keyword arguments that will be passed to the main model, and are used as base inputs for the assistant
            model as well.
        inputs_tensor (`torch.Tensor`, *optional*):
            The model input tensor. In encoder-decoder models, this is the encoder input.
    """

    def __init__(
        self,
        input_ids: torch.LongTensor,
        assistant_model: "PreTrainedModel",
        target_tokenizer: "PreTrainedTokenizerBase",
        assistant_tokenizer: "PreTrainedTokenizerBase",
        generation_config: "GenerationConfig",
        model_kwargs: Dict,
        inputs_tensor: Optional[torch.Tensor] = None,
        logits_processor: "LogitsProcessorList" = None,
    ):
        super().__init__(input_ids, assistant_model, generation_config, model_kwargs, inputs_tensor, logits_processor)

        self.target_tokenizer = target_tokenizer
        self.assistant_tokenizer = assistant_tokenizer
        self.prev_tokens = None
        self.prev_assistant_ids = None
        self.target_lookbehind = 10
        self.assistant_lookbehind = 10

    @staticmethod
    def _get_longest_diag_dict(input_matrix, nonzero_idx):
        """
        Calculates the length of the longest diagonal sequence in a given matrix.
        Args:
            input_matrix (torch.Tensor): The input matrix.
            nonzero_idx (torch.Tensor): The indices of the non-zero elements in the matrix.
        Returns:
            dict: A dictionary where the keys are the indices of the non-zero elements and the values are the lengths of the longest diagonal sequences starting from those indices.
        """

        visited = set()
        diags = {}
        for idx in nonzero_idx:
            start_idx = torch.clone(idx)
            tuple_start_idx = tuple(start_idx.tolist())

            if tuple_start_idx in visited:
                continue

            visited.add(tuple_start_idx)
            cur_diag_len = 1
            start_idx += 1
            while start_idx[0] < input_matrix.shape[0] and start_idx[1] < input_matrix.shape[1]:
                tuple_start_idx = tuple(start_idx.tolist())
                visited.add(tuple_start_idx)

                if input_matrix[start_idx[0], start_idx[1]] == 1:
                    cur_diag_len += 1
                    start_idx += 1
                else:
                    break

            diags[idx] = cur_diag_len
        return diags

    @staticmethod
    def _get_longest_diag_index(input_matrix):
        """
        Returns the start index and length of the longest diagonal in the given input.
        Args:
            input_matrix (numpy.ndarray): The input matrix.
        Returns:
            tuple: A tuple containing the start index and length of the longest diagonal.
        """

        diags = AssistedCandidateGeneratorDifferentTokenizers._get_longest_diag_dict(
            input_matrix, input_matrix.nonzero()
        )
        diags_values = list(diags.values())
        diags_keys = list(diags.keys())
        best_diag = np.argmax(diags_values)
        diag_start_index = diags_keys[best_diag]
        diag_start_length = diags_values[best_diag]
        return diag_start_index, diag_start_length

    @staticmethod
    def _get_tokens_diag(prompt, prompt_plus_new_tokens):
        """
        Input:
            prompt: 2D array of shape (batch_size, prompt_length), represents the original prompt tokens
            prompt_plus_new_tokens: 2D array of shape (batch_size, prompt_length), represents the suffix of the original prompt, with additional new tokens.
        Output:
            discrepancy_length: int, represents the number of tokens that need to be replaced from prompt
            new_tokens_only: 2D array of shape (batch_size, new_token_length), represents the new tokens that are not in prompt
            discrepancy_only: 2D array of shape (batch_size, discrepancy_length), represents the new tokens that are in prompt but not in prompt_plus_new_tokens
        """
        compare_mat = prompt_plus_new_tokens.T == prompt
        if not torch.is_tensor(compare_mat):
            compare_mat = torch.tensor(compare_mat)

        compare_mat_int = compare_mat.to(int)

        if not compare_mat_int.any().item():
            # empty intersection between prompt and prompt_plus_new_tokens
            return None, None, None

        longest_location, longest_diag_length = AssistedCandidateGeneratorDifferentTokenizers._get_longest_diag_index(
            compare_mat_int
        )
        new_token_start_index = longest_location[0] + longest_diag_length
        discrepancy_with_old = longest_location[1] + longest_diag_length
        discrepancy_length = (prompt.shape[1] - discrepancy_with_old).item()
        new_tokens_only = prompt_plus_new_tokens[:, new_token_start_index + discrepancy_length :]
        discrepancy_only = prompt_plus_new_tokens[
            :, new_token_start_index : new_token_start_index + discrepancy_length
        ]
        return discrepancy_length, new_tokens_only, discrepancy_only

    def convert_source_tokens_to_target_tokens(
        self,
        input_ids,
        source_tokenizer,
        destination_tokenizer,
    ):
        """
        Convert token IDs from one tokenizer to another.
        Args:
            input_ids: The input token IDs.
            source_tokenizer: The source tokenizer.
            destination_tokenizer: The destination tokenizer.
        Returns:
            The converted token IDs.
        """
        text = source_tokenizer.batch_decode(input_ids, skip_special_tokens=True, clean_up_tokenization_spaces=True)
        dest_ids = destination_tokenizer(text, add_special_tokens=True, return_tensors="pt")["input_ids"]
        return dest_ids.to(input_ids.device)

    def get_candidates(self, input_ids: torch.LongTensor) -> Tuple[torch.LongTensor, Optional[torch.FloatTensor]]:
        """
        Fetches the candidates to be tried for the current input.

        Args:
            input_ids (`torch.LongTensor` of shape `(batch_size, sequence_length)`):
                Indices of input sequence tokens in the vocabulary. [What are input IDs?](../glossary#input-ids)

        Return:
            `torch.LongTensor` of shape `(batch_size, candidate_length)` containing the candidate sequences to be
            assessed by the model and a `torch.FloatTensor` of shape `(batch_size, candidate_length,
            vocabulary_size)` containing the logits associated to each candidate.
        """
        max_new_tokens = int(self.num_assistant_tokens)
        if max_new_tokens == 0:
            return input_ids, None

        input_ids = input_ids.to(self.assistant_model.device)
        convert_kwargs = {
            "source_tokenizer": self.target_tokenizer,
            "destination_tokenizer": self.assistant_tokenizer,
        }
        remove_from_pkv = 0

        # Since re-encoding the tokens may result in tokenization discrepancies, we use 2 look behind values
        # (one for each conversion) which mark where to start looking for the overlap between the
        # source and target encodings, to ensure the new tokens include the correct prompt suffix.
        if self.prev_tokens is not None and self.prev_target_ids.shape[1] > self.target_lookbehind:
            # input_ids contains all target prompt input ids and some new target input ids
            start_index_in_target_window = self.prev_target_ids.shape[1] - self.target_lookbehind

            new_assistant_ids = self.convert_source_tokens_to_target_tokens(
                input_ids[:, start_index_in_target_window:], **convert_kwargs
            )
            prompt_use_length = new_assistant_ids.shape[1]
            prompt_use = self.prev_assistant_ids[:, -prompt_use_length:]

            discrepancy_length, new_tokens_only, discrepancy_only = (
                AssistedCandidateGeneratorDifferentTokenizers._get_tokens_diag(prompt_use, new_assistant_ids)
            )
            assistant_input_ids = self.prev_assistant_ids

            if new_tokens_only is not None:
                if discrepancy_length > 0 and discrepancy_only.shape[1] > 0:
                    if discrepancy_length == discrepancy_only.shape[1]:
                        assistant_input_ids[:, -discrepancy_length:] = discrepancy_only

                    elif discrepancy_length > discrepancy_only.shape[1]:
                        discrepancy_length_diff = discrepancy_length - discrepancy_only.shape[1]
                        assistant_input_ids = assistant_input_ids[:, :-discrepancy_length_diff]
                        assistant_input_ids[:, -discrepancy_only.shape[1] :] = discrepancy_only

                    remove_from_pkv = discrepancy_length

                if new_tokens_only.shape[1] > 0:
                    assistant_input_ids = torch.cat([assistant_input_ids, new_tokens_only], dim=-1)
            else:
                # edge case: in case of no intersection between prompt and new_assistant_ids
                assistant_input_ids = torch.cat([assistant_input_ids, new_assistant_ids], dim=-1)

        else:
            assistant_input_ids = self.convert_source_tokens_to_target_tokens(input_ids, **convert_kwargs)
            self.prev_target_ids = input_ids

        self.prev_assistant_ids = assistant_input_ids
        new_cur_len = assistant_input_ids.shape[-1]
        min_new_tokens = max(min(max_new_tokens, self.main_model_min_length - new_cur_len), 0)

        # 1. If it is not the first round of candidate generation, prepare the inputs based on the input_ids length
        # (which implicitly contains the number of accepted candidates from the previous round)
        has_past_key_values = self.assistant_kwargs.get("past_key_values", None) is not None
        if has_past_key_values:
            new_cache_size = new_cur_len - 1 - remove_from_pkv
            self.assistant_kwargs["past_key_values"] = _crop_past_key_values(
                self.assistant_model, self.assistant_kwargs["past_key_values"], new_cache_size - 1
            )  # the assistant does not have the token after the last match, hence the -1

            self.assistant_kwargs = _prepare_attention_mask(
                self.assistant_kwargs, new_cur_len, self.assistant_model.config.is_encoder_decoder
            )
            self.assistant_kwargs = _prepare_token_type_ids(self.assistant_kwargs, new_cur_len)

        # 2. Forecast next N tokens using the assistant model.
        assistant_generation_kwargs = {
            self.input_ids_key: assistant_input_ids,
            "min_new_tokens": min_new_tokens,
            "max_new_tokens": max_new_tokens,
            "generation_config": self.generation_config,
            "logits_processor": self.logits_processor,
        }

        self.assistant_kwargs.pop("attention_mask", None)

        assistant_output = self.assistant_model.generate(**assistant_generation_kwargs, **self.assistant_kwargs)

        num_prev_assistant = self.prev_assistant_ids.shape[1]
        start_assistant_look_index = num_prev_assistant - self.assistant_lookbehind

        new_target_ids_from_window = self.convert_source_tokens_to_target_tokens(
            assistant_output.sequences[:, start_assistant_look_index:],
            source_tokenizer=self.assistant_tokenizer,
            destination_tokenizer=self.target_tokenizer,
        )
        target_prompt_use_length = new_target_ids_from_window.shape[1]

        target_prompt_use = input_ids[:, -target_prompt_use_length:]

        _, target_new_tokens_only, _ = AssistedCandidateGeneratorDifferentTokenizers._get_tokens_diag(
            target_prompt_use, new_target_ids_from_window
        )

        new_target_ids = input_ids

        if target_new_tokens_only is not None:
            if target_new_tokens_only.shape[1] > 0:
                new_target_ids = torch.cat([new_target_ids, target_new_tokens_only], dim=-1)
        else:
            # edge case: in case of no intersection between prompt and new_target_ids
            new_target_ids = torch.cat([new_target_ids, new_target_ids_from_window], dim=-1)

        self.prev_target_ids = input_ids

        if hasattr(self.generation_config, "max_length"):
            new_target_ids = new_target_ids[:, : self.generation_config.max_length]

        # 3. Update variables for the next round of candidate generation
        self.assistant_kwargs["past_key_values"] = assistant_output.past_key_values
        self.prev_tokens = assistant_output.sequences

        # 4. Prepare variables for output
        if input_ids.shape[1] >= new_target_ids.shape[1]:
            return input_ids, None

        return new_target_ids, None


class PromptLookupCandidateGenerator(CandidateGenerator):
    """
    `CandidateGenerator` class to be used for prompt lookup generation. This class generates candidates by looking up
    likely continuations in the provided prompt (input_ids) itself.
    Read the following blog post for more information: https://github.com/apoorvumang/prompt-lookup-decoding

    Args:
        max_matching_ngram_size (`int`):
            The maximum ngram size to be considered for matching in the prompt
        num_output_tokens (`int`):
            The number of tokens to be output as candidate tokens.
        max_length (`int`):
            The number of total maximum tokens that can be generated. For decoder-only models that includes the prompt length.
            Defaults to 20, which is the max length used as default in generation config.
    """

    def __init__(
        self,
        eos_token_id: torch.Tensor = None,
        num_output_tokens: int = 10,
        max_matching_ngram_size: int = None,
        max_length: int = 20,
    ):
        self.num_output_tokens = num_output_tokens
        self.max_matching_ngram_size = max_matching_ngram_size if max_matching_ngram_size else 2
        self.max_length = max_length
        self.eos_token_id = eos_token_id

        if self.max_matching_ngram_size <= 0 or self.num_output_tokens <= 0:
            raise ValueError("Invalid max_matching_ngram_size or num_output_tokens")

    def get_candidates(self, input_ids: torch.LongTensor) -> Tuple[torch.LongTensor, Optional[torch.FloatTensor]]:
        """
        Fetches the candidates to be tried for the current input.

        Args:
            input_ids (`torch.LongTensor` of shape `(batch_size, sequence_length)`):
                Indices of input sequence tokens in the vocabulary. [What are input IDs?](../glossary#input-ids)

        Return:
            `torch.LongTensor` of shape `(num_candidates, candidate_length)`: The candidate sequences to be tried.
        """
        input_length = input_ids.size(1)

        # Don't generate more than `max_length - 1` candidates since the target model generates one extra token.
        if self.max_length == input_length + 1:
            return input_ids, None

        chosen_ids = None
        match_found = False
        for ngram_size in range(min(self.max_matching_ngram_size, input_length - 1), 0, -1):
            # Create sliding windows of size ngram_size
            windows = input_ids.unfold(dimension=1, size=ngram_size, step=1)

            # Convert ngram to a tensor for comparison
            ngram_tensor = input_ids[0, -ngram_size:]

            # Find where the windows match the ngram
            matches = (windows == ngram_tensor).all(dim=2)

            # Get the indices of matches
            match_indices = matches.nonzero(as_tuple=True)[1]

            # Iterate through match indices to find a valid continuation
            for idx in match_indices:
                start_idx = idx + ngram_size
                end_idx = start_idx + self.num_output_tokens
                end_idx = min(end_idx, input_length, self.max_length)

                if start_idx < end_idx:
                    chosen_ids = input_ids[0, start_idx:end_idx]
                    match_found = True

                    # remove remaining candidate ids if an "eos" token is found, otherwise the target model may
                    # accept eos and the rest as valid, thus not stopping generation after "eos"
                    # NOTE: below code is written based on the fact that assisted decoding supports only bs=1
                    mask = isin_mps_friendly(chosen_ids, self.eos_token_id)
                    match_indices_eos = torch.nonzero(mask)
                    if match_indices_eos.numel() > 0:
                        first_eos_index = match_indices_eos[0].item()
                        chosen_ids = chosen_ids[:first_eos_index]
                    break
            if match_found:
                break

        if chosen_ids is None or len(chosen_ids) == 0:
            # In case we didn't find a match return the input sequence unchanged, reverts back to autoregressive decoding
            return input_ids, None

        # Now need extend input_ids with chosen_ids
        chosen_ids = chosen_ids.unsqueeze(0)
        candidate_input_ids = torch.cat((input_ids, chosen_ids), dim=1)
        # assisted_generation expects logits as well, but we don't have those here, so returning None
        return candidate_input_ids, None

    def update_candidate_strategy(self, input_ids: torch.LongTensor, scores: torch.FloatTensor, num_matches: int):
        """
        Updates the candidate generation strategy based on the outcomes.

        Args:
            input_ids (`torch.LongTensor` of shape `(batch_size, sequence_length)`):
                Indices of input sequence tokens in the vocabulary. [What are input IDs?](../glossary#input-ids)
            scores (`torch.FloatTensor` of shape `(batch_size, candidate_length, config.vocab_size)`):
                Prediction scores of a language modeling head. These can be logits for each vocabulary when not using
                beam search or log softmax for each vocabulary token when using beam search
            num_matches (`int`):
                The number of matches between the candidate sequences and the model predictions.
        """
        # Currently does nothing
        return


class EarlyExitCandidateGenerator(AssistedCandidateGenerator):
    """
    `CandidateGenerator` class to be used for assisted generation and speculative decoding. This class generates
    candidates through the use of **the model itself**, exiting early. Can only be used with models that support early
    exit, e.g., `facebook/layerskip-llama3.2-1B`.

    Args:
        input_ids (`torch.LongTensor` of shape `(batch_size, sequence_length)`):
            Indices of input sequence tokens in the vocabulary. [What are input IDs?](../glossary#input-ids)
        assistant_model (`PreTrainedModel`):
            The original model. This model must support early exit (i.e. is trained to compute logits in earlier
            layers).
        generation_config (`~generation.GenerationConfig`, *optional*):
            The generation configuration to be used as base parametrization for the generation call.
        logits_processor (`LogitsProcessorList`):
            An instance of [`LogitsProcessorList`]. List of instances of class derived from [`LogitsProcessor`]
            used to modify the prediction scores of the language modeling head applied at each generation step.
        model_kwargs (`Dict`):
            The keyword arguments that will be passed to the main model, and are used as base inputs for the assistant
            model as well.
        inputs_tensor (`torch.Tensor`, *optional*):
            The model input tensor. In encoder-decoder models, this is the encoder input.
    """

    def __init__(
        self,
        input_ids: torch.LongTensor,
        assistant_model: "PreTrainedModel",
        generation_config: "GenerationConfig",
        model_kwargs: Dict,
        inputs_tensor: Optional[torch.Tensor] = None,
        logits_processor: "LogitsProcessorList" = None,
    ):
        super().__init__(
            input_ids=input_ids,
            assistant_model=assistant_model,
            generation_config=generation_config,
            model_kwargs=model_kwargs,
            inputs_tensor=inputs_tensor,
            logits_processor=logits_processor,
        )
        # We have to move early exit out of the generation config, otherwise the assistant will also call `generate`
        # with early exit
        self.assistant_early_exit = self.generation_config.assistant_early_exit
        self.generation_config.assistant_early_exit = None

    def get_candidates(self, input_ids: torch.LongTensor) -> Tuple[torch.LongTensor, Optional[torch.FloatTensor]]:
        # Temporarily sets the number of hidden layers to the early exit value
        base_model = getattr(self.assistant_model, self.assistant_model.base_model_prefix)
        original_num_hidden_layers = base_model.config.num_hidden_layers
        base_model.config.num_hidden_layers = self.assistant_early_exit
        candidate_ids, candidate_logits = super().get_candidates(input_ids)
        base_model.config.num_hidden_layers = original_num_hidden_layers
        return candidate_ids, candidate_logits


def _crop_past_key_values(model, past_key_values, max_length):
    """Crops the past key values up to a certain maximum length."""
    new_past = []
    if model.config.is_encoder_decoder:
        for idx in range(len(past_key_values)):
            new_past.append(
                (
                    past_key_values[idx][0][:, :, :max_length, :],
                    past_key_values[idx][1][:, :, :max_length, :],
                    past_key_values[idx][2],
                    past_key_values[idx][3],
                )
            )
        past_key_values = tuple(new_past)
    # gptbigcode is special and stores kv in shape (batch_size, seq_len, dim), if it's a multi_query model
    elif "gptbigcode" in model.__class__.__name__.lower() or (
        model.config.architectures is not None and "gptbigcode" in model.config.architectures[0].lower()
    ):
        if model.config.multi_query:
            for idx in range(len(past_key_values)):
                past_key_values[idx] = past_key_values[idx][:, :max_length, :]
        else:
            for idx in range(len(past_key_values)):
                past_key_values[idx] = past_key_values[idx][:, :, :max_length, :]
    elif isinstance(past_key_values, Cache):
        past_key_values.crop(max_length)
    elif isinstance(past_key_values, StaticCache):
        past_key_values.crop(max_length)
    elif past_key_values is not None:
        for idx in range(len(past_key_values)):
            if past_key_values[idx] != ([], []):
                new_past.append(
                    (
                        past_key_values[idx][0][:, :, :max_length, :],
                        past_key_values[idx][1][:, :, :max_length, :],
                    )
                )
            else:
                new_past.append((past_key_values[idx][0], past_key_values[idx][1]))
        past_key_values = tuple(new_past)
    return past_key_values


def _prepare_attention_mask(model_kwargs: Dict[str, Any], new_length: int, is_encoder_decoder: bool) -> Dict[str, Any]:
    """Expands or crops the model's mask for decoding purposes, to the defined length"""

    mask_key = "decoder_attention_mask" if is_encoder_decoder else "attention_mask"
    if mask_key not in model_kwargs:
        return model_kwargs

    mask = model_kwargs[mask_key]
    mask_length_diff = new_length - mask.shape[1]

    if mask_length_diff < 0:
        model_kwargs[mask_key] = mask[:, :mask_length_diff]
    elif mask_length_diff > 0:
        model_kwargs[mask_key] = torch.cat([mask, mask.new_ones((mask.shape[0], mask_length_diff))], dim=-1)

    # Handle cross attention models
    if "cross_attention_mask" in model_kwargs:
        # Mllama case
        cross_mask = model_kwargs["cross_attention_mask"]
        if mask_length_diff < 0:
            model_kwargs["cross_attention_mask"] = cross_mask[:, :mask_length_diff]
        elif mask_length_diff > 0:
            new_mask = cross_mask[:, -1:, :, :].repeat(1, mask_length_diff, 1, 1)
            model_kwargs["cross_attention_mask"] = torch.cat([cross_mask, new_mask], dim=1)
    elif "image_attention_mask" in model_kwargs:
        # IDEFICS case
        cross_mask = model_kwargs["image_attention_mask"]
        if mask_length_diff < 0:
            model_kwargs["image_attention_mask"] = cross_mask[:, :mask_length_diff]
        elif mask_length_diff > 0:
            new_mask = cross_mask[:, -1:, :].repeat(1, mask_length_diff, 1)
            model_kwargs["image_attention_mask"] = torch.cat([cross_mask, new_mask], dim=1)

    return model_kwargs


def _prepare_token_type_ids(model_kwargs: Dict[str, Any], new_length: int) -> Dict[str, Any]:
    """Expands or crops the model's token_type_ids for decoding purposes, to the defined length"""
    if "token_type_ids" not in model_kwargs or model_kwargs["token_type_ids"] is None:
        return model_kwargs

    token_type_ids = model_kwargs["token_type_ids"]
    final_token_type = token_type_ids[:, -1].unsqueeze(-1)
    type_length_diff = new_length - token_type_ids.shape[1]

    if type_length_diff < 0:
        token_type_ids = token_type_ids[:, :type_length_diff]
    elif type_length_diff > 0:
        token_type_copies = final_token_type.repeat(1, type_length_diff)
        model_kwargs["token_type_ids"] = torch.cat([model_kwargs["token_type_ids"], token_type_copies], dim=-1)
    return model_kwargs<|MERGE_RESOLUTION|>--- conflicted
+++ resolved
@@ -19,11 +19,7 @@
 import numpy as np
 import torch
 
-<<<<<<< HEAD
 from ..cache_utils import Cache
-=======
-from ..cache_utils import DynamicCache, StaticCache
->>>>>>> 980aa080
 from ..pytorch_utils import isin_mps_friendly
 from .logits_process import LogitsProcessorList, MinLengthLogitsProcessor
 
@@ -754,8 +750,6 @@
                 past_key_values[idx] = past_key_values[idx][:, :, :max_length, :]
     elif isinstance(past_key_values, Cache):
         past_key_values.crop(max_length)
-    elif isinstance(past_key_values, StaticCache):
-        past_key_values.crop(max_length)
     elif past_key_values is not None:
         for idx in range(len(past_key_values)):
             if past_key_values[idx] != ([], []):
