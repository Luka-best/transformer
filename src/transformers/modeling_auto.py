--- conflicted
+++ resolved
@@ -211,11 +211,8 @@
         (CTRLConfig, CTRLModel),
         (ElectraConfig, ElectraModel),
         (ReformerConfig, ReformerModel),
-<<<<<<< HEAD
         (FunnelConfig, FunnelModel),
-=======
         (LxmertConfig, LxmertModel),
->>>>>>> 0f360d3d
     ]
 )
 
