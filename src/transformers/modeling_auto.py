# coding=utf-8
# Copyright 2018 The HuggingFace Inc. team.
#
# Licensed under the Apache License, Version 2.0 (the "License");
# you may not use this file except in compliance with the License.
# You may obtain a copy of the License at
#
#     http://www.apache.org/licenses/LICENSE-2.0
#
# Unless required by applicable law or agreed to in writing, software
# distributed under the License is distributed on an "AS IS" BASIS,
# WITHOUT WARRANTIES OR CONDITIONS OF ANY KIND, either express or implied.
# See the License for the specific language governing permissions and
# limitations under the License.
""" Auto Model class. """


import warnings
from collections import OrderedDict

from .configuration_auto import (
    AlbertConfig,
    AutoConfig,
    BartConfig,
    BertConfig,
    BertGenerationConfig,
    BlenderbotConfig,
    CamembertConfig,
    CTRLConfig,
    DebertaConfig,
    DistilBertConfig,
    DPRConfig,
    ElectraConfig,
    EncoderDecoderConfig,
    FlaubertConfig,
    FSMTConfig,
    FunnelConfig,
    GPT2Config,
    LayoutLMConfig,
    LongformerConfig,
    LxmertConfig,
    MBartConfig,
    MobileBertConfig,
    OpenAIGPTConfig,
    PegasusConfig,
    ProphetNetConfig,
    ReformerConfig,
    RetriBertConfig,
    RobertaConfig,
    SqueezeBertConfig,
    T5Config,
    TransfoXLConfig,
    MPNetConfig,
    XLMConfig,
    XLMProphetNetConfig,
    XLMRobertaConfig,
    XLNetConfig,
    replace_list_option_in_docstrings,
)
from .configuration_marian import MarianConfig
from .configuration_utils import PretrainedConfig
from .file_utils import add_start_docstrings
from .modeling_albert import (
    AlbertForMaskedLM,
    AlbertForMultipleChoice,
    AlbertForPreTraining,
    AlbertForQuestionAnswering,
    AlbertForSequenceClassification,
    AlbertForTokenClassification,
    AlbertModel,
)
from .modeling_bart import (
    BartForConditionalGeneration,
    BartForQuestionAnswering,
    BartForSequenceClassification,
    BartModel,
)
from .modeling_bert import (
    BertForMaskedLM,
    BertForMultipleChoice,
    BertForPreTraining,
    BertForQuestionAnswering,
    BertForSequenceClassification,
    BertForTokenClassification,
    BertLMHeadModel,
    BertModel,
)
from .modeling_bert_generation import BertGenerationDecoder, BertGenerationEncoder
from .modeling_blenderbot import BlenderbotForConditionalGeneration
from .modeling_camembert import (
    CamembertForCausalLM,
    CamembertForMaskedLM,
    CamembertForMultipleChoice,
    CamembertForQuestionAnswering,
    CamembertForSequenceClassification,
    CamembertForTokenClassification,
    CamembertModel,
)
from .modeling_ctrl import CTRLLMHeadModel, CTRLModel
from .modeling_deberta import DebertaForSequenceClassification, DebertaModel
from .modeling_distilbert import (
    DistilBertForMaskedLM,
    DistilBertForMultipleChoice,
    DistilBertForQuestionAnswering,
    DistilBertForSequenceClassification,
    DistilBertForTokenClassification,
    DistilBertModel,
)
from .modeling_dpr import DPRQuestionEncoder
from .modeling_electra import (
    ElectraForMaskedLM,
    ElectraForMultipleChoice,
    ElectraForPreTraining,
    ElectraForQuestionAnswering,
    ElectraForSequenceClassification,
    ElectraForTokenClassification,
    ElectraModel,
)
from .modeling_encoder_decoder import EncoderDecoderModel
from .modeling_flaubert import (
    FlaubertForMultipleChoice,
    FlaubertForQuestionAnsweringSimple,
    FlaubertForSequenceClassification,
    FlaubertForTokenClassification,
    FlaubertModel,
    FlaubertWithLMHeadModel,
)
from .modeling_fsmt import FSMTForConditionalGeneration, FSMTModel
from .modeling_funnel import (
    FunnelForMaskedLM,
    FunnelForMultipleChoice,
    FunnelForQuestionAnswering,
    FunnelForSequenceClassification,
    FunnelForTokenClassification,
    FunnelModel,
)
from .modeling_gpt2 import GPT2ForSequenceClassification, GPT2LMHeadModel, GPT2Model
from .modeling_layoutlm import LayoutLMForMaskedLM, LayoutLMForTokenClassification, LayoutLMModel
from .modeling_longformer import (
    LongformerForMaskedLM,
    LongformerForMultipleChoice,
    LongformerForQuestionAnswering,
    LongformerForSequenceClassification,
    LongformerForTokenClassification,
    LongformerModel,
)
from .modeling_lxmert import LxmertForPreTraining, LxmertModel
from .modeling_marian import MarianMTModel
from .modeling_mbart import MBartForConditionalGeneration
from .modeling_mobilebert import (
    MobileBertForMaskedLM,
    MobileBertForMultipleChoice,
    MobileBertForPreTraining,
    MobileBertForQuestionAnswering,
    MobileBertForSequenceClassification,
    MobileBertForTokenClassification,
    MobileBertModel,
)
from .modeling_openai import OpenAIGPTForSequenceClassification, OpenAIGPTLMHeadModel, OpenAIGPTModel
from .modeling_pegasus import PegasusForConditionalGeneration
from .modeling_prophetnet import ProphetNetForCausalLM, ProphetNetForConditionalGeneration, ProphetNetModel
from .modeling_rag import (  # noqa: F401 - need to import all RagModels to be in globals() function
    RagModel,
    RagSequenceForGeneration,
    RagTokenForGeneration,
)
from .modeling_reformer import (
    ReformerForMaskedLM,
    ReformerForQuestionAnswering,
    ReformerModel,
    ReformerModelWithLMHead,
)
from .modeling_retribert import RetriBertModel
from .modeling_roberta import (
    RobertaForCausalLM,
    RobertaForMaskedLM,
    RobertaForMultipleChoice,
    RobertaForQuestionAnswering,
    RobertaForSequenceClassification,
    RobertaForTokenClassification,
    RobertaModel,
)
from .modeling_squeezebert import (
    SqueezeBertForMaskedLM,
    SqueezeBertForMultipleChoice,
    SqueezeBertForQuestionAnswering,
    SqueezeBertForSequenceClassification,
    SqueezeBertForTokenClassification,
    SqueezeBertModel,
)
from .modeling_t5 import T5ForConditionalGeneration, T5Model
from .modeling_transfo_xl import TransfoXLLMHeadModel, TransfoXLModel
from .modeling_xlm import (
    XLMForMultipleChoice,
    XLMForQuestionAnsweringSimple,
    XLMForSequenceClassification,
    XLMForTokenClassification,
    XLMModel,
    XLMWithLMHeadModel,
)
from .modeling_xlm_prophetnet import (
    XLMProphetNetForCausalLM,
    XLMProphetNetForConditionalGeneration,
    XLMProphetNetModel,
)
from .modeling_xlm_roberta import (
    XLMRobertaForCausalLM,
    XLMRobertaForMaskedLM,
    XLMRobertaForMultipleChoice,
    XLMRobertaForQuestionAnswering,
    XLMRobertaForSequenceClassification,
    XLMRobertaForTokenClassification,
    XLMRobertaModel,
)
from .modeling_xlnet import (
    XLNetForMultipleChoice,
    XLNetForQuestionAnsweringSimple,
    XLNetForSequenceClassification,
    XLNetForTokenClassification,
    XLNetLMHeadModel,
    XLNetModel,
)
from .modeling_mpnet import (
    MPNetForMaskedLM,
    MPNetModel,
    MPNetForQuestionAnswering,
    MPNetForSequenceClassification,
    MPNetForMultipleChoice,
)
from .utils import logging


logger = logging.get_logger(__name__)


MODEL_MAPPING = OrderedDict(
    [
        (RetriBertConfig, RetriBertModel),
        (T5Config, T5Model),
        (DistilBertConfig, DistilBertModel),
        (AlbertConfig, AlbertModel),
        (CamembertConfig, CamembertModel),
        (XLMRobertaConfig, XLMRobertaModel),
        (BartConfig, BartModel),
        (LongformerConfig, LongformerModel),
        (RobertaConfig, RobertaModel),
        (LayoutLMConfig, LayoutLMModel),
        (SqueezeBertConfig, SqueezeBertModel),
        (BertConfig, BertModel),
        (OpenAIGPTConfig, OpenAIGPTModel),
        (GPT2Config, GPT2Model),
        (MobileBertConfig, MobileBertModel),
        (TransfoXLConfig, TransfoXLModel),
        (XLNetConfig, XLNetModel),
        (FlaubertConfig, FlaubertModel),
        (FSMTConfig, FSMTModel),
        (XLMConfig, XLMModel),
        (CTRLConfig, CTRLModel),
        (ElectraConfig, ElectraModel),
        (ReformerConfig, ReformerModel),
        (FunnelConfig, FunnelModel),
        (LxmertConfig, LxmertModel),
        (BertGenerationConfig, BertGenerationEncoder),
        (DebertaConfig, DebertaModel),
        (DPRConfig, DPRQuestionEncoder),
<<<<<<< HEAD
        (MPNetConfig, MPNetModel),
=======
        (XLMProphetNetConfig, XLMProphetNetModel),
        (ProphetNetConfig, ProphetNetModel),
>>>>>>> 5148f433
    ]
)

MODEL_FOR_PRETRAINING_MAPPING = OrderedDict(
    [
        (LayoutLMConfig, LayoutLMForMaskedLM),
        (RetriBertConfig, RetriBertModel),
        (T5Config, T5ForConditionalGeneration),
        (DistilBertConfig, DistilBertForMaskedLM),
        (AlbertConfig, AlbertForPreTraining),
        (CamembertConfig, CamembertForMaskedLM),
        (XLMRobertaConfig, XLMRobertaForMaskedLM),
        (BartConfig, BartForConditionalGeneration),
        (FSMTConfig, FSMTForConditionalGeneration),
        (LongformerConfig, LongformerForMaskedLM),
        (RobertaConfig, RobertaForMaskedLM),
        (SqueezeBertConfig, SqueezeBertForMaskedLM),
        (BertConfig, BertForPreTraining),
        (OpenAIGPTConfig, OpenAIGPTLMHeadModel),
        (GPT2Config, GPT2LMHeadModel),
        (MobileBertConfig, MobileBertForPreTraining),
        (TransfoXLConfig, TransfoXLLMHeadModel),
        (XLNetConfig, XLNetLMHeadModel),
        (FlaubertConfig, FlaubertWithLMHeadModel),
        (XLMConfig, XLMWithLMHeadModel),
        (CTRLConfig, CTRLLMHeadModel),
        (ElectraConfig, ElectraForPreTraining),
        (LxmertConfig, LxmertForPreTraining),
        (MPNetConfig, MPNetForMaskedLM)
    ]
)

MODEL_WITH_LM_HEAD_MAPPING = OrderedDict(
    [
        (LayoutLMConfig, LayoutLMForMaskedLM),
        (T5Config, T5ForConditionalGeneration),
        (DistilBertConfig, DistilBertForMaskedLM),
        (AlbertConfig, AlbertForMaskedLM),
        (CamembertConfig, CamembertForMaskedLM),
        (XLMRobertaConfig, XLMRobertaForMaskedLM),
        (MarianConfig, MarianMTModel),
        (FSMTConfig, FSMTForConditionalGeneration),
        (BartConfig, BartForConditionalGeneration),
        (LongformerConfig, LongformerForMaskedLM),
        (RobertaConfig, RobertaForMaskedLM),
        (SqueezeBertConfig, SqueezeBertForMaskedLM),
        (BertConfig, BertForMaskedLM),
        (OpenAIGPTConfig, OpenAIGPTLMHeadModel),
        (GPT2Config, GPT2LMHeadModel),
        (MobileBertConfig, MobileBertForMaskedLM),
        (TransfoXLConfig, TransfoXLLMHeadModel),
        (XLNetConfig, XLNetLMHeadModel),
        (FlaubertConfig, FlaubertWithLMHeadModel),
        (XLMConfig, XLMWithLMHeadModel),
        (CTRLConfig, CTRLLMHeadModel),
        (ElectraConfig, ElectraForMaskedLM),
        (EncoderDecoderConfig, EncoderDecoderModel),
        (ReformerConfig, ReformerModelWithLMHead),
        (FunnelConfig, FunnelForMaskedLM),
    ]
)

MODEL_FOR_CAUSAL_LM_MAPPING = OrderedDict(
    [
        (CamembertConfig, CamembertForCausalLM),
        (XLMRobertaConfig, XLMRobertaForCausalLM),
        (RobertaConfig, RobertaForCausalLM),
        (BertConfig, BertLMHeadModel),
        (OpenAIGPTConfig, OpenAIGPTLMHeadModel),
        (GPT2Config, GPT2LMHeadModel),
        (TransfoXLConfig, TransfoXLLMHeadModel),
        (XLNetConfig, XLNetLMHeadModel),
        (
            XLMConfig,
            XLMWithLMHeadModel,
        ),  # XLM can be MLM and CLM => model should be split similar to BERT; leave here for now
        (CTRLConfig, CTRLLMHeadModel),
        (ReformerConfig, ReformerModelWithLMHead),
        (BertGenerationConfig, BertGenerationDecoder),
        (XLMProphetNetConfig, XLMProphetNetForCausalLM),
        (ProphetNetConfig, ProphetNetForCausalLM),
    ]
)

MODEL_FOR_MASKED_LM_MAPPING = OrderedDict(
    [
        (LayoutLMConfig, LayoutLMForMaskedLM),
        (DistilBertConfig, DistilBertForMaskedLM),
        (AlbertConfig, AlbertForMaskedLM),
        (BartConfig, BartForConditionalGeneration),
        (CamembertConfig, CamembertForMaskedLM),
        (XLMRobertaConfig, XLMRobertaForMaskedLM),
        (LongformerConfig, LongformerForMaskedLM),
        (RobertaConfig, RobertaForMaskedLM),
        (SqueezeBertConfig, SqueezeBertForMaskedLM),
        (BertConfig, BertForMaskedLM),
        (MobileBertConfig, MobileBertForMaskedLM),
        (FlaubertConfig, FlaubertWithLMHeadModel),
        (XLMConfig, XLMWithLMHeadModel),
        (ElectraConfig, ElectraForMaskedLM),
        (ReformerConfig, ReformerForMaskedLM),
        (FunnelConfig, FunnelForMaskedLM),
    ]
)

MODEL_FOR_SEQ_TO_SEQ_CAUSAL_LM_MAPPING = OrderedDict(
    [
        (T5Config, T5ForConditionalGeneration),
        (PegasusConfig, PegasusForConditionalGeneration),
        (MarianConfig, MarianMTModel),
        (MBartConfig, MBartForConditionalGeneration),
        (BlenderbotConfig, BlenderbotForConditionalGeneration),
        (BartConfig, BartForConditionalGeneration),
        (FSMTConfig, FSMTForConditionalGeneration),
        (EncoderDecoderConfig, EncoderDecoderModel),
        (XLMProphetNetConfig, XLMProphetNetForConditionalGeneration),
        (ProphetNetConfig, ProphetNetForConditionalGeneration),
    ]
)

MODEL_FOR_SEQUENCE_CLASSIFICATION_MAPPING = OrderedDict(
    [
        (DistilBertConfig, DistilBertForSequenceClassification),
        (AlbertConfig, AlbertForSequenceClassification),
        (CamembertConfig, CamembertForSequenceClassification),
        (XLMRobertaConfig, XLMRobertaForSequenceClassification),
        (BartConfig, BartForSequenceClassification),
        (LongformerConfig, LongformerForSequenceClassification),
        (RobertaConfig, RobertaForSequenceClassification),
        (SqueezeBertConfig, SqueezeBertForSequenceClassification),
        (BertConfig, BertForSequenceClassification),
        (XLNetConfig, XLNetForSequenceClassification),
        (MobileBertConfig, MobileBertForSequenceClassification),
        (FlaubertConfig, FlaubertForSequenceClassification),
        (XLMConfig, XLMForSequenceClassification),
        (ElectraConfig, ElectraForSequenceClassification),
        (FunnelConfig, FunnelForSequenceClassification),
        (DebertaConfig, DebertaForSequenceClassification),
        (GPT2Config, GPT2ForSequenceClassification),
        (OpenAIGPTConfig, OpenAIGPTForSequenceClassification),
    ]
)

MODEL_FOR_QUESTION_ANSWERING_MAPPING = OrderedDict(
    [
        (DistilBertConfig, DistilBertForQuestionAnswering),
        (AlbertConfig, AlbertForQuestionAnswering),
        (CamembertConfig, CamembertForQuestionAnswering),
        (BartConfig, BartForQuestionAnswering),
        (LongformerConfig, LongformerForQuestionAnswering),
        (XLMRobertaConfig, XLMRobertaForQuestionAnswering),
        (RobertaConfig, RobertaForQuestionAnswering),
        (SqueezeBertConfig, SqueezeBertForQuestionAnswering),
        (BertConfig, BertForQuestionAnswering),
        (XLNetConfig, XLNetForQuestionAnsweringSimple),
        (FlaubertConfig, FlaubertForQuestionAnsweringSimple),
        (MobileBertConfig, MobileBertForQuestionAnswering),
        (XLMConfig, XLMForQuestionAnsweringSimple),
        (ElectraConfig, ElectraForQuestionAnswering),
        (ReformerConfig, ReformerForQuestionAnswering),
        (FunnelConfig, FunnelForQuestionAnswering),
        (MPNetConfig, MPNetForQuestionAnswering),
    ]
)

MODEL_FOR_TOKEN_CLASSIFICATION_MAPPING = OrderedDict(
    [
        (LayoutLMConfig, LayoutLMForTokenClassification),
        (DistilBertConfig, DistilBertForTokenClassification),
        (CamembertConfig, CamembertForTokenClassification),
        (FlaubertConfig, FlaubertForTokenClassification),
        (XLMConfig, XLMForTokenClassification),
        (XLMRobertaConfig, XLMRobertaForTokenClassification),
        (LongformerConfig, LongformerForTokenClassification),
        (RobertaConfig, RobertaForTokenClassification),
        (SqueezeBertConfig, SqueezeBertForTokenClassification),
        (BertConfig, BertForTokenClassification),
        (MobileBertConfig, MobileBertForTokenClassification),
        (XLNetConfig, XLNetForTokenClassification),
        (AlbertConfig, AlbertForTokenClassification),
        (ElectraConfig, ElectraForTokenClassification),
        (FlaubertConfig, FlaubertForTokenClassification),
        (FunnelConfig, FunnelForTokenClassification),
        (MPNetConfig, MPNetForSequenceClassification)
    ]
)

MODEL_FOR_MULTIPLE_CHOICE_MAPPING = OrderedDict(
    [
        (CamembertConfig, CamembertForMultipleChoice),
        (ElectraConfig, ElectraForMultipleChoice),
        (XLMRobertaConfig, XLMRobertaForMultipleChoice),
        (LongformerConfig, LongformerForMultipleChoice),
        (RobertaConfig, RobertaForMultipleChoice),
        (SqueezeBertConfig, SqueezeBertForMultipleChoice),
        (BertConfig, BertForMultipleChoice),
        (DistilBertConfig, DistilBertForMultipleChoice),
        (MobileBertConfig, MobileBertForMultipleChoice),
        (XLNetConfig, XLNetForMultipleChoice),
        (AlbertConfig, AlbertForMultipleChoice),
        (XLMConfig, XLMForMultipleChoice),
        (FlaubertConfig, FlaubertForMultipleChoice),
        (FunnelConfig, FunnelForMultipleChoice),
    ]
)

AUTO_MODEL_PRETRAINED_DOCSTRING = r"""

        The model class to instantiate is selected based on the :obj:`model_type` property of the config object
        (either passed as an argument or loaded from :obj:`pretrained_model_name_or_path` if possible), or when it's
        missing, by falling back to using pattern matching on :obj:`pretrained_model_name_or_path`:

        List options

        The model is set in evaluation mode by default using ``model.eval()`` (so for instance, dropout modules are
        deactivated). To train the model, you should first set it back in training mode with ``model.train()``

        Args:
            pretrained_model_name_or_path:
                Can be either:

                    - A string with the `shortcut name` of a pretrained model to load from cache or download, e.g.,
                      ``bert-base-uncased``.
                    - A string with the `identifier name` of a pretrained model that was user-uploaded to our S3, e.g.,
                      ``dbmdz/bert-base-german-cased``.
                    - A path to a `directory` containing model weights saved using
                      :func:`~transformers.PreTrainedModel.save_pretrained`, e.g., ``./my_model_directory/``.
                    - A path or url to a `tensorflow index checkpoint file` (e.g, ``./tf_model/model.ckpt.index``). In
                      this case, ``from_tf`` should be set to :obj:`True` and a configuration object should be provided
                      as ``config`` argument. This loading path is slower than converting the TensorFlow checkpoint in
                      a PyTorch model using the provided conversion scripts and loading the PyTorch model afterwards.
            model_args (additional positional arguments, `optional`):
                Will be passed along to the underlying model ``__init__()`` method.
            config (:class:`~transformers.PretrainedConfig`, `optional`):
                Configuration for the model to use instead of an automatically loaded configuation. Configuration can
                be automatically loaded when:

                    - The model is a model provided by the library (loaded with the `shortcut name` string of a
                      pretrained model).
                    - The model was saved using :meth:`~transformers.PreTrainedModel.save_pretrained` and is reloaded
                      by suppling the save directory.
                    - The model is loaded by suppling a local directory as ``pretrained_model_name_or_path`` and a
                      configuration JSON file named `config.json` is found in the directory.
            state_dict (`Dict[str, torch.Tensor]`, `optional`):
                A state dictionary to use instead of a state dictionary loaded from saved weights file.

                This option can be used if you want to create a model from a pretrained configuration but load your own
                weights. In this case though, you should check if using
                :func:`~transformers.PreTrainedModel.save_pretrained` and
                :func:`~transformers.PreTrainedModel.from_pretrained` is not a simpler option.
            cache_dir (:obj:`str`, `optional`):
                Path to a directory in which a downloaded pretrained model configuration should be cached if the
                standard cache should not be used.
            from_tf (:obj:`bool`, `optional`, defaults to :obj:`False`):
                Load the model weights from a TensorFlow checkpoint save file (see docstring of
                ``pretrained_model_name_or_path`` argument).
            force_download (:obj:`bool`, `optional`, defaults to :obj:`False`):
                Whether or not to force the (re-)download of the model weights and configuration files, overriding the
                cached versions if they exist.
            resume_download (:obj:`bool`, `optional`, defaults to :obj:`False`):
                Whether or not to delete incompletely received files. Will attempt to resume the download if such a
                file exists.
            proxies (:obj:`Dict[str, str], `optional`):
                A dictionary of proxy servers to use by protocol or endpoint, e.g.,
                :obj:`{'http': 'foo.bar:3128', 'http://hostname': 'foo.bar:4012'}`. The proxies are used on each
                request.
            output_loading_info(:obj:`bool`, `optional`, defaults to :obj:`False`):
                Whether ot not to also return a dictionary containing missing keys, unexpected keys and error
                messages.
            local_files_only(:obj:`bool`, `optional`, defaults to :obj:`False`):
                Whether or not to only look at local files (e.g., not try doanloading the model).
            use_cdn(:obj:`bool`, `optional`, defaults to :obj:`True`):
                Whether or not to use Cloudfront (a Content Delivery Network, or CDN) when searching for the model on
                our S3 (faster). Should be set to :obj:`False` for checkpoints larger than 20GB.
            kwargs (additional keyword arguments, `optional`):
                Can be used to update the configuration object (after it being loaded) and initiate the model (e.g.,
                :obj:`output_attentions=True`). Behaves differently depending on whether a ``config`` is provided or
                automatically loaded:

                    - If a configuration is provided with ``config``, ``**kwargs`` will be directly passed to the
                      underlying model's ``__init__`` method (we assume all relevant updates to the configuration have
                      already been done)
                    - If a configuration is not provided, ``kwargs`` will be first passed to the configuration class
                      initialization function (:func:`~transformers.PretrainedConfig.from_pretrained`). Each key of
                      ``kwargs`` that corresponds to a configuration attribute will be used to override said attribute
                      with the supplied ``kwargs`` value. Remaining keys that do not correspond to any configuration
                      attribute will be passed to the underlying model's ``__init__`` function.
"""


class AutoModel:
    r"""
    This is a generic model class that will be instantiated as one of the base model classes of the library
    when created with the :meth:`~transformers.AutoModel.from_pretrained` class method or the
    :meth:`~transformers.AutoModel.from_config` class methods.

    This class cannot be instantiated directly using ``__init__()`` (throws an error).
    """

    def __init__(self):
        raise EnvironmentError(
            "AutoModel is designed to be instantiated "
            "using the `AutoModel.from_pretrained(pretrained_model_name_or_path)` or "
            "`AutoModel.from_config(config)` methods."
        )

    @classmethod
    @replace_list_option_in_docstrings(MODEL_MAPPING, use_model_types=False)
    def from_config(cls, config):
        r"""
        Instantiates one of the base model classes of the library from a configuration.

        Note:
            Loading a model from its configuration file does **not** load the model weights.
            It only affects the model's configuration. Use :meth:`~transformers.AutoModel.from_pretrained` to load
            the model weights.

        Args:
            config (:class:`~transformers.PretrainedConfig`):
                The model class to instantiate is selected based on the configuration class:

                List options

        Examples::

            >>> from transformers import AutoConfig, AutoModel
            >>> # Download configuration from S3 and cache.
            >>> config = AutoConfig.from_pretrained('bert-base-uncased')
            >>> model = AutoModel.from_config(config)
        """
        if type(config) in MODEL_MAPPING.keys():
            return MODEL_MAPPING[type(config)](config)
        raise ValueError(
            "Unrecognized configuration class {} for this kind of AutoModel: {}.\n"
            "Model type should be one of {}.".format(
                config.__class__, cls.__name__, ", ".join(c.__name__ for c in MODEL_MAPPING.keys())
            )
        )

    @classmethod
    @replace_list_option_in_docstrings(MODEL_MAPPING)
    @add_start_docstrings(
        "Instantiate one of the base model classes of the library from a pretrained model.",
        AUTO_MODEL_PRETRAINED_DOCSTRING,
    )
    def from_pretrained(cls, pretrained_model_name_or_path, *model_args, **kwargs):
        r"""

        Examples::

            >>> from transformers import AutoConfig, AutoModel

            >>> # Download model and configuration from S3 and cache.
            >>> model = AutoModel.from_pretrained('bert-base-uncased')

            >>> # Update configuration during loading
            >>> model = AutoModel.from_pretrained('bert-base-uncased', output_attentions=True)
            >>> model.config.output_attentions
            True

            >>> # Loading from a TF checkpoint file instead of a PyTorch model (slower)
            >>> config = AutoConfig.from_json_file('./tf_model/bert_tf_model_config.json')
            >>> model = AutoModel.from_pretrained('./tf_model/bert_tf_checkpoint.ckpt.index', from_tf=True, config=config)
        """
        config = kwargs.pop("config", None)
        if not isinstance(config, PretrainedConfig):
            config, kwargs = AutoConfig.from_pretrained(
                pretrained_model_name_or_path, return_unused_kwargs=True, **kwargs
            )

        if type(config) in MODEL_MAPPING.keys():
            return MODEL_MAPPING[type(config)].from_pretrained(
                pretrained_model_name_or_path, *model_args, config=config, **kwargs
            )
        raise ValueError(
            "Unrecognized configuration class {} for this kind of AutoModel: {}.\n"
            "Model type should be one of {}.".format(
                config.__class__, cls.__name__, ", ".join(c.__name__ for c in MODEL_MAPPING.keys())
            )
        )


class AutoModelForPreTraining:
    r"""
    This is a generic model class that will be instantiated as one of the model classes of the library---with the
    architecture used for pretraining this model---when created with the when created with the
    :meth:`~transformers.AutoModelForPreTraining.from_pretrained` class method or the
    :meth:`~transformers.AutoModelForPreTraining.from_config` class method.

    This class cannot be instantiated directly using ``__init__()`` (throws an error).
    """

    def __init__(self):
        raise EnvironmentError(
            "AutoModelForPreTraining is designed to be instantiated "
            "using the `AutoModelForPreTraining.from_pretrained(pretrained_model_name_or_path)` or "
            "`AutoModelForPreTraining.from_config(config)` methods."
        )

    @classmethod
    @replace_list_option_in_docstrings(MODEL_FOR_PRETRAINING_MAPPING, use_model_types=False)
    def from_config(cls, config):
        r"""
        Instantiates one of the model classes of the library---with the architecture used for pretraining this
        model---from a configuration.

        Note:
            Loading a model from its configuration file does **not** load the model weights.
            It only affects the model's configuration. Use
            :meth:`~transformers.AutoModelForPreTraining.from_pretrained` to load the model weights.

        Args:
            config (:class:`~transformers.PretrainedConfig`):
                The model class to instantiate is selected based on the configuration class:

                List options

        Examples::

            >>> from transformers import AutoConfig, AutoModelForPreTraining
            >>> # Download configuration from S3 and cache.
            >>> config = AutoConfig.from_pretrained('bert-base-uncased')
            >>> model = AutoModelForPreTraining.from_config(config)
        """
        if type(config) in MODEL_FOR_PRETRAINING_MAPPING.keys():
            return MODEL_FOR_PRETRAINING_MAPPING[type(config)](config)
        raise ValueError(
            "Unrecognized configuration class {} for this kind of AutoModel: {}.\n"
            "Model type should be one of {}.".format(
                config.__class__, cls.__name__, ", ".join(c.__name__ for c in MODEL_FOR_PRETRAINING_MAPPING.keys())
            )
        )

    @classmethod
    @replace_list_option_in_docstrings(MODEL_FOR_PRETRAINING_MAPPING)
    @add_start_docstrings(
        "Instantiate one of the model classes of the library---with the architecture used for pretraining this ",
        "model---from a pretrained model.",
        AUTO_MODEL_PRETRAINED_DOCSTRING,
    )
    def from_pretrained(cls, pretrained_model_name_or_path, *model_args, **kwargs):
        r"""
        Examples::

            >>> from transformers import AutoConfig, AutoModelForPreTraining

            >>> # Download model and configuration from S3 and cache.
            >>> model = AutoModelForPreTraining.from_pretrained('bert-base-uncased')

            >>> # Update configuration during loading
            >>> model = AutoModelForPreTraining.from_pretrained('bert-base-uncased', output_attentions=True)
            >>> model.config.output_attentions
            True

            >>> # Loading from a TF checkpoint file instead of a PyTorch model (slower)
            >>> config = AutoConfig.from_json_file('./tf_model/bert_tf_model_config.json')
            >>> model = AutoModelForPreTraining.from_pretrained('./tf_model/bert_tf_checkpoint.ckpt.index', from_tf=True, config=config)
        """
        config = kwargs.pop("config", None)
        if not isinstance(config, PretrainedConfig):
            config, kwargs = AutoConfig.from_pretrained(
                pretrained_model_name_or_path, return_unused_kwargs=True, **kwargs
            )

        if type(config) in MODEL_FOR_PRETRAINING_MAPPING.keys():
            return MODEL_FOR_PRETRAINING_MAPPING[type(config)].from_pretrained(
                pretrained_model_name_or_path, *model_args, config=config, **kwargs
            )
        raise ValueError(
            "Unrecognized configuration class {} for this kind of AutoModel: {}.\n"
            "Model type should be one of {}.".format(
                config.__class__, cls.__name__, ", ".join(c.__name__ for c in MODEL_FOR_PRETRAINING_MAPPING.keys())
            )
        )


class AutoModelWithLMHead:
    r"""
    This is a generic model class that will be instantiated as one of the model classes of the library---with a
    language modeling head---when created with the when created with the
    :meth:`~transformers.AutoModelWithLMHead.from_pretrained` class method or the
    :meth:`~transformers.AutoModelWithLMHead.from_config` class method.

    This class cannot be instantiated directly using ``__init__()`` (throws an error).

    .. warning::

        This class is deprecated and will be removed in a future version. Please use
        :class:`~transformers.AutoModelForCausalLM` for causal language models,
        :class:`~transformers.AutoModelForMaskedLM` for masked language models and
        :class:`~transformers.AutoModelForSeq2SeqLM` for encoder-decoder models.
    """

    def __init__(self):
        raise EnvironmentError(
            "AutoModelWithLMHead is designed to be instantiated "
            "using the `AutoModelWithLMHead.from_pretrained(pretrained_model_name_or_path)` or "
            "`AutoModelWithLMHead.from_config(config)` methods."
        )

    @classmethod
    @replace_list_option_in_docstrings(MODEL_WITH_LM_HEAD_MAPPING, use_model_types=False)
    def from_config(cls, config):
        r"""
        Instantiates one of the model classes of the library---with a language modeling head---from a configuration.

        Note:
            Loading a model from its configuration file does **not** load the model weights.
            It only affects the model's configuration. Use :meth:`~transformers.AutoModelWithLMHead.from_pretrained`
            to load the model weights.

        Args:
            config (:class:`~transformers.PretrainedConfig`):
                The model class to instantiate is selected based on the configuration class:

                List options

        Examples::

            >>> from transformers import AutoConfig, AutoModelWithLMHead
            >>> # Download configuration from S3 and cache.
            >>> config = AutoConfig.from_pretrained('bert-base-uncased')
            >>> model = AutoModelWithLMHead.from_config(config)
        """
        warnings.warn(
            "The class `AutoModelWithLMHead` is deprecated and will be removed in a future version. Please use "
            "`AutoModelForCausalLM` for causal language models, `AutoModelForMaskedLM` for masked language models and "
            "`AutoModelForSeq2SeqLM` for encoder-decoder models.",
            FutureWarning,
        )
        if type(config) in MODEL_WITH_LM_HEAD_MAPPING.keys():
            return MODEL_WITH_LM_HEAD_MAPPING[type(config)](config)
        raise ValueError(
            "Unrecognized configuration class {} for this kind of AutoModel: {}.\n"
            "Model type should be one of {}.".format(
                config.__class__, cls.__name__, ", ".join(c.__name__ for c in MODEL_WITH_LM_HEAD_MAPPING.keys())
            )
        )

    @classmethod
    @replace_list_option_in_docstrings(MODEL_WITH_LM_HEAD_MAPPING)
    @add_start_docstrings(
        "Instantiate one of the model classes of the library---with a language modeling head---from a pretrained ",
        "model.",
        AUTO_MODEL_PRETRAINED_DOCSTRING,
    )
    def from_pretrained(cls, pretrained_model_name_or_path, *model_args, **kwargs):
        r"""
        Examples::

            >>> from transformers import AutoConfig, AutoModelWithLMHead

            >>> # Download model and configuration from S3 and cache.
            >>> model = AutoModelWithLMHead.from_pretrained('bert-base-uncased')

            >>> # Update configuration during loading
            >>> model = AutoModelWithLMHead.from_pretrained('bert-base-uncased', output_attentions=True)
            >>> model.config.output_attentions
            True

            >>> # Loading from a TF checkpoint file instead of a PyTorch model (slower)
            >>> config = AutoConfig.from_json_file('./tf_model/bert_tf_model_config.json')
            >>> model = AutoModelWithLMHead.from_pretrained('./tf_model/bert_tf_checkpoint.ckpt.index', from_tf=True, config=config)
        """
        warnings.warn(
            "The class `AutoModelWithLMHead` is deprecated and will be removed in a future version. Please use "
            "`AutoModelForCausalLM` for causal language models, `AutoModelForMaskedLM` for masked language models and "
            "`AutoModelForSeq2SeqLM` for encoder-decoder models.",
            FutureWarning,
        )
        config = kwargs.pop("config", None)
        if not isinstance(config, PretrainedConfig):
            config, kwargs = AutoConfig.from_pretrained(
                pretrained_model_name_or_path, return_unused_kwargs=True, **kwargs
            )

        if type(config) in MODEL_WITH_LM_HEAD_MAPPING.keys():
            return MODEL_WITH_LM_HEAD_MAPPING[type(config)].from_pretrained(
                pretrained_model_name_or_path, *model_args, config=config, **kwargs
            )
        raise ValueError(
            "Unrecognized configuration class {} for this kind of AutoModel: {}.\n"
            "Model type should be one of {}.".format(
                config.__class__, cls.__name__, ", ".join(c.__name__ for c in MODEL_WITH_LM_HEAD_MAPPING.keys())
            )
        )


class AutoModelForCausalLM:
    r"""
    This is a generic model class that will be instantiated as one of the model classes of the library---with a
    causal language modeling head---when created with the when created with the
    :meth:`~transformers.AutoModelForCausalLM.from_pretrained` class method or the
    :meth:`~transformers.AutoModelForCausalLM.from_config` class method.

    This class cannot be instantiated directly using ``__init__()`` (throws an error).
    """

    def __init__(self):
        raise EnvironmentError(
            "AutoModelForCausalLM is designed to be instantiated "
            "using the `AutoModelForCausalLM.from_pretrained(pretrained_model_name_or_path)` or "
            "`AutoModelForCausalLM.from_config(config)` methods."
        )

    @classmethod
    @replace_list_option_in_docstrings(MODEL_FOR_CAUSAL_LM_MAPPING, use_model_types=False)
    def from_config(cls, config):
        r"""
        Instantiates one of the model classes of the library---with a causal language modeling head---from a
        configuration.

        Note:
            Loading a model from its configuration file does **not** load the model weights.
            It only affects the model's configuration. Use :meth:`~transformers.AutoModelForCausalLM.from_pretrained`
            to load the model weights.

        Args:
            config (:class:`~transformers.PretrainedConfig`):
                The model class to instantiate is selected based on the configuration class:

                List options

        Examples::

            >>> from transformers import AutoConfig, AutoModelForCausalLM
            >>> # Download configuration from S3 and cache.
            >>> config = AutoConfig.from_pretrained('gpt2')
            >>> model = AutoModelForCausalLM.from_config(config)
        """
        if type(config) in MODEL_FOR_CAUSAL_LM_MAPPING.keys():
            return MODEL_FOR_CAUSAL_LM_MAPPING[type(config)](config)
        raise ValueError(
            "Unrecognized configuration class {} for this kind of AutoModel: {}.\n"
            "Model type should be one of {}.".format(
                config.__class__, cls.__name__, ", ".join(c.__name__ for c in MODEL_FOR_CAUSAL_LM_MAPPING.keys())
            )
        )

    @classmethod
    @replace_list_option_in_docstrings(MODEL_FOR_CAUSAL_LM_MAPPING)
    @add_start_docstrings(
        "Instantiate one of the model classes of the library---with a causal language modeling head---from a "
        "pretrained model.",
        AUTO_MODEL_PRETRAINED_DOCSTRING,
    )
    def from_pretrained(cls, pretrained_model_name_or_path, *model_args, **kwargs):
        r"""
        Examples::

            >>> from transformers import AutoConfig, AutoModelForCausalLM

            >>> # Download model and configuration from S3 and cache.
            >>> model = AutoModelForCausalLM.from_pretrained('gpt2')

            >>> # Update configuration during loading
            >>> model = AutoModelForCausalLM.from_pretrained('gpt2', output_attentions=True)
            >>> model.config.output_attentions
            True

            >>> # Loading from a TF checkpoint file instead of a PyTorch model (slower)
            >>> config = AutoConfig.from_json_file('./tf_model/gpt2_tf_model_config.json')
            >>> model = AutoModelForCausalLM.from_pretrained('./tf_model/gpt2_tf_checkpoint.ckpt.index', from_tf=True, config=config)
        """
        config = kwargs.pop("config", None)
        if not isinstance(config, PretrainedConfig):
            config, kwargs = AutoConfig.from_pretrained(
                pretrained_model_name_or_path, return_unused_kwargs=True, **kwargs
            )

        if type(config) in MODEL_FOR_CAUSAL_LM_MAPPING.keys():
            return MODEL_FOR_CAUSAL_LM_MAPPING[type(config)].from_pretrained(
                pretrained_model_name_or_path, *model_args, config=config, **kwargs
            )
        raise ValueError(
            "Unrecognized configuration class {} for this kind of AutoModel: {}.\n"
            "Model type should be one of {}.".format(
                config.__class__, cls.__name__, ", ".join(c.__name__ for c in MODEL_FOR_CAUSAL_LM_MAPPING.keys())
            )
        )


class AutoModelForMaskedLM:
    r"""
    This is a generic model class that will be instantiated as one of the model classes of the library---with a
    masked language modeling head---when created with the when created with the
    :meth:`~transformers.AutoModelForMaskedLM.from_pretrained` class method or the
    :meth:`~transformers.AutoModelForMasedLM.from_config` class method.

    This class cannot be instantiated directly using ``__init__()`` (throws an error).
    """

    def __init__(self):
        raise EnvironmentError(
            "AutoModelForMaskedLM is designed to be instantiated "
            "using the `AutoModelForMaskedLM.from_pretrained(pretrained_model_name_or_path)` or "
            "`AutoModelForMaskedLM.from_config(config)` methods."
        )

    @classmethod
    @replace_list_option_in_docstrings(MODEL_FOR_MASKED_LM_MAPPING, use_model_types=False)
    def from_config(cls, config):
        r"""
        Instantiates one of the model classes of the library---with a masked language modeling head---from a
        configuration.

        Note:
            Loading a model from its configuration file does **not** load the model weights.
            It only affects the model's configuration. Use :meth:`~transformers.AutoModelForMaskedLM.from_pretrained`
            to load the model weights.

        Args:
            config (:class:`~transformers.PretrainedConfig`):
                The model class to instantiate is selected based on the configuration class:

                List options

        Examples::

            >>> from transformers import AutoConfig, AutoModelForMaskedLM
            >>> # Download configuration from S3 and cache.
            >>> config = AutoConfig.from_pretrained('bert-base-uncased')
            >>> model = AutoModelForMaskedLM.from_config(config)
        """
        if type(config) in MODEL_FOR_MASKED_LM_MAPPING.keys():
            return MODEL_FOR_MASKED_LM_MAPPING[type(config)](config)
        raise ValueError(
            "Unrecognized configuration class {} for this kind of AutoModel: {}.\n"
            "Model type should be one of {}.".format(
                config.__class__, cls.__name__, ", ".join(c.__name__ for c in MODEL_FOR_MASKED_LM_MAPPING.keys())
            )
        )

    @classmethod
    @replace_list_option_in_docstrings(MODEL_FOR_MASKED_LM_MAPPING)
    @add_start_docstrings(
        "Instantiate one of the model classes of the library---with a masked language modeling head---from a "
        "pretrained model.",
        AUTO_MODEL_PRETRAINED_DOCSTRING,
    )
    def from_pretrained(cls, pretrained_model_name_or_path, *model_args, **kwargs):
        r"""
        Examples::

            >>> from transformers import AutoConfig, AutoModelForMaskedLM

            >>> # Download model and configuration from S3 and cache.
            >>> model = AutoModelForMaskedLM.from_pretrained('bert-base-uncased')

            >>> # Update configuration during loading
            >>> model = AutoModelForMaskedLM.from_pretrained('bert-base-uncased', output_attentions=True)
            >>> model.config.output_attentions
            True

            >>> # Loading from a TF checkpoint file instead of a PyTorch model (slower)
            >>> config = AutoConfig.from_json_file('./tf_model/bert_tf_model_config.json')
            >>> model = AutoModelForMaskedLM.from_pretrained('./tf_model/bert_tf_checkpoint.ckpt.index', from_tf=True, config=config)
        """
        config = kwargs.pop("config", None)
        if not isinstance(config, PretrainedConfig):
            config, kwargs = AutoConfig.from_pretrained(
                pretrained_model_name_or_path, return_unused_kwargs=True, **kwargs
            )

        if type(config) in MODEL_FOR_MASKED_LM_MAPPING.keys():
            return MODEL_FOR_MASKED_LM_MAPPING[type(config)].from_pretrained(
                pretrained_model_name_or_path, *model_args, config=config, **kwargs
            )
        raise ValueError(
            "Unrecognized configuration class {} for this kind of AutoModel: {}.\n"
            "Model type should be one of {}.".format(
                config.__class__, cls.__name__, ", ".join(c.__name__ for c in MODEL_FOR_MASKED_LM_MAPPING.keys())
            )
        )


class AutoModelForSeq2SeqLM:
    r"""
    This is a generic model class that will be instantiated as one of the model classes of the library---with a
    sequence-to-sequence language modeling head---when created with the when created with the
    :meth:`~transformers.AutoModelForSeq2SeqLM.from_pretrained` class method or the
    :meth:`~transformers.AutoModelForSeq2SeqLM.from_config` class method.

    This class cannot be instantiated directly using ``__init__()`` (throws an error).
    """

    def __init__(self):
        raise EnvironmentError(
            "AutoModelForSeq2SeqLM is designed to be instantiated "
            "using the `AutoModelForSeq2SeqLM.from_pretrained(pretrained_model_name_or_path)` or "
            "`AutoModelForSeq2SeqLM.from_config(config)` methods."
        )

    @classmethod
    @replace_list_option_in_docstrings(MODEL_FOR_SEQ_TO_SEQ_CAUSAL_LM_MAPPING, use_model_types=False)
    def from_config(cls, config):
        r"""
        Instantiates one of the model classes of the library---with a sequence-to-sequence language modeling
        head---from a configuration.

        Note:
            Loading a model from its configuration file does **not** load the model weights.
            It only affects the model's configuration. Use :meth:`~transformers.AutoModelForSeq2SeqLM.from_pretrained`
            to load the model weights.

        Args:
            config (:class:`~transformers.PretrainedConfig`):
                The model class to instantiate is selected based on the configuration class:

                List options

        Examples::

            >>> from transformers import AutoConfig, AutoModelForSeq2SeqLM
            >>> # Download configuration from S3 and cache.
            >>> config = AutoConfig.from_pretrained('t5')
            >>> model = AutoModelForSeq2SeqLM.from_config(config)
        """
        if type(config) in MODEL_FOR_SEQ_TO_SEQ_CAUSAL_LM_MAPPING.keys():
            return MODEL_FOR_SEQ_TO_SEQ_CAUSAL_LM_MAPPING[type(config)](config)
        raise ValueError(
            "Unrecognized configuration class {} for this kind of AutoModel: {}.\n"
            "Model type should be one of {}.".format(
                config.__class__,
                cls.__name__,
                ", ".join(c.__name__ for c in MODEL_FOR_SEQ_TO_SEQ_CAUSAL_LM_MAPPING.keys()),
            )
        )

    @classmethod
    @replace_list_option_in_docstrings(MODEL_FOR_SEQ_TO_SEQ_CAUSAL_LM_MAPPING)
    @add_start_docstrings(
        "Instantiate one of the model classes of the library---with a sequence-to-sequence language modeling "
        "head---from a pretrained model.",
        AUTO_MODEL_PRETRAINED_DOCSTRING,
    )
    def from_pretrained(cls, pretrained_model_name_or_path, *model_args, **kwargs):
        r"""
        Examples::

            >>> from transformers import AutoConfig, AutoModelForSeq2SeqLM

            >>> # Download model and configuration from S3 and cache.
            >>> model = AutoModelForSeq2SeqLM.from_pretrained('t5-base')

            >>> # Update configuration during loading
            >>> model = AutoModelForSeq2SeqLM.from_pretrained('t5-base', output_attentions=True)
            >>> model.config.output_attentions
            True

            >>> # Loading from a TF checkpoint file instead of a PyTorch model (slower)
            >>> config = AutoConfig.from_json_file('./tf_model/t5_tf_model_config.json')
            >>> model = AutoModelForSeq2SeqLM.from_pretrained('./tf_model/t5_tf_checkpoint.ckpt.index', from_tf=True, config=config)
        """
        config = kwargs.pop("config", None)
        if not isinstance(config, PretrainedConfig):
            config, kwargs = AutoConfig.from_pretrained(
                pretrained_model_name_or_path, return_unused_kwargs=True, **kwargs
            )

        if type(config) in MODEL_FOR_SEQ_TO_SEQ_CAUSAL_LM_MAPPING.keys():
            return MODEL_FOR_SEQ_TO_SEQ_CAUSAL_LM_MAPPING[type(config)].from_pretrained(
                pretrained_model_name_or_path, *model_args, config=config, **kwargs
            )
        raise ValueError(
            "Unrecognized configuration class {} for this kind of AutoModel: {}.\n"
            "Model type should be one of {}.".format(
                config.__class__,
                cls.__name__,
                ", ".join(c.__name__ for c in MODEL_FOR_SEQ_TO_SEQ_CAUSAL_LM_MAPPING.keys()),
            )
        )


class AutoModelForSequenceClassification:
    r"""
    This is a generic model class that will be instantiated as one of the model classes of the library---with a
    sequence classification head---when created with the when created with the
    :meth:`~transformers.AutoModelForSequenceClassification.from_pretrained` class method or the
    :meth:`~transformers.AutoModelForSequenceClassification.from_config` class method.

    This class cannot be instantiated directly using ``__init__()`` (throws an error).
    """

    def __init__(self):
        raise EnvironmentError(
            "AutoModelForSequenceClassification is designed to be instantiated "
            "using the `AutoModelForSequenceClassification.from_pretrained(pretrained_model_name_or_path)` or "
            "`AutoModelForSequenceClassification.from_config(config)` methods."
        )

    @classmethod
    @replace_list_option_in_docstrings(MODEL_FOR_SEQUENCE_CLASSIFICATION_MAPPING, use_model_types=False)
    def from_config(cls, config):
        r"""
        Instantiates one of the model classes of the library---with a sequence classification head---from a
        configuration.

        Note:
            Loading a model from its configuration file does **not** load the model weights.
            It only affects the model's configuration. Use
            :meth:`~transformers.AutoModelForSequenceClassification.from_pretrained` to load the model weights.

        Args:
            config (:class:`~transformers.PretrainedConfig`):
                The model class to instantiate is selected based on the configuration class:

                List options

        Examples::

            >>> from transformers import AutoConfig, AutoModelForSequenceClassification
            >>> # Download configuration from S3 and cache.
            >>> config = AutoConfig.from_pretrained('bert-base-uncased')
            >>> model = AutoModelForSequenceClassification.from_config(config)
        """
        if type(config) in MODEL_FOR_SEQUENCE_CLASSIFICATION_MAPPING.keys():
            return MODEL_FOR_SEQUENCE_CLASSIFICATION_MAPPING[type(config)](config)
        raise ValueError(
            "Unrecognized configuration class {} for this kind of AutoModel: {}.\n"
            "Model type should be one of {}.".format(
                config.__class__,
                cls.__name__,
                ", ".join(c.__name__ for c in MODEL_FOR_SEQUENCE_CLASSIFICATION_MAPPING.keys()),
            )
        )

    @classmethod
    @replace_list_option_in_docstrings(MODEL_FOR_SEQUENCE_CLASSIFICATION_MAPPING)
    @add_start_docstrings(
        "Instantiate one of the model classes of the library---with a sequence classification head---from a "
        "pretrained model.",
        AUTO_MODEL_PRETRAINED_DOCSTRING,
    )
    def from_pretrained(cls, pretrained_model_name_or_path, *model_args, **kwargs):
        r"""
        Examples::

            >>> from transformers import AutoConfig, AutoModelForSequenceClassification

            >>> # Download model and configuration from S3 and cache.
            >>> model = AutoModelForSequenceClassification.from_pretrained('bert-base-uncased')

            >>> # Update configuration during loading
            >>> model = AutoModelForSequenceClassification.from_pretrained('bert-base-uncased', output_attentions=True)
            >>> model.config.output_attentions
            True

            >>> # Loading from a TF checkpoint file instead of a PyTorch model (slower)
            >>> config = AutoConfig.from_json_file('./tf_model/bert_tf_model_config.json')
            >>> model = AutoModelForSequenceClassification.from_pretrained('./tf_model/bert_tf_checkpoint.ckpt.index', from_tf=True, config=config)
        """
        config = kwargs.pop("config", None)
        if not isinstance(config, PretrainedConfig):
            config, kwargs = AutoConfig.from_pretrained(
                pretrained_model_name_or_path, return_unused_kwargs=True, **kwargs
            )

        if type(config) in MODEL_FOR_SEQUENCE_CLASSIFICATION_MAPPING.keys():
            return MODEL_FOR_SEQUENCE_CLASSIFICATION_MAPPING[type(config)].from_pretrained(
                pretrained_model_name_or_path, *model_args, config=config, **kwargs
            )
        raise ValueError(
            "Unrecognized configuration class {} for this kind of AutoModel: {}.\n"
            "Model type should be one of {}.".format(
                config.__class__,
                cls.__name__,
                ", ".join(c.__name__ for c in MODEL_FOR_SEQUENCE_CLASSIFICATION_MAPPING.keys()),
            )
        )


class AutoModelForQuestionAnswering:
    r"""
    This is a generic model class that will be instantiated as one of the model classes of the library---with a
    question answering head---when created with the when created with the
    :meth:`~transformers.AutoModeForQuestionAnswering.from_pretrained` class method or the
    :meth:`~transformers.AutoModelForQuestionAnswering.from_config` class method.

    This class cannot be instantiated directly using ``__init__()`` (throws an error).
    """

    def __init__(self):
        raise EnvironmentError(
            "AutoModelForQuestionAnswering is designed to be instantiated "
            "using the `AutoModelForQuestionAnswering.from_pretrained(pretrained_model_name_or_path)` or "
            "`AutoModelForQuestionAnswering.from_config(config)` methods."
        )

    @classmethod
    @replace_list_option_in_docstrings(MODEL_FOR_QUESTION_ANSWERING_MAPPING, use_model_types=False)
    def from_config(cls, config):
        r"""
        Instantiates one of the model classes of the library---with a question answering head---from a configuration.

        Note:
            Loading a model from its configuration file does **not** load the model weights.
            It only affects the model's configuration. Use
            :meth:`~transformers.AutoModelForQuestionAnswering.from_pretrained` to load the model weights.

        Args:
            config (:class:`~transformers.PretrainedConfig`):
                The model class to instantiate is selected based on the configuration class:

                List options

        Examples::

            >>> from transformers import AutoConfig, AutoModelForQuestionAnswering
            >>> # Download configuration from S3 and cache.
            >>> config = AutoConfig.from_pretrained('bert-base-uncased')
            >>> model = AutoModelForQuestionAnswering.from_config(config)
        """
        if type(config) in MODEL_FOR_QUESTION_ANSWERING_MAPPING.keys():
            return MODEL_FOR_QUESTION_ANSWERING_MAPPING[type(config)](config)

        raise ValueError(
            "Unrecognized configuration class {} for this kind of AutoModel: {}.\n"
            "Model type should be one of {}.".format(
                config.__class__,
                cls.__name__,
                ", ".join(c.__name__ for c in MODEL_FOR_QUESTION_ANSWERING_MAPPING.keys()),
            )
        )

    @classmethod
    @replace_list_option_in_docstrings(MODEL_FOR_QUESTION_ANSWERING_MAPPING)
    @add_start_docstrings(
        "Instantiate one of the model classes of the library---with a question answering head---from a "
        "pretrained model.",
        AUTO_MODEL_PRETRAINED_DOCSTRING,
    )
    def from_pretrained(cls, pretrained_model_name_or_path, *model_args, **kwargs):
        r"""
        Examples::

            >>> from transformers import AutoConfig, AutoModelForQuestionAnswering

            >>> # Download model and configuration from S3 and cache.
            >>> model = AutoModelForQuestionAnswering.from_pretrained('bert-base-uncased')

            >>> # Update configuration during loading
            >>> model = AutoModelForQuestionAnswering.from_pretrained('bert-base-uncased', output_attentions=True)
            >>> model.config.output_attentions
            True

            >>> # Loading from a TF checkpoint file instead of a PyTorch model (slower)
            >>> config = AutoConfig.from_json_file('./tf_model/bert_tf_model_config.json')
            >>> model = AutoModelForQuestionAnswering.from_pretrained('./tf_model/bert_tf_checkpoint.ckpt.index', from_tf=True, config=config)
        """
        config = kwargs.pop("config", None)
        if not isinstance(config, PretrainedConfig):
            config, kwargs = AutoConfig.from_pretrained(
                pretrained_model_name_or_path, return_unused_kwargs=True, **kwargs
            )

        if type(config) in MODEL_FOR_QUESTION_ANSWERING_MAPPING.keys():
            return MODEL_FOR_QUESTION_ANSWERING_MAPPING[type(config)].from_pretrained(
                pretrained_model_name_or_path, *model_args, config=config, **kwargs
            )

        raise ValueError(
            "Unrecognized configuration class {} for this kind of AutoModel: {}.\n"
            "Model type should be one of {}.".format(
                config.__class__,
                cls.__name__,
                ", ".join(c.__name__ for c in MODEL_FOR_QUESTION_ANSWERING_MAPPING.keys()),
            )
        )


class AutoModelForTokenClassification:
    r"""
    This is a generic model class that will be instantiated as one of the model classes of the library---with a
    token classification head---when created with the when created with the
    :meth:`~transformers.AutoModelForTokenClassification.from_pretrained` class method or the
    :meth:`~transformers.AutoModelForTokenClassification.from_config` class method.

    This class cannot be instantiated directly using ``__init__()`` (throws an error).
    """

    def __init__(self):
        raise EnvironmentError(
            "AutoModelForTokenClassification is designed to be instantiated "
            "using the `AutoModelForTokenClassification.from_pretrained(pretrained_model_name_or_path)` or "
            "`AutoModelForTokenClassification.from_config(config)` methods."
        )

    @classmethod
    @replace_list_option_in_docstrings(MODEL_FOR_TOKEN_CLASSIFICATION_MAPPING, use_model_types=False)
    def from_config(cls, config):
        r"""
        Instantiates one of the model classes of the library---with a token classification head---from a configuration.

        Note:
            Loading a model from its configuration file does **not** load the model weights.
            It only affects the model's configuration. Use
            :meth:`~transformers.AutoModelForTokenClassification.from_pretrained` to load the model weights.

        Args:
            config (:class:`~transformers.PretrainedConfig`):
                The model class to instantiate is selected based on the configuration class:

                List options

        Examples::

            >>> from transformers import AutoConfig, AutoModelForTokenClassification
            >>> # Download configuration from S3 and cache.
            >>> config = AutoConfig.from_pretrained('bert-base-uncased')
            >>> model = AutoModelForTokenClassification.from_config(config)
        """
        if type(config) in MODEL_FOR_TOKEN_CLASSIFICATION_MAPPING.keys():
            return MODEL_FOR_TOKEN_CLASSIFICATION_MAPPING[type(config)](config)

        raise ValueError(
            "Unrecognized configuration class {} for this kind of AutoModel: {}.\n"
            "Model type should be one of {}.".format(
                config.__class__,
                cls.__name__,
                ", ".join(c.__name__ for c in MODEL_FOR_TOKEN_CLASSIFICATION_MAPPING.keys()),
            )
        )

    @classmethod
    @replace_list_option_in_docstrings(MODEL_FOR_TOKEN_CLASSIFICATION_MAPPING)
    @add_start_docstrings(
        "Instantiate one of the model classes of the library---with a token classification head---from a "
        "pretrained model.",
        AUTO_MODEL_PRETRAINED_DOCSTRING,
    )
    def from_pretrained(cls, pretrained_model_name_or_path, *model_args, **kwargs):
        r"""
        Examples::

            >>> from transformers import AutoConfig, AutoModelForTokenClassification

            >>> # Download model and configuration from S3 and cache.
            >>> model = AutoModelForTokenClassification.from_pretrained('bert-base-uncased')

            >>> # Update configuration during loading
            >>> model = AutoModelForTokenClassification.from_pretrained('bert-base-uncased', output_attentions=True)
            >>> model.config.output_attentions
            True

            >>> # Loading from a TF checkpoint file instead of a PyTorch model (slower)
            >>> config = AutoConfig.from_json_file('./tf_model/bert_tf_model_config.json')
            >>> model = AutoModelForTokenClassification.from_pretrained('./tf_model/bert_tf_checkpoint.ckpt.index', from_tf=True, config=config)
        """
        config = kwargs.pop("config", None)
        if not isinstance(config, PretrainedConfig):
            config, kwargs = AutoConfig.from_pretrained(
                pretrained_model_name_or_path, return_unused_kwargs=True, **kwargs
            )

        if type(config) in MODEL_FOR_TOKEN_CLASSIFICATION_MAPPING.keys():
            return MODEL_FOR_TOKEN_CLASSIFICATION_MAPPING[type(config)].from_pretrained(
                pretrained_model_name_or_path, *model_args, config=config, **kwargs
            )

        raise ValueError(
            "Unrecognized configuration class {} for this kind of AutoModel: {}.\n"
            "Model type should be one of {}.".format(
                config.__class__,
                cls.__name__,
                ", ".join(c.__name__ for c in MODEL_FOR_TOKEN_CLASSIFICATION_MAPPING.keys()),
            )
        )


class AutoModelForMultipleChoice:
    r"""
    This is a generic model class that will be instantiated as one of the model classes of the library---with a
    multiple choice classifcation head---when created with the when created with the
    :meth:`~transformers.AutoModelForMultipleChoice.from_pretrained` class method or the
    :meth:`~transformers.AutoModelForMultipleChoice.from_config` class method.

    This class cannot be instantiated directly using ``__init__()`` (throws an error).
    """

    def __init__(self):
        raise EnvironmentError(
            "AutoModelForMultipleChoice is designed to be instantiated "
            "using the `AutoModelForMultipleChoice.from_pretrained(pretrained_model_name_or_path)` or "
            "`AutoModelForMultipleChoice.from_config(config)` methods."
        )

    @classmethod
    @replace_list_option_in_docstrings(MODEL_FOR_MULTIPLE_CHOICE_MAPPING, use_model_types=False)
    def from_config(cls, config):
        r"""
        Instantiates one of the model classes of the library---with a multiple choice classification head---from a
        configuration.

        Note:
            Loading a model from its configuration file does **not** load the model weights.
            It only affects the model's configuration. Use
            :meth:`~transformers.AutoModelForMultipleChoice.from_pretrained` to load the model weights.

        Args:
            config (:class:`~transformers.PretrainedConfig`):
                The model class to instantiate is selected based on the configuration class:

                List options

        Examples::

            >>> from transformers import AutoConfig, AutoModelForMultipleChoice
            >>> # Download configuration from S3 and cache.
            >>> config = AutoConfig.from_pretrained('bert-base-uncased')
            >>> model = AutoModelForMultipleChoice.from_config(config)
        """
        if type(config) in MODEL_FOR_MULTIPLE_CHOICE_MAPPING.keys():
            return MODEL_FOR_MULTIPLE_CHOICE_MAPPING[type(config)](config)

        raise ValueError(
            "Unrecognized configuration class {} for this kind of AutoModel: {}.\n"
            "Model type should be one of {}.".format(
                config.__class__,
                cls.__name__,
                ", ".join(c.__name__ for c in MODEL_FOR_MULTIPLE_CHOICE_MAPPING.keys()),
            )
        )

    @classmethod
    @replace_list_option_in_docstrings(MODEL_FOR_MULTIPLE_CHOICE_MAPPING)
    @add_start_docstrings(
        "Instantiate one of the model classes of the library---with a multiple choice classification head---from a "
        "pretrained model.",
        AUTO_MODEL_PRETRAINED_DOCSTRING,
    )
    def from_pretrained(cls, pretrained_model_name_or_path, *model_args, **kwargs):
        r"""
        Examples::

            >>> from transformers import AutoConfig, AutoModelForMultipleChoice

            >>> # Download model and configuration from S3 and cache.
            >>> model = AutoModelForMultipleChoice.from_pretrained('bert-base-uncased')

            >>> # Update configuration during loading
            >>> model = AutoModelForMultipleChoice.from_pretrained('bert-base-uncased', output_attentions=True)
            >>> model.config.output_attentions
            True

            >>> # Loading from a TF checkpoint file instead of a PyTorch model (slower)
            >>> config = AutoConfig.from_json_file('./tf_model/bert_tf_model_config.json')
            >>> model = AutoModelForMultipleChoice.from_pretrained('./tf_model/bert_tf_checkpoint.ckpt.index', from_tf=True, config=config)
        """
        config = kwargs.pop("config", None)
        if not isinstance(config, PretrainedConfig):
            config, kwargs = AutoConfig.from_pretrained(
                pretrained_model_name_or_path, return_unused_kwargs=True, **kwargs
            )

        if type(config) in MODEL_FOR_MULTIPLE_CHOICE_MAPPING.keys():
            return MODEL_FOR_MULTIPLE_CHOICE_MAPPING[type(config)].from_pretrained(
                pretrained_model_name_or_path, *model_args, config=config, **kwargs
            )

        raise ValueError(
            "Unrecognized configuration class {} for this kind of AutoModel: {}.\n"
            "Model type should be one of {}.".format(
                config.__class__,
                cls.__name__,
                ", ".join(c.__name__ for c in MODEL_FOR_MULTIPLE_CHOICE_MAPPING.keys()),
            )
        )<|MERGE_RESOLUTION|>--- conflicted
+++ resolved
@@ -41,6 +41,7 @@
     LxmertConfig,
     MBartConfig,
     MobileBertConfig,
+    MPNetConfig,
     OpenAIGPTConfig,
     PegasusConfig,
     ProphetNetConfig,
@@ -50,7 +51,6 @@
     SqueezeBertConfig,
     T5Config,
     TransfoXLConfig,
-    MPNetConfig,
     XLMConfig,
     XLMProphetNetConfig,
     XLMRobertaConfig,
@@ -156,6 +156,13 @@
     MobileBertForTokenClassification,
     MobileBertModel,
 )
+from .modeling_mpnet import (
+    MPNetForMaskedLM,
+    MPNetModel,
+    MPNetForQuestionAnswering,
+    MPNetForSequenceClassification,
+    MPNetForMultipleChoice,
+)
 from .modeling_openai import OpenAIGPTForSequenceClassification, OpenAIGPTLMHeadModel, OpenAIGPTModel
 from .modeling_pegasus import PegasusForConditionalGeneration
 from .modeling_prophetnet import ProphetNetForCausalLM, ProphetNetForConditionalGeneration, ProphetNetModel
@@ -219,13 +226,6 @@
     XLNetForTokenClassification,
     XLNetLMHeadModel,
     XLNetModel,
-)
-from .modeling_mpnet import (
-    MPNetForMaskedLM,
-    MPNetModel,
-    MPNetForQuestionAnswering,
-    MPNetForSequenceClassification,
-    MPNetForMultipleChoice,
 )
 from .utils import logging
 
@@ -263,12 +263,9 @@
         (BertGenerationConfig, BertGenerationEncoder),
         (DebertaConfig, DebertaModel),
         (DPRConfig, DPRQuestionEncoder),
-<<<<<<< HEAD
-        (MPNetConfig, MPNetModel),
-=======
         (XLMProphetNetConfig, XLMProphetNetModel),
         (ProphetNetConfig, ProphetNetModel),
->>>>>>> 5148f433
+        (MPNetConfig, MPNetModel),
     ]
 )
 
