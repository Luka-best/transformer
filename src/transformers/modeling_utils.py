--- conflicted
+++ resolved
@@ -2514,7 +2514,6 @@
                     # In the non-tensor case, fall back to the pointer of the object itself
                     ptrs[id(tensor)].append(name)
 
-<<<<<<< HEAD
             # These are all the pointers of shared tensors
             if hasattr(self, "device_map"):
                 tied_params = find_tied_parameters(self)
@@ -2522,14 +2521,7 @@
             else:
                 shared_ptrs = {ptr: names for ptr, names in ptrs.items() if len(names) > 1}
             warn_names = set()
-=======
-            # These are all the pointers of shared tensors.
-            shared_ptrs = {ptr: names for ptr, names in ptrs.items() if len(names) > 1}
-            error_names = []
-            to_delete_names = set()
-            # Recursively descend to find tied weight keys
-            _tied_weights_keys = _get_tied_weight_keys(self)
->>>>>>> 6cdbd73e
+            
             for names in shared_ptrs.values():
                 # Removing the keys which are declared as known duplicates on
                 # load. This allows to make sure the name which is kept is consistent.
