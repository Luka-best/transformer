--- conflicted
+++ resolved
@@ -8,11 +8,7 @@
     "cookiecutter": "cookiecutter==1.7.2",
     "dataclasses": "dataclasses",
     "datasets": "datasets",
-<<<<<<< HEAD
-    "deepspeed": "deepspeed>=0.4.4",
-=======
     "deepspeed": "deepspeed>=0.5.1",
->>>>>>> 95f933ea
     "docutils": "docutils==0.16.0",
     "fairscale": "fairscale>0.3",
     "faiss-cpu": "faiss-cpu",
