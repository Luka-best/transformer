import logging
import os

import torch
import torch.nn as nn
from torch.nn import CrossEntropyLoss, MSELoss

from transformers import ElectraConfig, add_start_docstrings
from transformers.activations import get_activation

from .file_utils import add_start_docstrings_to_callable
from .modeling_bert import BertEmbeddings, BertEncoder, BertLayerNorm, BertPreTrainedModel


logger = logging.getLogger(__name__)


ELECTRA_PRETRAINED_MODEL_ARCHIVE_MAP = {
    "google/electra-small-generator": "https://s3.amazonaws.com/models.huggingface.co/bert/google/electra-small-generator/pytorch_model.bin",
    "google/electra-base-generator": "https://s3.amazonaws.com/models.huggingface.co/bert/google/electra-base-generator/pytorch_model.bin",
    "google/electra-large-generator": "https://s3.amazonaws.com/models.huggingface.co/bert/google/electra-large-generator/pytorch_model.bin",
    "google/electra-small-discriminator": "https://s3.amazonaws.com/models.huggingface.co/bert/google/electra-small-discriminator/pytorch_model.bin",
    "google/electra-base-discriminator": "https://s3.amazonaws.com/models.huggingface.co/bert/google/electra-base-discriminator/pytorch_model.bin",
    "google/electra-large-discriminator": "https://s3.amazonaws.com/models.huggingface.co/bert/google/electra-large-discriminator/pytorch_model.bin",
}


def load_tf_weights_in_electra(model, config, tf_checkpoint_path, discriminator_or_generator="discriminator"):
    """ Load tf checkpoints in a pytorch model.
    """
    try:
        import re
        import numpy as np
        import tensorflow as tf
    except ImportError:
        logger.error(
            "Loading a TensorFlow model in PyTorch, requires TensorFlow to be installed. Please see "
            "https://www.tensorflow.org/install/ for installation instructions."
        )
        raise
    tf_path = os.path.abspath(tf_checkpoint_path)
    logger.info("Converting TensorFlow checkpoint from {}".format(tf_path))
    # Load weights from TF model
    init_vars = tf.train.list_variables(tf_path)
    names = []
    arrays = []
    for name, shape in init_vars:
        logger.info("Loading TF weight {} with shape {}".format(name, shape))
        array = tf.train.load_variable(tf_path, name)
        names.append(name)
        arrays.append(array)
    for name, array in zip(names, arrays):
        original_name: str = name

        try:
            if isinstance(model, ElectraForMaskedLM):
                name = name.replace("electra/embeddings/", "generator/embeddings/")

            if discriminator_or_generator == "generator":
                name = name.replace("electra/", "discriminator/")
                name = name.replace("generator/", "electra/")

            name = name.replace("dense_1", "dense_prediction")
            name = name.replace("generator_predictions/output_bias", "generator_lm_head/bias")

            name = name.split("/")
            # print(original_name, name)
            # adam_v and adam_m are variables used in AdamWeightDecayOptimizer to calculated m and v
            # which are not required for using pretrained model
            if any(n in ["global_step", "temperature"] for n in name):
                logger.info("Skipping {}".format(original_name))
                continue
            pointer = model
            for m_name in name:
                if re.fullmatch(r"[A-Za-z]+_\d+", m_name):
                    scope_names = re.split(r"_(\d+)", m_name)
                else:
                    scope_names = [m_name]
                if scope_names[0] == "kernel" or scope_names[0] == "gamma":
                    pointer = getattr(pointer, "weight")
                elif scope_names[0] == "output_bias" or scope_names[0] == "beta":
                    pointer = getattr(pointer, "bias")
                elif scope_names[0] == "output_weights":
                    pointer = getattr(pointer, "weight")
                elif scope_names[0] == "squad":
                    pointer = getattr(pointer, "classifier")
                else:
                    pointer = getattr(pointer, scope_names[0])
                if len(scope_names) >= 2:
                    num = int(scope_names[1])
                    pointer = pointer[num]
            if m_name.endswith("_embeddings"):
                pointer = getattr(pointer, "weight")
            elif m_name == "kernel":
                array = np.transpose(array)
            try:
                assert pointer.shape == array.shape, original_name
            except AssertionError as e:
                e.args += (pointer.shape, array.shape)
                raise
            print("Initialize PyTorch weight {}".format(name), original_name)
            pointer.data = torch.from_numpy(array)
        except AttributeError as e:
            print("Skipping {}".format(original_name), name, e)
            continue
    return model


class ElectraEmbeddings(BertEmbeddings):
    """Construct the embeddings from word, position and token_type embeddings."""

    def __init__(self, config):
        super().__init__(config)
        self.word_embeddings = nn.Embedding(config.vocab_size, config.embedding_size, padding_idx=config.pad_token_id)
        self.position_embeddings = nn.Embedding(config.max_position_embeddings, config.embedding_size)
        self.token_type_embeddings = nn.Embedding(config.type_vocab_size, config.embedding_size)

        # self.LayerNorm is not snake-cased to stick with TensorFlow model variable name and be able to load
        # any TensorFlow checkpoint file
        self.LayerNorm = BertLayerNorm(config.embedding_size, eps=config.layer_norm_eps)


class ElectraDiscriminatorPredictions(nn.Module):
    """Prediction module for the discriminator, made up of two dense layers."""

    def __init__(self, config):
        super().__init__()

        self.dense = nn.Linear(config.hidden_size, config.hidden_size)
        self.dense_prediction = nn.Linear(config.hidden_size, 1)
        self.config = config

    def forward(self, discriminator_hidden_states, attention_mask):
        hidden_states = self.dense(discriminator_hidden_states)
        hidden_states = get_activation(self.config.hidden_act)(hidden_states)
        logits = self.dense_prediction(hidden_states).squeeze()

        return logits


class ElectraGeneratorPredictions(nn.Module):
    """Prediction module for the generator, made up of two dense layers."""

    def __init__(self, config):
        super().__init__()

        self.LayerNorm = BertLayerNorm(config.embedding_size)
        self.dense = nn.Linear(config.hidden_size, config.embedding_size)

    def forward(self, generator_hidden_states):
        hidden_states = self.dense(generator_hidden_states)
        hidden_states = get_activation("gelu")(hidden_states)
        hidden_states = self.LayerNorm(hidden_states)

        return hidden_states


class ElectraPreTrainedModel(BertPreTrainedModel):
    """ An abstract class to handle weights initialization and
        a simple interface for downloading and loading pretrained models.
    """

    config_class = ElectraConfig
    pretrained_model_archive_map = ELECTRA_PRETRAINED_MODEL_ARCHIVE_MAP
    load_tf_weights = load_tf_weights_in_electra
    base_model_prefix = "electra"

    def get_extended_attention_mask(self, attention_mask, input_shape, device):
        # We can provide a self-attention mask of dimensions [batch_size, from_seq_length, to_seq_length]
        # ourselves in which case we just need to make it broadcastable to all heads.
        if attention_mask.dim() == 3:
            extended_attention_mask = attention_mask[:, None, :, :]
        elif attention_mask.dim() == 2:
            # Provided a padding mask of dimensions [batch_size, seq_length]
            # - if the model is a decoder, apply a causal mask in addition to the padding mask
            # - if the model is an encoder, make the mask broadcastable to [batch_size, num_heads, seq_length, seq_length]
            if self.config.is_decoder:
                batch_size, seq_length = input_shape
                seq_ids = torch.arange(seq_length, device=device)
                causal_mask = seq_ids[None, None, :].repeat(batch_size, seq_length, 1) <= seq_ids[None, :, None]
                causal_mask = causal_mask.to(
                    attention_mask.dtype
                )  # causal and attention masks must have same type with pytorch version < 1.3
                extended_attention_mask = causal_mask[:, None, :, :] * attention_mask[:, None, None, :]
            else:
                extended_attention_mask = attention_mask[:, None, None, :]
        else:
            raise ValueError(
                "Wrong shape for input_ids (shape {}) or attention_mask (shape {})".format(
                    input_shape, attention_mask.shape
                )
            )

        # Since attention_mask is 1.0 for positions we want to attend and 0.0 for
        # masked positions, this operation will create a tensor which is 0.0 for
        # positions we want to attend and -10000.0 for masked positions.
        # Since we are adding it to the raw scores before the softmax, this is
        # effectively the same as removing these entirely.
        extended_attention_mask = extended_attention_mask.to(dtype=next(self.parameters()).dtype)  # fp16 compatibility
        extended_attention_mask = (1.0 - extended_attention_mask) * -10000.0

        return extended_attention_mask

    def get_head_mask(self, head_mask):
        # Prepare head mask if needed
        # 1.0 in head_mask indicate we keep the head
        # attention_probs has shape bsz x n_heads x N x N
        # input head_mask has shape [num_heads] or [num_hidden_layers x num_heads]
        # and head_mask is converted to shape [num_hidden_layers x batch x num_heads x seq_length x seq_length]
        num_hidden_layers = self.config.num_hidden_layers
        if head_mask is not None:
            if head_mask.dim() == 1:
                head_mask = head_mask.unsqueeze(0).unsqueeze(0).unsqueeze(-1).unsqueeze(-1)
                head_mask = head_mask.expand(num_hidden_layers, -1, -1, -1, -1)
            elif head_mask.dim() == 2:
                head_mask = (
                    head_mask.unsqueeze(1).unsqueeze(-1).unsqueeze(-1)
                )  # We can specify head_mask for each layer
            head_mask = head_mask.to(
                dtype=next(self.parameters()).dtype
            )  # switch to fload if need + fp16 compatibility
        else:
            head_mask = [None] * num_hidden_layers

        return head_mask


ELECTRA_START_DOCSTRING = r"""
    This model is a PyTorch `torch.nn.Module <https://pytorch.org/docs/stable/nn.html#torch.nn.Module>`_ sub-class.
    Use it as a regular PyTorch Module and refer to the PyTorch documentation for all matter related to general
    usage and behavior.

    Parameters:
        config (:class:`~transformers.ElectraConfig`): Model configuration class with all the parameters of the model.
            Initializing with a config file does not load the weights associated with the model, only the configuration.
            Check out the :meth:`~transformers.PreTrainedModel.from_pretrained` method to load the model weights.
"""

ELECTRA_INPUTS_DOCSTRING = r"""
    Args:
        input_ids (:obj:`torch.LongTensor` of shape :obj:`(batch_size, sequence_length)`):
            Indices of input sequence tokens in the vocabulary.

            Indices can be obtained using :class:`transformers.ElectraTokenizer`.
            See :func:`transformers.PreTrainedTokenizer.encode` and
            :func:`transformers.PreTrainedTokenizer.encode_plus` for details.

            `What are input IDs? <../glossary.html#input-ids>`__
        attention_mask (:obj:`torch.FloatTensor` of shape :obj:`(batch_size, sequence_length)`, `optional`, defaults to :obj:`None`):
            Mask to avoid performing attention on padding token indices.
            Mask values selected in ``[0, 1]``:
            ``1`` for tokens that are NOT MASKED, ``0`` for MASKED tokens.

            `What are attention masks? <../glossary.html#attention-mask>`__
        token_type_ids (:obj:`torch.LongTensor` of shape :obj:`(batch_size, sequence_length)`, `optional`, defaults to :obj:`None`):
            Segment token indices to indicate first and second portions of the inputs.
            Indices are selected in ``[0, 1]``: ``0`` corresponds to a `sentence A` token, ``1``
            corresponds to a `sentence B` token

            `What are token type IDs? <../glossary.html#token-type-ids>`_
        position_ids (:obj:`torch.LongTensor` of shape :obj:`(batch_size, sequence_length)`, `optional`, defaults to :obj:`None`):
            Indices of positions of each input sequence tokens in the position embeddings.
            Selected in the range ``[0, config.max_position_embeddings - 1]``.

            `What are position IDs? <../glossary.html#position-ids>`_
        head_mask (:obj:`torch.FloatTensor` of shape :obj:`(num_heads,)` or :obj:`(num_layers, num_heads)`, `optional`, defaults to :obj:`None`):
            Mask to nullify selected heads of the self-attention modules.
            Mask values selected in ``[0, 1]``:
            :obj:`1` indicates the head is **not masked**, :obj:`0` indicates the head is **masked**.
        inputs_embeds (:obj:`torch.FloatTensor` of shape :obj:`(batch_size, sequence_length, hidden_size)`, `optional`, defaults to :obj:`None`):
            Optionally, instead of passing :obj:`input_ids` you can choose to directly pass an embedded representation.
            This is useful if you want more control over how to convert `input_ids` indices into associated vectors
            than the model's internal embedding lookup matrix.
        encoder_hidden_states  (:obj:`torch.FloatTensor` of shape :obj:`(batch_size, sequence_length, hidden_size)`, `optional`, defaults to :obj:`None`):
            Sequence of hidden-states at the output of the last layer of the encoder. Used in the cross-attention
            if the model is configured as a decoder.
        encoder_attention_mask (:obj:`torch.FloatTensor` of shape :obj:`(batch_size, sequence_length)`, `optional`, defaults to :obj:`None`):
            Mask to avoid performing attention on the padding token indices of the encoder input. This mask
            is used in the cross-attention if the model is configured as a decoder.
            Mask values selected in ``[0, 1]``:
            ``1`` for tokens that are NOT MASKED, ``0`` for MASKED tokens.
"""


@add_start_docstrings(
    "The bare Electra Model transformer outputting raw hidden-states without any specific head on top. Identical to "
    "the BERT model except that it uses an additional linear layer between the embedding layer and the encoder if the "
    "hidden size and embedding size are different."
    ""
    "Both the generator and discriminator checkpoints may be loaded into this model.",
    ELECTRA_START_DOCSTRING,
)
class ElectraModel(ElectraPreTrainedModel):

    config_class = ElectraConfig

    def __init__(self, config):
        super().__init__(config)
        self.embeddings = ElectraEmbeddings(config)

        if config.embedding_size != config.hidden_size:
            self.embeddings_project = nn.Linear(config.embedding_size, config.hidden_size)

        self.encoder = BertEncoder(config)
        self.config = config
        self.init_weights()

    def get_input_embeddings(self):
        return self.embeddings.word_embeddings

    def set_input_embeddings(self, value):
        self.embeddings.word_embeddings = value

    def _prune_heads(self, heads_to_prune):
        """ Prunes heads of the model.
            heads_to_prune: dict of {layer_num: list of heads to prune in this layer}
            See base class PreTrainedModel
        """
        for layer, heads in heads_to_prune.items():
            self.encoder.layer[layer].attention.prune_heads(heads)

    @add_start_docstrings_to_callable(ELECTRA_INPUTS_DOCSTRING)
    def forward(
        self,
        input_ids=None,
        attention_mask=None,
        token_type_ids=None,
        position_ids=None,
        head_mask=None,
        inputs_embeds=None,
    ):
        r"""
    Return:
        :obj:`tuple(torch.FloatTensor)` comprising various elements depending on the configuration (:class:`~transformers.ElectraConfig`) and inputs:
        last_hidden_state (:obj:`torch.FloatTensor` of shape :obj:`(batch_size, sequence_length, hidden_size)`):
            Sequence of hidden-states at the output of the last layer of the model.
        hidden_states (:obj:`tuple(torch.FloatTensor)`, `optional`, returned when ``config.output_hidden_states=True``):
            Tuple of :obj:`torch.FloatTensor` (one for the output of the embeddings + one for the output of each layer)
            of shape :obj:`(batch_size, sequence_length, hidden_size)`.

            Hidden-states of the model at the output of each layer plus the initial embedding outputs.
        attentions (:obj:`tuple(torch.FloatTensor)`, `optional`, returned when ``config.output_attentions=True``):
            Tuple of :obj:`torch.FloatTensor` (one for each layer) of shape
            :obj:`(batch_size, num_heads, sequence_length, sequence_length)`.

            Attentions weights after the attention softmax, used to compute the weighted average in the self-attention
            heads.

    Examples::

        from transformers import ElectraModel, ElectraTokenizer
        import torch

        tokenizer = ElectraTokenizer.from_pretrained('google/electra-small-discriminator')
        model = ElectraModel.from_pretrained('google/electra-small-discriminator')

        input_ids = torch.tensor(tokenizer.encode("Hello, my dog is cute", add_special_tokens=True)).unsqueeze(0)  # Batch size 1
        outputs = model(input_ids)

        last_hidden_states = outputs[0]  # The last hidden-state is the first element of the output tuple

        """
        if input_ids is not None and inputs_embeds is not None:
            raise ValueError("You cannot specify both input_ids and inputs_embeds at the same time")
        elif input_ids is not None:
            input_shape = input_ids.size()
        elif inputs_embeds is not None:
            input_shape = inputs_embeds.size()[:-1]
        else:
            raise ValueError("You have to specify either input_ids or inputs_embeds")

        device = input_ids.device if input_ids is not None else inputs_embeds.device

        if attention_mask is None:
            attention_mask = torch.ones(input_shape, device=device)
        if token_type_ids is None:
            token_type_ids = torch.zeros(input_shape, dtype=torch.long, device=device)

        extended_attention_mask = self.get_extended_attention_mask(attention_mask, input_shape, device)
        head_mask = self.get_head_mask(head_mask)

        hidden_states = self.embeddings(
            input_ids=input_ids, position_ids=position_ids, token_type_ids=token_type_ids, inputs_embeds=inputs_embeds
        )

        if hasattr(self, "embeddings_project"):
            hidden_states = self.embeddings_project(hidden_states)

        hidden_states = self.encoder(hidden_states, attention_mask=extended_attention_mask, head_mask=head_mask)

        return hidden_states


@add_start_docstrings(
    """
    Electra model with a binary classification head on top as used during pre-training for identifying generated
    tokens.

    It is recommended to load the discriminator checkpoint into that model.""",
    ELECTRA_START_DOCSTRING,
)
class ElectraForPreTraining(ElectraPreTrainedModel):
    def __init__(self, config):
        super().__init__(config)

        self.electra = ElectraModel(config)
        self.discriminator_predictions = ElectraDiscriminatorPredictions(config)
        self.init_weights()

    @add_start_docstrings_to_callable(ELECTRA_INPUTS_DOCSTRING)
    def forward(
        self,
        input_ids=None,
        attention_mask=None,
        token_type_ids=None,
        position_ids=None,
        head_mask=None,
        inputs_embeds=None,
        labels=None,
    ):
        r"""
        labels (``torch.LongTensor`` of shape ``(batch_size, sequence_length)``, `optional`, defaults to :obj:`None`):
            Labels for computing the ELECTRA loss. Input should be a sequence of tokens (see :obj:`input_ids` docstring)
            Indices should be in ``[0, 1]``.
            ``0`` indicates the token is an original token,
            ``1`` indicates the token was replaced.

    Returns:
        :obj:`tuple(torch.FloatTensor)` comprising various elements depending on the configuration (:class:`~transformers.ElectraConfig`) and inputs:
        loss (`optional`, returned when ``labels`` is provided) ``torch.FloatTensor`` of shape ``(1,)``:
            Total loss of the ELECTRA objective.
        scores (:obj:`torch.FloatTensor` of shape :obj:`(batch_size, sequence_length)`)
            Prediction scores of the head (scores for each token before SoftMax).
        hidden_states (:obj:`tuple(torch.FloatTensor)`, `optional`, returned when :obj:`config.output_hidden_states=True`):
            Tuple of :obj:`torch.FloatTensor` (one for the output of the embeddings + one for the output of each layer)
            of shape :obj:`(batch_size, sequence_length, hidden_size)`.

            Hidden-states of the model at the output of each layer plus the initial embedding outputs.
        attentions (:obj:`tuple(torch.FloatTensor)`, `optional`, returned when ``config.output_attentions=True``):
            Tuple of :obj:`torch.FloatTensor` (one for each layer) of shape
            :obj:`(batch_size, num_heads, sequence_length, sequence_length)`.

            Attentions weights after the attention softmax, used to compute the weighted average in the self-attention
            heads.


    Examples::

        from transformers import ElectraTokenizer, ElectraForPreTraining
        import torch

        tokenizer = ElectraTokenizer.from_pretrained('google/electra-small-discriminator')
        model = ElectraForPreTraining.from_pretrained('google/electra-small-discriminator')

        input_ids = torch.tensor(tokenizer.encode("Hello, my dog is cute", add_special_tokens=True)).unsqueeze(0)  # Batch size 1
        outputs = model(input_ids)

        prediction_scores, seq_relationship_scores = outputs[:2]

        """

        discriminator_hidden_states = self.electra(
            input_ids, attention_mask, token_type_ids, position_ids, head_mask, inputs_embeds
        )
        discriminator_sequence_output = discriminator_hidden_states[0]

        logits = self.discriminator_predictions(discriminator_sequence_output, attention_mask)

        output = (logits,)

        if labels is not None:
            loss_fct = nn.BCEWithLogitsLoss()
            if attention_mask is not None:
                active_loss = attention_mask.view(-1, discriminator_sequence_output.shape[1]) == 1
                active_logits = logits.view(-1, discriminator_sequence_output.shape[1])[active_loss]
                active_labels = labels[active_loss]
                loss = loss_fct(active_logits, active_labels.float())
            else:
                loss = loss_fct(logits.view(-1, discriminator_sequence_output.shape[1]), labels.float())

            output = (loss,) + output

        output += discriminator_hidden_states[1:]

        return output  # (loss), scores, (hidden_states), (attentions)


@add_start_docstrings(
    """
    Electra model with a language modeling head on top.

    Even though both the discriminator and generator may be loaded into this model, the generator is
    the only model of the two to have been trained for the masked language modeling task.""",
    ELECTRA_START_DOCSTRING,
)
class ElectraForMaskedLM(ElectraPreTrainedModel):
    def __init__(self, config):
        super().__init__(config)

        self.electra = ElectraModel(config)
        self.generator_predictions = ElectraGeneratorPredictions(config)

        self.generator_lm_head = nn.Linear(config.embedding_size, config.vocab_size)
        self.init_weights()

    def get_output_embeddings(self):
        return self.generator_lm_head

    @add_start_docstrings_to_callable(ELECTRA_INPUTS_DOCSTRING)
    def forward(
        self,
        input_ids=None,
        attention_mask=None,
        token_type_ids=None,
        position_ids=None,
        head_mask=None,
        inputs_embeds=None,
        masked_lm_labels=None,
    ):
        r"""
        masked_lm_labels (:obj:`torch.LongTensor` of shape :obj:`(batch_size, sequence_length)`, `optional`, defaults to :obj:`None`):
            Labels for computing the masked language modeling loss.
            Indices should be in ``[-100, 0, ..., config.vocab_size]`` (see ``input_ids`` docstring)
            Tokens with indices set to ``-100`` are ignored (masked), the loss is only computed for the tokens with labels
            in ``[0, ..., config.vocab_size]``

    Returns:
        :obj:`tuple(torch.FloatTensor)` comprising various elements depending on the configuration (:class:`~transformers.ElectraConfig`) and inputs:
        masked_lm_loss (`optional`, returned when ``masked_lm_labels`` is provided) ``torch.FloatTensor`` of shape ``(1,)``:
            Masked language modeling loss.
        prediction_scores (:obj:`torch.FloatTensor` of shape :obj:`(batch_size, sequence_length, config.vocab_size)`)
            Prediction scores of the language modeling head (scores for each vocabulary token before SoftMax).
        hidden_states (:obj:`tuple(torch.FloatTensor)`, `optional`, returned when ``config.output_hidden_states=True``):
            Tuple of :obj:`torch.FloatTensor` (one for the output of the embeddings + one for the output of each layer)
            of shape :obj:`(batch_size, sequence_length, hidden_size)`.

            Hidden-states of the model at the output of each layer plus the initial embedding outputs.
        attentions (:obj:`tuple(torch.FloatTensor)`, `optional`, returned when ``config.output_attentions=True``):
            Tuple of :obj:`torch.FloatTensor` (one for each layer) of shape
            :obj:`(batch_size, num_heads, sequence_length, sequence_length)`.

            Attentions weights after the attention softmax, used to compute the weighted average in the self-attention
            heads.

        Examples::

            from transformers import ElectraTokenizer, ElectraForMaskedLM
            import torch

            tokenizer = ElectraTokenizer.from_pretrained('google/electra-small-generator')
            model = ElectraForMaskedLM.from_pretrained('google/electra-small-generator')

            input_ids = torch.tensor(tokenizer.encode("Hello, my dog is cute", add_special_tokens=True)).unsqueeze(0)  # Batch size 1
            outputs = model(input_ids, masked_lm_labels=input_ids)

            loss, prediction_scores = outputs[:2]

        """

        generator_hidden_states = self.electra(
            input_ids, attention_mask, token_type_ids, position_ids, head_mask, inputs_embeds
        )
        generator_sequence_output = generator_hidden_states[0]

        prediction_scores = self.generator_predictions(generator_sequence_output)
        prediction_scores = self.generator_lm_head(prediction_scores)

        output = (prediction_scores,)

        # Masked language modeling softmax layer
        if masked_lm_labels is not None:
            loss_fct = nn.CrossEntropyLoss()  # -100 index = padding token
            loss = loss_fct(prediction_scores.view(-1, self.config.vocab_size), masked_lm_labels.view(-1))
            output = (loss,) + output

        output += generator_hidden_states[1:]

        return output  # (masked_lm_loss), prediction_scores, (hidden_states), (attentions)


@add_start_docstrings(
    """
    Electra model with a token classification head on top.

    Both the discriminator and generator may be loaded into this model.""",
    ELECTRA_START_DOCSTRING,
)
class ElectraForTokenClassification(ElectraPreTrainedModel):
    def __init__(self, config):
        super().__init__(config)

        self.electra = ElectraModel(config)
        self.dropout = nn.Dropout(config.hidden_dropout_prob)
        self.classifier = nn.Linear(config.hidden_size, config.num_labels)
        self.init_weights()

    @add_start_docstrings_to_callable(ELECTRA_INPUTS_DOCSTRING)
    def forward(
        self,
        input_ids=None,
        attention_mask=None,
        token_type_ids=None,
        position_ids=None,
        head_mask=None,
        inputs_embeds=None,
        labels=None,
    ):
        r"""
        labels (:obj:`torch.LongTensor` of shape :obj:`(batch_size, sequence_length)`, `optional`, defaults to :obj:`None`):
            Labels for computing the token classification/regression loss.
            Indices should be in ``[0, ..., config.num_labels - 1]``.
            If ``config.num_labels == 1`` a regression loss is computed (Mean-Square loss),
            If ``config.num_labels > 1`` a classification loss is computed (Cross-Entropy).

    Returns:
        :obj:`tuple(torch.FloatTensor)` comprising various elements depending on the configuration (:class:`~transformers.ElectraConfig`) and inputs:
        loss (:obj:`torch.FloatTensor` of shape :obj:`(1,)`, `optional`, returned when ``labels`` is provided) :
            Classification (or regression if config.num_labels==1) loss.
        logits (:obj:`torch.FloatTensor` of shape :obj:`(batch_size, sequence_length, config.num_labels)`)
            Classification (or regression if config.num_labels==1) scores (before SoftMax).
        hidden_states (:obj:`tuple(torch.FloatTensor)`, `optional`, returned when ``config.output_hidden_states=True``):
            Tuple of :obj:`torch.FloatTensor` (one for the output of the embeddings + one for the output of each layer)
            of shape :obj:`(batch_size, sequence_length, hidden_size)`.

            Hidden-states of the model at the output of each layer plus the initial embedding outputs.
        attentions (:obj:`tuple(torch.FloatTensor)`, `optional`, returned when ``config.output_attentions=True``):
            Tuple of :obj:`torch.FloatTensor` (one for each layer) of shape
            :obj:`(batch_size, num_heads, sequence_length, sequence_length)`.

            Attentions weights after the attention softmax, used to compute the weighted average in the self-attention
            heads.

    Examples::

        from transformers import ElectraTokenizer, ElectraForTokenClassification
        import torch

        tokenizer = ElectraTokenizer.from_pretrained('google/electra-small-discriminator')
        model = ElectraForTokenClassification.from_pretrained('google/electra-small-discriminator')

        input_ids = torch.tensor(tokenizer.encode("Hello, my dog is cute", add_special_tokens=True)).unsqueeze(0)  # Batch size 1
        labels = torch.tensor([1] * input_ids.size(1)).unsqueeze(0)  # Batch size 1
        outputs = model(input_ids, labels=labels)

        loss, scores = outputs[:2]

        """

        discriminator_hidden_states = self.electra(
            input_ids, attention_mask, token_type_ids, position_ids, head_mask, inputs_embeds
        )
        discriminator_sequence_output = discriminator_hidden_states[0]

        discriminator_sequence_output = self.dropout(discriminator_sequence_output)
        logits = self.classifier(discriminator_sequence_output)

        outputs = (logits,)

        if labels is not None:
            if self.num_labels == 1:
                # We are doing regression
                loss_fct = MSELoss()
                logits_view = logits.view(-1)
            else:
                # We are doing classification
                loss_fct = CrossEntropyLoss()
                logits_view = logits.view(-1, self.num_labels)
            # Only keep active parts of the loss
            if attention_mask is not None:
                active_loss = attention_mask.view(-1) == 1
                active_logits = logits_view[active_loss]
                active_labels = labels.view(-1)[active_loss]
                loss = loss_fct(active_logits, active_labels)
            else:
<<<<<<< HEAD
                loss = loss_fct(logits_view, labels.view(-1))
            outputs = (loss,) + outputs
=======
                loss = loss_fct(logits.view(-1, self.config.num_labels), labels.view(-1))
>>>>>>> 6435b9f9

        outputs += discriminator_hidden_states[1:]

        return outputs  # (loss), logits, (hidden_states), (attentions)<|MERGE_RESOLUTION|>--- conflicted
+++ resolved
@@ -657,14 +657,14 @@
         outputs = (logits,)
 
         if labels is not None:
-            if self.num_labels == 1:
+            if self.config.num_labels == 1:
                 # We are doing regression
                 loss_fct = MSELoss()
                 logits_view = logits.view(-1)
             else:
                 # We are doing classification
                 loss_fct = CrossEntropyLoss()
-                logits_view = logits.view(-1, self.num_labels)
+                logits_view = logits.view(-1, self.config.num_labels)
             # Only keep active parts of the loss
             if attention_mask is not None:
                 active_loss = attention_mask.view(-1) == 1
@@ -672,12 +672,8 @@
                 active_labels = labels.view(-1)[active_loss]
                 loss = loss_fct(active_logits, active_labels)
             else:
-<<<<<<< HEAD
                 loss = loss_fct(logits_view, labels.view(-1))
             outputs = (loss,) + outputs
-=======
-                loss = loss_fct(logits.view(-1, self.config.num_labels), labels.view(-1))
->>>>>>> 6435b9f9
 
         outputs += discriminator_hidden_states[1:]
 
