# Copyright 2020 The HuggingFace Team. All rights reserved.
#
# Licensed under the Apache License, Version 2.0 (the "License");
# you may not use this file except in compliance with the License.
# You may obtain a copy of the License at
#
#     http://www.apache.org/licenses/LICENSE-2.0
#
# Unless required by applicable law or agreed to in writing, software
# distributed under the License is distributed on an "AS IS" BASIS,
# WITHOUT WARRANTIES OR CONDITIONS OF ANY KIND, either express or implied.
# See the License for the specific language governing permissions and
# limitations under the License.

import contextlib
import io
import json
import math
import os
import warnings
from dataclasses import asdict, dataclass, field, fields
from datetime import timedelta
from enum import Enum
from pathlib import Path
from typing import Any, Dict, List, Optional, Union

from huggingface_hub import get_full_repo_name
from packaging import version

from .debug_utils import DebugOption
from .trainer_utils import (
    EvaluationStrategy,
    FSDPOption,
    HubStrategy,
    IntervalStrategy,
    SchedulerType,
)
from .utils import (
    ACCELERATE_MIN_VERSION,
    ExplicitEnum,
    cached_property,
    is_accelerate_available,
    is_ipex_available,
    is_safetensors_available,
    is_sagemaker_dp_enabled,
    is_sagemaker_mp_enabled,
    is_torch_available,
    is_torch_bf16_cpu_available,
    is_torch_bf16_gpu_available,
    is_torch_mlu_available,
    is_torch_neuroncore_available,
    is_torch_npu_available,
    is_torch_tf32_available,
    is_torch_xla_available,
    is_torch_xpu_available,
    logging,
    requires_backends,
)
from .utils.generic import strtobool
from .utils.import_utils import is_optimum_neuron_available


logger = logging.get_logger(__name__)
log_levels = logging.get_log_levels_dict().copy()
trainer_log_levels = dict(**log_levels, passive=-1)

if is_torch_available():
    import torch
    import torch.distributed as dist

    from .pytorch_utils import is_torch_greater_or_equal_than_2_0

if is_accelerate_available():
    from accelerate.state import AcceleratorState, PartialState
    from accelerate.utils import DistributedType

    from .trainer_pt_utils import AcceleratorConfig

if is_torch_xla_available():
    import torch_xla.core.xla_model as xm

if is_torch_neuroncore_available(check_device=False):
    # torchrun support
    # https://github.com/pytorch/xla/pull/3609
    if os.environ.get("TORCHELASTIC_RUN_ID"):
        if is_optimum_neuron_available():
            logger.info(
                "Make sure that you are performing the training with the NeuronTrainer from optimum[neuron], this "
                "will fail otherwise."
            )
        else:
            logger.warning(
                "Please use the NeuronTrainer from optimum[neuron] instead of the Transformers library to perform "
                "training on AWS Trainium instances. More information here: "
                "https://github.com/huggingface/optimum-neuron"
            )
            import torch_xla.distributed.xla_backend as xbn

            if not isinstance(dist.group.WORLD, xbn.ProcessGroupXla):
                dist.init_process_group(backend="xla")
                if not isinstance(dist.group.WORLD, xbn.ProcessGroupXla):
                    raise AssertionError("Failed to initialize torch.distributed process group using XLA backend.")


if is_sagemaker_mp_enabled():
    import smdistributed.modelparallel.torch as smp

    smp.init()


def default_logdir() -> str:
    """
    Same default as PyTorch
    """
    import socket
    from datetime import datetime

    current_time = datetime.now().strftime("%b%d_%H-%M-%S")
    return os.path.join("runs", current_time + "_" + socket.gethostname())


def get_int_from_env(env_keys, default):
    """Returns the first positive env value found in the `env_keys` list or the default."""
    for e in env_keys:
        val = int(os.environ.get(e, -1))
        if val >= 0:
            return val
    return default


def get_xla_device_type(device: "torch.device") -> Optional[str]:
    """
    Returns the xla device type (CPU|GPU|TPU) or None if the device is a non-xla device.
    """
    if is_torch_xla_available():
        if device.type == "cpu":
            return "CPU"
        return xm.xla_real_devices([device])[0].split(":")[0]
    return None


class OptimizerNames(ExplicitEnum):
    """
    Stores the acceptable string identifiers for optimizers.
    """

    ADAMW_HF = "adamw_hf"
    ADAMW_TORCH = "adamw_torch"
    ADAMW_TORCH_FUSED = "adamw_torch_fused"
    ADAMW_TORCH_XLA = "adamw_torch_xla"
    ADAMW_TORCH_NPU_FUSED = "adamw_torch_npu_fused"
    ADAMW_APEX_FUSED = "adamw_apex_fused"
    ADAFACTOR = "adafactor"
    ADAMW_ANYPRECISION = "adamw_anyprecision"
    SGD = "sgd"
    ADAGRAD = "adagrad"
    ADAMW_BNB = "adamw_bnb_8bit"
    ADAMW_8BIT = "adamw_8bit"  # just an alias for adamw_bnb_8bit
    LION_8BIT = "lion_8bit"
    LION = "lion_32bit"
    PAGED_ADAMW = "paged_adamw_32bit"
    PAGED_ADAMW_8BIT = "paged_adamw_8bit"
    PAGED_LION = "paged_lion_32bit"
    PAGED_LION_8BIT = "paged_lion_8bit"
    RMSPROP = "rmsprop"
    RMSPROP_BNB = "rmsprop_bnb"
    RMSPROP_8BIT = "rmsprop_bnb_8bit"
    RMSPROP_32BIT = "rmsprop_bnb_32bit"
    GALORE_ADAMW = "galore_adamw"
    GALORE_ADAMW_8BIT = "galore_adamw_8bit"
    GALORE_ADAFACTOR = "galore_adafactor"
    GALORE_ADAMW_LAYERWISE = "galore_adamw_layerwise"
    GALORE_ADAMW_8BIT_LAYERWISE = "galore_adamw_8bit_layerwise"
    GALORE_ADAFACTOR_LAYERWISE = "galore_adafactor_layerwise"
    LOMO = "lomo"
    ADALOMO = "adalomo"


# Sometimes users will pass in a `str` repr of a dict in the CLI
# We need to track what fields those can be. Each time a new arg
# has a dict type, it must be added to this list.
# Important: These should be typed with Optional[Union[dict,str,...]]
_VALID_DICT_FIELDS = [
    "accelerator_config",
    "fsdp_config",
    "deepspeed",
    "gradient_checkpointing_kwargs",
    "lr_scheduler_kwargs",
]


def _convert_str_dict(passed_value: dict):
    "Safely checks that a passed value is a dictionary and converts any string values to their appropriate types."
    for key, value in passed_value.items():
        if isinstance(value, dict):
            passed_value[key] = _convert_str_dict(value)
        elif isinstance(value, str):
            # First check for bool and convert
            if value.lower() in ("true", "false"):
                passed_value[key] = value.lower() == "true"
            # Check for digit
            elif value.isdigit():
                passed_value[key] = int(value)
            elif value.replace(".", "", 1).isdigit():
                passed_value[key] = float(value)

    return passed_value


# TODO: `TrainingArguments` users rely on it being fully mutable. In the future see if we can narrow this to a few keys: https://github.com/huggingface/transformers/pull/25903
@dataclass
class TrainingArguments:
    """
    TrainingArguments is the subset of the arguments we use in our example scripts **which relate to the training loop
    itself**.

    Using [`HfArgumentParser`] we can turn this class into
    [argparse](https://docs.python.org/3/library/argparse#module-argparse) arguments that can be specified on the
    command line.

    Parameters:
        output_dir (`str`):
            The output directory where the model predictions and checkpoints will be written.
        overwrite_output_dir (`bool`, *optional*, defaults to `False`):
            If `True`, overwrite the content of the output directory. Use this to continue training if `output_dir`
            points to a checkpoint directory.
        do_train (`bool`, *optional*, defaults to `False`):
            Whether to run training or not. This argument is not directly used by [`Trainer`], it's intended to be used
            by your training/evaluation scripts instead. See the [example
            scripts](https://github.com/huggingface/transformers/tree/main/examples) for more details.
        do_eval (`bool`, *optional*):
            Whether to run evaluation on the validation set or not. Will be set to `True` if `eval_strategy` is
            different from `"no"`. This argument is not directly used by [`Trainer`], it's intended to be used by your
            training/evaluation scripts instead. See the [example
            scripts](https://github.com/huggingface/transformers/tree/main/examples) for more details.
        do_predict (`bool`, *optional*, defaults to `False`):
            Whether to run predictions on the test set or not. This argument is not directly used by [`Trainer`], it's
            intended to be used by your training/evaluation scripts instead. See the [example
            scripts](https://github.com/huggingface/transformers/tree/main/examples) for more details.
        eval_strategy (`str` or [`~trainer_utils.IntervalStrategy`], *optional*, defaults to `"no"`):
            The evaluation strategy to adopt during training. Possible values are:

                - `"no"`: No evaluation is done during training.
                - `"steps"`: Evaluation is done (and logged) every `eval_steps`.
                - `"epoch"`: Evaluation is done at the end of each epoch.

        prediction_loss_only (`bool`, *optional*, defaults to `False`):
            When performing evaluation and generating predictions, only returns the loss.
        per_device_train_batch_size (`int`, *optional*, defaults to 8):
            The batch size per GPU/XPU/TPU/MPS/NPU core/CPU for training.
        per_device_eval_batch_size (`int`, *optional*, defaults to 8):
            The batch size per GPU/XPU/TPU/MPS/NPU core/CPU for evaluation.
        gradient_accumulation_steps (`int`, *optional*, defaults to 1):
            Number of updates steps to accumulate the gradients for, before performing a backward/update pass.

            <Tip warning={true}>

            When using gradient accumulation, one step is counted as one step with backward pass. Therefore, logging,
            evaluation, save will be conducted every `gradient_accumulation_steps * xxx_step` training examples.

            </Tip>

        eval_accumulation_steps (`int`, *optional*):
            Number of predictions steps to accumulate the output tensors for, before moving the results to the CPU. If
            left unset, the whole predictions are accumulated on GPU/NPU/TPU before being moved to the CPU (faster but
            requires more memory).
        eval_delay (`float`, *optional*):
            Number of epochs or steps to wait for before the first evaluation can be performed, depending on the
            eval_strategy.
        learning_rate (`float`, *optional*, defaults to 5e-5):
            The initial learning rate for [`AdamW`] optimizer.
        weight_decay (`float`, *optional*, defaults to 0):
            The weight decay to apply (if not zero) to all layers except all bias and LayerNorm weights in [`AdamW`]
            optimizer.
        adam_beta1 (`float`, *optional*, defaults to 0.9):
            The beta1 hyperparameter for the [`AdamW`] optimizer.
        adam_beta2 (`float`, *optional*, defaults to 0.999):
            The beta2 hyperparameter for the [`AdamW`] optimizer.
        adam_epsilon (`float`, *optional*, defaults to 1e-8):
            The epsilon hyperparameter for the [`AdamW`] optimizer.
        max_grad_norm (`float`, *optional*, defaults to 1.0):
            Maximum gradient norm (for gradient clipping).
        num_train_epochs(`float`, *optional*, defaults to 3.0):
            Total number of training epochs to perform (if not an integer, will perform the decimal part percents of
            the last epoch before stopping training).
        max_steps (`int`, *optional*, defaults to -1):
            If set to a positive number, the total number of training steps to perform. Overrides `num_train_epochs`.
            For a finite dataset, training is reiterated through the dataset (if all data is exhausted) until
            `max_steps` is reached.
        lr_scheduler_type (`str` or [`SchedulerType`], *optional*, defaults to `"linear"`):
            The scheduler type to use. See the documentation of [`SchedulerType`] for all possible values.
        lr_scheduler_kwargs ('dict', *optional*, defaults to {}):
            The extra arguments for the lr_scheduler. See the documentation of each scheduler for possible values.
        warmup_ratio (`float`, *optional*, defaults to 0.0):
            Ratio of total training steps used for a linear warmup from 0 to `learning_rate`.
        warmup_steps (`int`, *optional*, defaults to 0):
            Number of steps used for a linear warmup from 0 to `learning_rate`. Overrides any effect of `warmup_ratio`.
        log_level (`str`, *optional*, defaults to `passive`):
            Logger log level to use on the main process. Possible choices are the log levels as strings: 'debug',
            'info', 'warning', 'error' and 'critical', plus a 'passive' level which doesn't set anything and keeps the
            current log level for the Transformers library (which will be `"warning"` by default).
        log_level_replica (`str`, *optional*, defaults to `"warning"`):
            Logger log level to use on replicas. Same choices as `log_level`"
        log_on_each_node (`bool`, *optional*, defaults to `True`):
            In multinode distributed training, whether to log using `log_level` once per node, or only on the main
            node.
        logging_dir (`str`, *optional*):
            [TensorBoard](https://www.tensorflow.org/tensorboard) log directory. Will default to
            *output_dir/runs/**CURRENT_DATETIME_HOSTNAME***.
        logging_strategy (`str` or [`~trainer_utils.IntervalStrategy`], *optional*, defaults to `"steps"`):
            The logging strategy to adopt during training. Possible values are:

                - `"no"`: No logging is done during training.
                - `"epoch"`: Logging is done at the end of each epoch.
                - `"steps"`: Logging is done every `logging_steps`.

        logging_first_step (`bool`, *optional*, defaults to `False`):
            Whether to log the first `global_step` or not.
        logging_steps (`int` or `float`, *optional*, defaults to 500):
            Number of update steps between two logs if `logging_strategy="steps"`. Should be an integer or a float in
            range `[0,1)`. If smaller than 1, will be interpreted as ratio of total training steps.
        logging_nan_inf_filter (`bool`, *optional*, defaults to `True`):
            Whether to filter `nan` and `inf` losses for logging. If set to `True` the loss of every step that is `nan`
            or `inf` is filtered and the average loss of the current logging window is taken instead.

            <Tip>

            `logging_nan_inf_filter` only influences the logging of loss values, it does not change the behavior the
            gradient is computed or applied to the model.

            </Tip>

        save_strategy (`str` or [`~trainer_utils.IntervalStrategy`], *optional*, defaults to `"steps"`):
            The checkpoint save strategy to adopt during training. Possible values are:

                - `"no"`: No save is done during training.
                - `"epoch"`: Save is done at the end of each epoch.
                - `"steps"`: Save is done every `save_steps`.

                If `"epoch"` or `"steps"` is chosen, saving will also be performed at the
                very end of training, always.
        save_steps (`int` or `float`, *optional*, defaults to 500):
            Number of updates steps before two checkpoint saves if `save_strategy="steps"`. Should be an integer or a
            float in range `[0,1)`. If smaller than 1, will be interpreted as ratio of total training steps.
        save_total_limit (`int`, *optional*):
            If a value is passed, will limit the total amount of checkpoints. Deletes the older checkpoints in
            `output_dir`. When `load_best_model_at_end` is enabled, the "best" checkpoint according to
            `metric_for_best_model` will always be retained in addition to the most recent ones. For example, for
            `save_total_limit=5` and `load_best_model_at_end`, the four last checkpoints will always be retained
            alongside the best model. When `save_total_limit=1` and `load_best_model_at_end`, it is possible that two
            checkpoints are saved: the last one and the best one (if they are different).
        save_safetensors (`bool`, *optional*, defaults to `True`):
            Use [safetensors](https://huggingface.co/docs/safetensors) saving and loading for state dicts instead of
            default `torch.load` and `torch.save`.
        save_on_each_node (`bool`, *optional*, defaults to `False`):
            When doing multi-node distributed training, whether to save models and checkpoints on each node, or only on
            the main one.

            This should not be activated when the different nodes use the same storage as the files will be saved with
            the same names for each node.
        save_only_model (`bool`, *optional*, defaults to `False`):
            When checkpointing, whether to only save the model, or also the optimizer, scheduler & rng state.
            Note that when this is true, you won't be able to resume training from checkpoint.
            This enables you to save storage by not storing the optimizer, scheduler & rng state.
            You can only load the model using `from_pretrained` with this option set to `True`.
        restore_callback_states_from_checkpoint (`bool`, *optional*, defaults to `False`):
            Whether to restore the callback states from the checkpoint. If `True`, will override
            callbacks passed to the `Trainer` if they exist in the checkpoint."
        use_cpu (`bool`, *optional*, defaults to `False`):
            Whether or not to use cpu. If set to False, we will use cuda or mps device if available.
        seed (`int`, *optional*, defaults to 42):
            Random seed that will be set at the beginning of training. To ensure reproducibility across runs, use the
            [`~Trainer.model_init`] function to instantiate the model if it has some randomly initialized parameters.
        data_seed (`int`, *optional*):
            Random seed to be used with data samplers. If not set, random generators for data sampling will use the
            same seed as `seed`. This can be used to ensure reproducibility of data sampling, independent of the model
            seed.
        jit_mode_eval (`bool`, *optional*, defaults to `False`):
            Whether or not to use PyTorch jit trace for inference.
        use_ipex (`bool`, *optional*, defaults to `False`):
            Use Intel extension for PyTorch when it is available. [IPEX
            installation](https://github.com/intel/intel-extension-for-pytorch).
        bf16 (`bool`, *optional*, defaults to `False`):
            Whether to use bf16 16-bit (mixed) precision training instead of 32-bit training. Requires Ampere or higher
            NVIDIA architecture or using CPU (use_cpu) or Ascend NPU. This is an experimental API and it may change.
        fp16 (`bool`, *optional*, defaults to `False`):
            Whether to use fp16 16-bit (mixed) precision training instead of 32-bit training.
        fp16_opt_level (`str`, *optional*, defaults to 'O1'):
            For `fp16` training, Apex AMP optimization level selected in ['O0', 'O1', 'O2', and 'O3']. See details on
            the [Apex documentation](https://nvidia.github.io/apex/amp).
        fp16_backend (`str`, *optional*, defaults to `"auto"`):
            This argument is deprecated. Use `half_precision_backend` instead.
        half_precision_backend (`str`, *optional*, defaults to `"auto"`):
            The backend to use for mixed precision training. Must be one of `"auto", "apex", "cpu_amp"`. `"auto"` will
            use CPU/CUDA AMP or APEX depending on the PyTorch version detected, while the other choices will force the
            requested backend.
        bf16_full_eval (`bool`, *optional*, defaults to `False`):
            Whether to use full bfloat16 evaluation instead of 32-bit. This will be faster and save memory but can harm
            metric values. This is an experimental API and it may change.
        fp16_full_eval (`bool`, *optional*, defaults to `False`):
            Whether to use full float16 evaluation instead of 32-bit. This will be faster and save memory but can harm
            metric values.
        tf32 (`bool`, *optional*):
            Whether to enable the TF32 mode, available in Ampere and newer GPU architectures. The default value depends
            on PyTorch's version default of `torch.backends.cuda.matmul.allow_tf32`. For more details please refer to
            the [TF32](https://huggingface.co/docs/transformers/performance#tf32) documentation. This is an
            experimental API and it may change.
        local_rank (`int`, *optional*, defaults to -1):
            Rank of the process during distributed training.
        ddp_backend (`str`, *optional*):
            The backend to use for distributed training. Must be one of `"nccl"`, `"mpi"`, `"ccl"`, `"gloo"`, `"hccl"`.
        tpu_num_cores (`int`, *optional*):
            When training on TPU, the number of TPU cores (automatically passed by launcher script).
        dataloader_drop_last (`bool`, *optional*, defaults to `False`):
            Whether to drop the last incomplete batch (if the length of the dataset is not divisible by the batch size)
            or not.
        eval_steps (`int` or `float`, *optional*):
            Number of update steps between two evaluations if `eval_strategy="steps"`. Will default to the same
            value as `logging_steps` if not set. Should be an integer or a float in range `[0,1)`. If smaller than 1,
            will be interpreted as ratio of total training steps.
        dataloader_num_workers (`int`, *optional*, defaults to 0):
            Number of subprocesses to use for data loading (PyTorch only). 0 means that the data will be loaded in the
            main process.
        past_index (`int`, *optional*, defaults to -1):
            Some models like [TransformerXL](../model_doc/transformerxl) or [XLNet](../model_doc/xlnet) can make use of
            the past hidden states for their predictions. If this argument is set to a positive int, the `Trainer` will
            use the corresponding output (usually index 2) as the past state and feed it to the model at the next
            training step under the keyword argument `mems`.
        run_name (`str`, *optional*, defaults to `output_dir`):
            A descriptor for the run. Typically used for [wandb](https://www.wandb.com/) and
            [mlflow](https://www.mlflow.org/) logging. If not specified, will be the same as `output_dir`.
        disable_tqdm (`bool`, *optional*):
            Whether or not to disable the tqdm progress bars and table of metrics produced by
            [`~notebook.NotebookTrainingTracker`] in Jupyter Notebooks. Will default to `True` if the logging level is
            set to warn or lower (default), `False` otherwise.
        remove_unused_columns (`bool`, *optional*, defaults to `True`):
            Whether or not to automatically remove the columns unused by the model forward method.
        label_names (`List[str]`, *optional*):
            The list of keys in your dictionary of inputs that correspond to the labels.

            Will eventually default to the list of argument names accepted by the model that contain the word "label",
            except if the model used is one of the `XxxForQuestionAnswering` in which case it will also include the
            `["start_positions", "end_positions"]` keys.
        load_best_model_at_end (`bool`, *optional*, defaults to `False`):
            Whether or not to load the best model found during training at the end of training. When this option is
            enabled, the best checkpoint will always be saved. See
            [`save_total_limit`](https://huggingface.co/docs/transformers/main_classes/trainer#transformers.TrainingArguments.save_total_limit)
            for more.

            <Tip>

            When set to `True`, the parameters `save_strategy` needs to be the same as `eval_strategy`, and in
            the case it is "steps", `save_steps` must be a round multiple of `eval_steps`.

            </Tip>

        metric_for_best_model (`str`, *optional*):
            Use in conjunction with `load_best_model_at_end` to specify the metric to use to compare two different
            models. Must be the name of a metric returned by the evaluation with or without the prefix `"eval_"`. Will
            default to `"loss"` if unspecified and `load_best_model_at_end=True` (to use the evaluation loss).

            If you set this value, `greater_is_better` will default to `True`. Don't forget to set it to `False` if
            your metric is better when lower.
        greater_is_better (`bool`, *optional*):
            Use in conjunction with `load_best_model_at_end` and `metric_for_best_model` to specify if better models
            should have a greater metric or not. Will default to:

            - `True` if `metric_for_best_model` is set to a value that doesn't end in `"loss"`.
            - `False` if `metric_for_best_model` is not set, or set to a value that ends in `"loss"`.
        ignore_data_skip (`bool`, *optional*, defaults to `False`):
            When resuming training, whether or not to skip the epochs and batches to get the data loading at the same
            stage as in the previous training. If set to `True`, the training will begin faster (as that skipping step
            can take a long time) but will not yield the same results as the interrupted training would have.
        fsdp (`bool`, `str` or list of [`~trainer_utils.FSDPOption`], *optional*, defaults to `''`):
            Use PyTorch Distributed Parallel Training (in distributed training only).

            A list of options along the following:

            - `"full_shard"`: Shard parameters, gradients and optimizer states.
            - `"shard_grad_op"`: Shard optimizer states and gradients.
            - `"hybrid_shard"`: Apply `FULL_SHARD` within a node, and replicate parameters across nodes.
            - `"hybrid_shard_zero2"`: Apply `SHARD_GRAD_OP` within a node, and replicate parameters across nodes.
            - `"offload"`: Offload parameters and gradients to CPUs (only compatible with `"full_shard"` and
              `"shard_grad_op"`).
            - `"auto_wrap"`: Automatically recursively wrap layers with FSDP using `default_auto_wrap_policy`.
        fsdp_config (`str` or `dict`, *optional*):
            Config to be used with fsdp (Pytorch Distributed Parallel Training). The value is either a location of
            fsdp json config file (e.g., `fsdp_config.json`) or an already loaded json file as `dict`.

            A List of config and its options:
                - min_num_params (`int`, *optional*, defaults to `0`):
                    FSDP's minimum number of parameters for Default Auto Wrapping. (useful only when `fsdp` field is
                    passed).
                - transformer_layer_cls_to_wrap (`List[str]`, *optional*):
                    List of transformer layer class names (case-sensitive) to wrap, e.g, `BertLayer`, `GPTJBlock`,
                    `T5Block` .... (useful only when `fsdp` flag is passed).
                - backward_prefetch (`str`, *optional*)
                    FSDP's backward prefetch mode. Controls when to prefetch next set of parameters (useful only when
                    `fsdp` field is passed).

                    A list of options along the following:

                    - `"backward_pre"` : Prefetches the next set of parameters before the current set of parameter's
                      gradient
                        computation.
                    - `"backward_post"` : This prefetches the next set of parameters after the current set of
                      parameter’s
                        gradient computation.
                - forward_prefetch (`bool`, *optional*, defaults to `False`)
                    FSDP's forward prefetch mode (useful only when `fsdp` field is passed).
                     If `"True"`, then FSDP explicitly prefetches the next upcoming all-gather while executing in the
                     forward pass.
                - limit_all_gathers (`bool`, *optional*, defaults to `False`)
                    FSDP's limit_all_gathers (useful only when `fsdp` field is passed).
                     If `"True"`, FSDP explicitly synchronizes the CPU thread to prevent too many in-flight
                     all-gathers.
                - use_orig_params (`bool`, *optional*, defaults to `True`)
                    If `"True"`, allows non-uniform `requires_grad` during init, which means support for interspersed
                    frozen and trainable paramteres. Useful in cases such as parameter-efficient fine-tuning. Please
                    refer this
                    [blog](https://dev-discuss.pytorch.org/t/rethinking-pytorch-fully-sharded-data-parallel-fsdp-from-first-principles/1019
                - sync_module_states (`bool`, *optional*, defaults to `True`)
                    If `"True"`, each individually wrapped FSDP unit will broadcast module parameters from rank 0 to
                    ensure they are the same across all ranks after initialization
                - cpu_ram_efficient_loading (`bool`, *optional*, defaults to `False`)
                    If `"True"`, only the first process loads the pretrained model checkpoint while all other processes
                    have empty weights.  When this setting as `"True"`, `sync_module_states` also must to be `"True"`,
                    otherwise all the processes except the main process would have random weights leading to unexpected
                    behaviour during training.
                - activation_checkpointing (`bool`, *optional*, defaults to `False`):
                    If `"True"`, activation checkpointing is a technique to reduce memory usage by clearing activations of
                    certain layers and recomputing them during a backward pass. Effectively, this trades extra
                    computation time for reduced memory usage.
                - xla (`bool`, *optional*, defaults to `False`):
                    Whether to use PyTorch/XLA Fully Sharded Data Parallel Training. This is an experimental feature
                    and its API may evolve in the future.
                - xla_fsdp_settings (`dict`, *optional*)
                    The value is a dictionary which stores the XLA FSDP wrapping parameters.

                    For a complete list of options, please see [here](
                    https://github.com/pytorch/xla/blob/master/torch_xla/distributed/fsdp/xla_fully_sharded_data_parallel.py).
                - xla_fsdp_grad_ckpt (`bool`, *optional*, defaults to `False`):
                    Will use gradient checkpointing over each nested XLA FSDP wrapped layer. This setting can only be
                    used when the xla flag is set to true, and an auto wrapping policy is specified through
                    fsdp_min_num_params or fsdp_transformer_layer_cls_to_wrap.

        deepspeed (`str` or `dict`, *optional*):
            Use [Deepspeed](https://github.com/microsoft/deepspeed). This is an experimental feature and its API may
            evolve in the future. The value is either the location of DeepSpeed json config file (e.g.,
            `ds_config.json`) or an already loaded json file as a `dict`"

            <Tip warning={true}>
                If enabling any Zero-init, make sure that your model is not initialized until
                *after* initializing the `TrainingArguments`, else it will not be applied.
            </Tip>

        accelerator_config (`str`, `dict`, or `AcceleratorConfig`, *optional*):
            Config to be used with the internal `Accelerator` implementation. The value is either a location of
            accelerator json config file (e.g., `accelerator_config.json`), an already loaded json file as `dict`,
            or an instance of [`~trainer_pt_utils.AcceleratorConfig`].

            A list of config and its options:
                - split_batches (`bool`, *optional*, defaults to `False`):
                    Whether or not the accelerator should split the batches yielded by the dataloaders across the devices. If
                    `True` the actual batch size used will be the same on any kind of distributed processes, but it must be a
                    round multiple of the `num_processes` you are using. If `False`, actual batch size used will be the one set
                    in your script multiplied by the number of processes.
                - dispatch_batches (`bool`, *optional*):
                    If set to `True`, the dataloader prepared by the Accelerator is only iterated through on the main process
                    and then the batches are split and broadcast to each process. Will default to `True` for `DataLoader` whose
                    underlying dataset is an `IterableDataset`, `False` otherwise.
                - even_batches (`bool`, *optional*, defaults to `True`):
                    If set to `True`, in cases where the total batch size across all processes does not exactly divide the
                    dataset, samples at the start of the dataset will be duplicated so the batch can be divided equally among
                    all workers.
                - use_seedable_sampler (`bool`, *optional*, defaults to `True`):
                    Whether or not use a fully seedable random sampler ([`accelerate.data_loader.SeedableRandomSampler`]). Ensures
                    training results are fully reproducable using a different sampling technique. While seed-to-seed results
                    may differ, on average the differences are neglible when using multiple different seeds to compare. Should
                    also be ran with [`~utils.set_seed`] for the best results.
                - use_configured_state (`bool`, *optional*, defaults to `False`):
                    Whether or not to use a pre-configured `AcceleratorState` or `PartialState` defined before calling `TrainingArguments`.
                    If `True`, an `Accelerator` or `PartialState` must be initialized. Note that by doing so, this could lead to issues
                    with hyperparameter tuning.

        label_smoothing_factor (`float`, *optional*, defaults to 0.0):
            The label smoothing factor to use. Zero means no label smoothing, otherwise the underlying onehot-encoded
            labels are changed from 0s and 1s to `label_smoothing_factor/num_labels` and `1 - label_smoothing_factor +
            label_smoothing_factor/num_labels` respectively.
        debug (`str` or list of [`~debug_utils.DebugOption`], *optional*, defaults to `""`):
            Enable one or more debug features. This is an experimental feature.

            Possible options are:

            - `"underflow_overflow"`: detects overflow in model's input/outputs and reports the last frames that led to
              the event
            - `"tpu_metrics_debug"`: print debug metrics on TPU

            The options should be separated by whitespaces.
        optim (`str` or [`training_args.OptimizerNames`], *optional*, defaults to `"adamw_torch"`):
            The optimizer to use: adamw_hf, adamw_torch, adamw_torch_fused, adamw_apex_fused, adamw_anyprecision or
            adafactor.
        optim_args (`str`, *optional*):
            Optional arguments that are supplied to AnyPrecisionAdamW.
        group_by_length (`bool`, *optional*, defaults to `False`):
            Whether or not to group together samples of roughly the same length in the training dataset (to minimize
            padding applied and be more efficient). Only useful if applying dynamic padding.
        length_column_name (`str`, *optional*, defaults to `"length"`):
            Column name for precomputed lengths. If the column exists, grouping by length will use these values rather
            than computing them on train startup. Ignored unless `group_by_length` is `True` and the dataset is an
            instance of `Dataset`.
        report_to (`str` or `List[str]`, *optional*, defaults to `"all"`):
            The list of integrations to report the results and logs to. Supported platforms are `"azure_ml"`,
            `"clearml"`, `"codecarbon"`, `"comet_ml"`, `"dagshub"`, `"dvclive"`, `"flyte"`, `"mlflow"`, `"neptune"`,
            `"tensorboard"`, and `"wandb"`. Use `"all"` to report to all integrations installed, `"none"` for no
            integrations.
        ddp_find_unused_parameters (`bool`, *optional*):
            When using distributed training, the value of the flag `find_unused_parameters` passed to
            `DistributedDataParallel`. Will default to `False` if gradient checkpointing is used, `True` otherwise.
        ddp_bucket_cap_mb (`int`, *optional*):
            When using distributed training, the value of the flag `bucket_cap_mb` passed to `DistributedDataParallel`.
        ddp_broadcast_buffers (`bool`, *optional*):
            When using distributed training, the value of the flag `broadcast_buffers` passed to
            `DistributedDataParallel`. Will default to `False` if gradient checkpointing is used, `True` otherwise.
        dataloader_pin_memory (`bool`, *optional*, defaults to `True`):
            Whether you want to pin memory in data loaders or not. Will default to `True`.
        dataloader_persistent_workers (`bool`, *optional*, defaults to `False`):
            If True, the data loader will not shut down the worker processes after a dataset has been consumed once.
            This allows to maintain the workers Dataset instances alive. Can potentially speed up training, but will
            increase RAM usage. Will default to `False`.
        dataloader_prefetch_factor (`int`, *optional*):
            Number of batches loaded in advance by each worker.
            2 means there will be a total of 2 * num_workers batches prefetched across all workers.
        skip_memory_metrics (`bool`, *optional*, defaults to `True`):
            Whether to skip adding of memory profiler reports to metrics. This is skipped by default because it slows
            down the training and evaluation speed.
        push_to_hub (`bool`, *optional*, defaults to `False`):
            Whether or not to push the model to the Hub every time the model is saved. If this is activated,
            `output_dir` will begin a git directory synced with the repo (determined by `hub_model_id`) and the content
            will be pushed each time a save is triggered (depending on your `save_strategy`). Calling
            [`~Trainer.save_model`] will also trigger a push.

            <Tip warning={true}>

            If `output_dir` exists, it needs to be a local clone of the repository to which the [`Trainer`] will be
            pushed.

            </Tip>

        resume_from_checkpoint (`str`, *optional*):
            The path to a folder with a valid checkpoint for your model. This argument is not directly used by
            [`Trainer`], it's intended to be used by your training/evaluation scripts instead. See the [example
            scripts](https://github.com/huggingface/transformers/tree/main/examples) for more details.
        hub_model_id (`str`, *optional*):
            The name of the repository to keep in sync with the local *output_dir*. It can be a simple model ID in
            which case the model will be pushed in your namespace. Otherwise it should be the whole repository name,
            for instance `"user_name/model"`, which allows you to push to an organization you are a member of with
            `"organization_name/model"`. Will default to `user_name/output_dir_name` with *output_dir_name* being the
            name of `output_dir`.

            Will default to the name of `output_dir`.
        hub_strategy (`str` or [`~trainer_utils.HubStrategy`], *optional*, defaults to `"every_save"`):
            Defines the scope of what is pushed to the Hub and when. Possible values are:

            - `"end"`: push the model, its configuration, the tokenizer (if passed along to the [`Trainer`]) and a
              draft of a model card when the [`~Trainer.save_model`] method is called.
            - `"every_save"`: push the model, its configuration, the tokenizer (if passed along to the [`Trainer`]) and
              a draft of a model card each time there is a model save. The pushes are asynchronous to not block
              training, and in case the save are very frequent, a new push is only attempted if the previous one is
              finished. A last push is made with the final model at the end of training.
            - `"checkpoint"`: like `"every_save"` but the latest checkpoint is also pushed in a subfolder named
              last-checkpoint, allowing you to resume training easily with
              `trainer.train(resume_from_checkpoint="last-checkpoint")`.
            - `"all_checkpoints"`: like `"checkpoint"` but all checkpoints are pushed like they appear in the output
              folder (so you will get one checkpoint folder per folder in your final repository)

        hub_token (`str`, *optional*):
            The token to use to push the model to the Hub. Will default to the token in the cache folder obtained with
            `huggingface-cli login`.
        hub_private_repo (`bool`, *optional*, defaults to `False`):
            If True, the Hub repo will be set to private.
        hub_always_push (`bool`, *optional*, defaults to `False`):
            Unless this is `True`, the `Trainer` will skip pushing a checkpoint when the previous push is not finished.
        gradient_checkpointing (`bool`, *optional*, defaults to `False`):
            If True, use gradient checkpointing to save memory at the expense of slower backward pass.
        gradient_checkpointing_kwargs (`dict`, *optional*, defaults to `None`):
            Key word arguments to be passed to the `gradient_checkpointing_enable` method.
        include_inputs_for_metrics (`bool`, *optional*, defaults to `False`):
            Whether or not the inputs will be passed to the `compute_metrics` function. This is intended for metrics
            that need inputs, predictions and references for scoring calculation in Metric class.
        eval_do_concat_batches (`bool`, *optional*, defaults to `True`):
            Whether to recursively concat inputs/losses/labels/predictions across batches. If `False`,
            will instead store them as lists, with each batch kept separate.
        auto_find_batch_size (`bool`, *optional*, defaults to `False`)
            Whether to find a batch size that will fit into memory automatically through exponential decay, avoiding
            CUDA Out-of-Memory errors. Requires accelerate to be installed (`pip install accelerate`)
        full_determinism (`bool`, *optional*, defaults to `False`)
            If `True`, [`enable_full_determinism`] is called instead of [`set_seed`] to ensure reproducible results in
            distributed training. Important: this will negatively impact the performance, so only use it for debugging.
        torchdynamo (`str`, *optional*):
            If set, the backend compiler for TorchDynamo. Possible choices are `"eager"`, `"aot_eager"`, `"inductor"`,
            `"nvfuser"`, `"aot_nvfuser"`, `"aot_cudagraphs"`, `"ofi"`, `"fx2trt"`, `"onnxrt"` and `"ipex"`.
        ray_scope (`str`, *optional*, defaults to `"last"`):
            The scope to use when doing hyperparameter search with Ray. By default, `"last"` will be used. Ray will
            then use the last checkpoint of all trials, compare those, and select the best one. However, other options
            are also available. See the [Ray documentation](
            https://docs.ray.io/en/latest/tune/api_docs/analysis.html#ray.tune.ExperimentAnalysis.get_best_trial) for
            more options.
        ddp_timeout (`int`, *optional*, defaults to 1800):
            The timeout for `torch.distributed.init_process_group` calls, used to avoid GPU socket timeouts when
            performing slow operations in distributed runnings. Please refer the [PyTorch documentation]
            (https://pytorch.org/docs/stable/distributed.html#torch.distributed.init_process_group) for more
            information.
        use_mps_device (`bool`, *optional*, defaults to `False`):
            This argument is deprecated.`mps` device will be used if it is available similar to `cuda` device.
        torch_compile (`bool`, *optional*, defaults to `False`):
            Whether or not to compile the model using PyTorch 2.0
            [`torch.compile`](https://pytorch.org/get-started/pytorch-2.0/).

            This will use the best defaults for the [`torch.compile`
            API](https://pytorch.org/docs/stable/generated/torch.compile.html?highlight=torch+compile#torch.compile).
            You can customize the defaults with the argument `torch_compile_backend` and `torch_compile_mode` but we
            don't guarantee any of them will work as the support is progressively rolled in in PyTorch.

            This flag and the whole compile API is experimental and subject to change in future releases.
        torch_compile_backend (`str`, *optional*):
            The backend to use in `torch.compile`. If set to any value, `torch_compile` will be set to `True`.

            Refer to the PyTorch doc for possible values and note that they may change across PyTorch versions.

            This flag is experimental and subject to change in future releases.
        torch_compile_mode (`str`, *optional*):
            The mode to use in `torch.compile`. If set to any value, `torch_compile` will be set to `True`.

            Refer to the PyTorch doc for possible values and note that they may change across PyTorch versions.

            This flag is experimental and subject to change in future releases.
        split_batches (`bool`, *optional*):
            Whether or not the accelerator should split the batches yielded by the dataloaders across the devices
            during distributed training. If

            set to `True`, the actual batch size used will be the same on any kind of distributed processes, but it
            must be a

            round multiple of the number of processes you are using (such as GPUs).
        include_tokens_per_second (`bool`, *optional*):
            Whether or not to compute the number of tokens per second per device for training speed metrics.

            This will iterate over the entire training dataloader once beforehand,

            and will slow down the entire process.

        include_num_input_tokens_seen (`bool`, *optional*):
            Whether or not to track the number of input tokens seen throughout training.

            May be slower in distributed training as gather operations must be called.

        neftune_noise_alpha (`Optional[float]`):
            If not `None`, this will activate NEFTune noise embeddings. This can drastically improve model performance
            for instruction fine-tuning. Check out the [original paper](https://arxiv.org/abs/2310.05914) and the
            [original code](https://github.com/neelsjain/NEFTune). Support transformers `PreTrainedModel` and also
            `PeftModel` from peft.
        optim_target_modules (`Union[str, List[str]]`, *optional*):
            The target modules to optimize, i.e. the module names that you would like to train, right now this is used only for GaLore algorithm
            https://arxiv.org/abs/2403.03507
            See: https://github.com/jiaweizzhao/GaLore for more details. You need to make sure to pass a valid GaloRe
            optimizer, e.g. one of: "galore_adamw", "galore_adamw_8bit", "galore_adafactor" and make sure that the target modules are `nn.Linear` modules
            only.

        batch_eval_metrics (`Optional[bool]`, defaults to `False`):
            If set to `True`, evaluation will call compute_metrics at the end of each batch to accumulate statistics
            rather than saving all eval logits in memory. When set to `True`, you must pass a compute_metrics function
            that takes a boolean argument `compute_result`, which when passed `True`, will trigger the final global
            summary statistics from the batch-level summary statistics you've accumulated over the evaluation set.

        eval_on_start (`bool`, *optional*, defaults to `False`):
            Whether to perform a evaluation step (sanity check) before the training to ensure the validation steps works correctly.

        eval_use_gather_object (`bool`, *optional*, defaults to `False`):
<<<<<<< HEAD
            Whether to run recursively gather object in a nested list/tuple/dictionary of objects from all devices. This should only be enabled if users are not just returning tensors, and this is actively discouraged by PyTorch.
=======
            Whether to run recursively gather object in a nested list/tuple/dictionary of objects from all devices.
>>>>>>> 048f599f
    """

    framework = "pt"
    output_dir: str = field(
        metadata={"help": "The output directory where the model predictions and checkpoints will be written."},
    )
    overwrite_output_dir: bool = field(
        default=False,
        metadata={
            "help": (
                "Overwrite the content of the output directory. "
                "Use this to continue training if output_dir points to a checkpoint directory."
            )
        },
    )

    do_train: bool = field(default=False, metadata={"help": "Whether to run training."})
    do_eval: bool = field(default=False, metadata={"help": "Whether to run eval on the dev set."})
    do_predict: bool = field(default=False, metadata={"help": "Whether to run predictions on the test set."})
    eval_strategy: Union[IntervalStrategy, str] = field(
        default="no",
        metadata={"help": "The evaluation strategy to use."},
    )
    prediction_loss_only: bool = field(
        default=False,
        metadata={"help": "When performing evaluation and predictions, only returns the loss."},
    )

    per_device_train_batch_size: int = field(
        default=8, metadata={"help": "Batch size per GPU/TPU/MPS/NPU core/CPU for training."}
    )
    per_device_eval_batch_size: int = field(
        default=8, metadata={"help": "Batch size per GPU/TPU/MPS/NPU core/CPU for evaluation."}
    )

    per_gpu_train_batch_size: Optional[int] = field(
        default=None,
        metadata={
            "help": (
                "Deprecated, the use of `--per_device_train_batch_size` is preferred. "
                "Batch size per GPU/TPU core/CPU for training."
            )
        },
    )
    per_gpu_eval_batch_size: Optional[int] = field(
        default=None,
        metadata={
            "help": (
                "Deprecated, the use of `--per_device_eval_batch_size` is preferred. "
                "Batch size per GPU/TPU core/CPU for evaluation."
            )
        },
    )

    gradient_accumulation_steps: int = field(
        default=1,
        metadata={"help": "Number of updates steps to accumulate before performing a backward/update pass."},
    )
    eval_accumulation_steps: Optional[int] = field(
        default=None,
        metadata={"help": "Number of predictions steps to accumulate before moving the tensors to the CPU."},
    )

    eval_delay: Optional[float] = field(
        default=0,
        metadata={
            "help": (
                "Number of epochs or steps to wait for before the first evaluation can be performed, depending on the"
                " eval_strategy."
            )
        },
    )

    learning_rate: float = field(default=5e-5, metadata={"help": "The initial learning rate for AdamW."})
    weight_decay: float = field(default=0.0, metadata={"help": "Weight decay for AdamW if we apply some."})
    adam_beta1: float = field(default=0.9, metadata={"help": "Beta1 for AdamW optimizer"})
    adam_beta2: float = field(default=0.999, metadata={"help": "Beta2 for AdamW optimizer"})
    adam_epsilon: float = field(default=1e-8, metadata={"help": "Epsilon for AdamW optimizer."})
    max_grad_norm: float = field(default=1.0, metadata={"help": "Max gradient norm."})

    num_train_epochs: float = field(default=3.0, metadata={"help": "Total number of training epochs to perform."})
    max_steps: int = field(
        default=-1,
        metadata={"help": "If > 0: set total number of training steps to perform. Override num_train_epochs."},
    )
    lr_scheduler_type: Union[SchedulerType, str] = field(
        default="linear",
        metadata={"help": "The scheduler type to use."},
    )
    lr_scheduler_kwargs: Optional[Union[dict, str]] = field(
        default_factory=dict,
        metadata={
            "help": (
                "Extra parameters for the lr_scheduler such as {'num_cycles': 1} for the cosine with hard restarts."
            )
        },
    )
    warmup_ratio: float = field(
        default=0.0, metadata={"help": "Linear warmup over warmup_ratio fraction of total steps."}
    )
    warmup_steps: int = field(default=0, metadata={"help": "Linear warmup over warmup_steps."})

    log_level: Optional[str] = field(
        default="passive",
        metadata={
            "help": (
                "Logger log level to use on the main node. Possible choices are the log levels as strings: 'debug',"
                " 'info', 'warning', 'error' and 'critical', plus a 'passive' level which doesn't set anything and"
                " lets the application set the level. Defaults to 'passive'."
            ),
            "choices": trainer_log_levels.keys(),
        },
    )
    log_level_replica: Optional[str] = field(
        default="warning",
        metadata={
            "help": "Logger log level to use on replica nodes. Same choices and defaults as ``log_level``",
            "choices": trainer_log_levels.keys(),
        },
    )
    log_on_each_node: bool = field(
        default=True,
        metadata={
            "help": (
                "When doing a multinode distributed training, whether to log once per node or just once on the main"
                " node."
            )
        },
    )
    logging_dir: Optional[str] = field(default=None, metadata={"help": "Tensorboard log dir."})
    logging_strategy: Union[IntervalStrategy, str] = field(
        default="steps",
        metadata={"help": "The logging strategy to use."},
    )
    logging_first_step: bool = field(default=False, metadata={"help": "Log the first global_step"})
    logging_steps: float = field(
        default=500,
        metadata={
            "help": (
                "Log every X updates steps. Should be an integer or a float in range `[0,1)`. "
                "If smaller than 1, will be interpreted as ratio of total training steps."
            )
        },
    )
    logging_nan_inf_filter: bool = field(default=True, metadata={"help": "Filter nan and inf losses for logging."})
    save_strategy: Union[IntervalStrategy, str] = field(
        default="steps",
        metadata={"help": "The checkpoint save strategy to use."},
    )
    save_steps: float = field(
        default=500,
        metadata={
            "help": (
                "Save checkpoint every X updates steps. Should be an integer or a float in range `[0,1)`. "
                "If smaller than 1, will be interpreted as ratio of total training steps."
            )
        },
    )
    save_total_limit: Optional[int] = field(
        default=None,
        metadata={
            "help": (
                "If a value is passed, will limit the total amount of checkpoints. Deletes the older checkpoints in"
                " `output_dir`. When `load_best_model_at_end` is enabled, the 'best' checkpoint according to"
                " `metric_for_best_model` will always be retained in addition to the most recent ones. For example,"
                " for `save_total_limit=5` and `load_best_model_at_end=True`, the four last checkpoints will always be"
                " retained alongside the best model. When `save_total_limit=1` and `load_best_model_at_end=True`,"
                " it is possible that two checkpoints are saved: the last one and the best one (if they are different)."
                " Default is unlimited checkpoints"
            )
        },
    )
    save_safetensors: Optional[bool] = field(
        default=True,
        metadata={
            "help": "Use safetensors saving and loading for state dicts instead of default torch.load and torch.save."
        },
    )
    save_on_each_node: bool = field(
        default=False,
        metadata={
            "help": (
                "When doing multi-node distributed training, whether to save models and checkpoints on each node, or"
                " only on the main one"
            )
        },
    )
    save_only_model: bool = field(
        default=False,
        metadata={
            "help": (
                "When checkpointing, whether to only save the model, or also the optimizer, scheduler & rng state."
                "Note that when this is true, you won't be able to resume training from checkpoint."
                "This enables you to save storage by not storing the optimizer, scheduler & rng state."
                "You can only load the model using from_pretrained with this option set to True."
            )
        },
    )
    restore_callback_states_from_checkpoint: bool = field(
        default=False,
        metadata={
            "help": "Whether to restore the callback states from the checkpoint. If `True`, will override callbacks passed to the `Trainer` if they exist in the checkpoint."
        },
    )
    no_cuda: bool = field(
        default=False,
        metadata={"help": "This argument is deprecated. It will be removed in version 5.0 of 🤗 Transformers."},
    )
    use_cpu: bool = field(
        default=False,
        metadata={
            "help": " Whether or not to use cpu. If set to False, we will use cuda/tpu/mps/npu device if available."
        },
    )
    use_mps_device: bool = field(
        default=False,
        metadata={
            "help": "This argument is deprecated. `mps` device will be used if available similar to `cuda` device."
            " It will be removed in version 5.0 of 🤗 Transformers"
        },
    )
    seed: int = field(default=42, metadata={"help": "Random seed that will be set at the beginning of training."})
    data_seed: Optional[int] = field(default=None, metadata={"help": "Random seed to be used with data samplers."})
    jit_mode_eval: bool = field(
        default=False, metadata={"help": "Whether or not to use PyTorch jit trace for inference"}
    )
    use_ipex: bool = field(
        default=False,
        metadata={
            "help": (
                "Use Intel extension for PyTorch when it is available, installation:"
                " 'https://github.com/intel/intel-extension-for-pytorch'"
            )
        },
    )
    bf16: bool = field(
        default=False,
        metadata={
            "help": (
                "Whether to use bf16 (mixed) precision instead of 32-bit. Requires Ampere or higher NVIDIA"
                " architecture or using CPU (use_cpu) or Ascend NPU. This is an experimental API and it may change."
            )
        },
    )
    fp16: bool = field(
        default=False,
        metadata={"help": "Whether to use fp16 (mixed) precision instead of 32-bit"},
    )
    fp16_opt_level: str = field(
        default="O1",
        metadata={
            "help": (
                "For fp16: Apex AMP optimization level selected in ['O0', 'O1', 'O2', and 'O3']. "
                "See details at https://nvidia.github.io/apex/amp.html"
            )
        },
    )
    half_precision_backend: str = field(
        default="auto",
        metadata={
            "help": "The backend to be used for half precision.",
            "choices": ["auto", "apex", "cpu_amp"],
        },
    )
    bf16_full_eval: bool = field(
        default=False,
        metadata={
            "help": (
                "Whether to use full bfloat16 evaluation instead of 32-bit. This is an experimental API and it may"
                " change."
            )
        },
    )
    fp16_full_eval: bool = field(
        default=False,
        metadata={"help": "Whether to use full float16 evaluation instead of 32-bit"},
    )
    tf32: Optional[bool] = field(
        default=None,
        metadata={
            "help": (
                "Whether to enable tf32 mode, available in Ampere and newer GPU architectures. This is an experimental"
                " API and it may change."
            )
        },
    )
    local_rank: int = field(default=-1, metadata={"help": "For distributed training: local_rank"})
    ddp_backend: Optional[str] = field(
        default=None,
        metadata={
            "help": "The backend to be used for distributed training",
            "choices": ["nccl", "gloo", "mpi", "ccl", "hccl", "cncl"],
        },
    )
    tpu_num_cores: Optional[int] = field(
        default=None, metadata={"help": "TPU: Number of TPU cores (automatically passed by launcher script)"}
    )
    tpu_metrics_debug: bool = field(
        default=False,
        metadata={
            "help": (
                "Deprecated, the use of `--debug tpu_metrics_debug` is preferred. TPU: Whether to print debug metrics"
            )
        },
    )
    debug: Union[str, List[DebugOption]] = field(
        default="",
        metadata={
            "help": (
                "Whether or not to enable debug mode. Current options: "
                "`underflow_overflow` (Detect underflow and overflow in activations and weights), "
                "`tpu_metrics_debug` (print debug metrics on TPU)."
            )
        },
    )

    dataloader_drop_last: bool = field(
        default=False, metadata={"help": "Drop the last incomplete batch if it is not divisible by the batch size."}
    )
    eval_steps: Optional[float] = field(
        default=None,
        metadata={
            "help": (
                "Run an evaluation every X steps. Should be an integer or a float in range `[0,1)`. "
                "If smaller than 1, will be interpreted as ratio of total training steps."
            )
        },
    )
    dataloader_num_workers: int = field(
        default=0,
        metadata={
            "help": (
                "Number of subprocesses to use for data loading (PyTorch only). 0 means that the data will be loaded"
                " in the main process."
            )
        },
    )
    dataloader_prefetch_factor: Optional[int] = field(
        default=None if not is_torch_available() or is_torch_greater_or_equal_than_2_0 else 2,
        metadata={
            "help": (
                "Number of batches loaded in advance by each worker. "
                "2 means there will be a total of 2 * num_workers batches prefetched across all workers. "
                "Default is 2 for PyTorch < 2.0.0 and otherwise None."
            )
        },
    )
    past_index: int = field(
        default=-1,
        metadata={"help": "If >=0, uses the corresponding part of the output as the past state for next step."},
    )

    run_name: Optional[str] = field(
        default=None, metadata={"help": "An optional descriptor for the run. Notably used for wandb logging."}
    )
    disable_tqdm: Optional[bool] = field(
        default=None, metadata={"help": "Whether or not to disable the tqdm progress bars."}
    )

    remove_unused_columns: Optional[bool] = field(
        default=True, metadata={"help": "Remove columns not required by the model when using an nlp.Dataset."}
    )
    label_names: Optional[List[str]] = field(
        default=None, metadata={"help": "The list of keys in your dictionary of inputs that correspond to the labels."}
    )
    load_best_model_at_end: Optional[bool] = field(
        default=False,
        metadata={
            "help": (
                "Whether or not to load the best model found during training at the end of training. When this option"
                " is enabled, the best checkpoint will always be saved. See `save_total_limit` for more."
            )
        },
    )
    metric_for_best_model: Optional[str] = field(
        default=None, metadata={"help": "The metric to use to compare two different models."}
    )
    greater_is_better: Optional[bool] = field(
        default=None, metadata={"help": "Whether the `metric_for_best_model` should be maximized or not."}
    )
    ignore_data_skip: bool = field(
        default=False,
        metadata={
            "help": (
                "When resuming training, whether or not to skip the first epochs and batches to get to the same"
                " training data."
            )
        },
    )
    fsdp: Optional[Union[List[FSDPOption], str]] = field(
        default="",
        metadata={
            "help": (
                "Whether or not to use PyTorch Fully Sharded Data Parallel (FSDP) training (in distributed training"
                " only). The base option should be `full_shard`, `shard_grad_op` or `no_shard` and you can add"
                " CPU-offload to `full_shard` or `shard_grad_op` like this: full_shard offload` or `shard_grad_op"
                " offload`. You can add auto-wrap to `full_shard` or `shard_grad_op` with the same syntax: full_shard"
                " auto_wrap` or `shard_grad_op auto_wrap`."
            ),
        },
    )
    fsdp_min_num_params: int = field(
        default=0,
        metadata={
            "help": (
                "This parameter is deprecated. FSDP's minimum number of parameters for Default Auto Wrapping. (useful"
                " only when `fsdp` field is passed)."
            )
        },
    )
    fsdp_config: Optional[Union[dict, str]] = field(
        default=None,
        metadata={
            "help": (
                "Config to be used with FSDP (Pytorch Fully Sharded  Data Parallel). The value is either a "
                "fsdp json config file (e.g., `fsdp_config.json`) or an already loaded json file as `dict`."
            )
        },
    )
    fsdp_transformer_layer_cls_to_wrap: Optional[str] = field(
        default=None,
        metadata={
            "help": (
                "This parameter is deprecated. Transformer layer class name (case-sensitive) to wrap, e.g,"
                " `BertLayer`, `GPTJBlock`, `T5Block` .... (useful only when `fsdp` flag is passed)."
            )
        },
    )
    accelerator_config: Optional[Union[dict, str]] = field(
        default=None,
        metadata={
            "help": (
                "Config to be used with the internal Accelerator object initializtion. The value is either a "
                "accelerator json config file (e.g., `accelerator_config.json`) or an already loaded json file as `dict`."
            )
        },
    )
    deepspeed: Optional[Union[dict, str]] = field(
        default=None,
        metadata={
            "help": (
                "Enable deepspeed and pass the path to deepspeed json config file (e.g. `ds_config.json`) or an already"
                " loaded json file as a dict"
            )
        },
    )
    label_smoothing_factor: float = field(
        default=0.0, metadata={"help": "The label smoothing epsilon to apply (zero means no label smoothing)."}
    )

    default_optim = "adamw_torch"
    # XXX: enable when pytorch==2.0.1 comes out - we want to give it time to get all the bugs sorted out
    # if is_torch_available() and version.parse(version.parse(torch.__version__).base_version) >= version.parse("2.1.0"):
    #     default_optim = "adamw_torch_fused"
    # and update the doc above to:
    # optim (`str` or [`training_args.OptimizerNames`], *optional*, defaults to `"adamw_torch_fused"` (for torch<2.1.0 `"adamw_torch"`):
    optim: Union[OptimizerNames, str] = field(
        default=default_optim,
        metadata={"help": "The optimizer to use."},
    )
    optim_args: Optional[str] = field(default=None, metadata={"help": "Optional arguments to supply to optimizer."})
    adafactor: bool = field(default=False, metadata={"help": "Whether or not to replace AdamW by Adafactor."})
    group_by_length: bool = field(
        default=False,
        metadata={"help": "Whether or not to group samples of roughly the same length together when batching."},
    )
    length_column_name: Optional[str] = field(
        default="length",
        metadata={"help": "Column name with precomputed lengths to use when grouping by length."},
    )
    report_to: Union[None, str, List[str]] = field(
        default=None, metadata={"help": "The list of integrations to report the results and logs to."}
    )
    ddp_find_unused_parameters: Optional[bool] = field(
        default=None,
        metadata={
            "help": (
                "When using distributed training, the value of the flag `find_unused_parameters` passed to "
                "`DistributedDataParallel`."
            )
        },
    )
    ddp_bucket_cap_mb: Optional[int] = field(
        default=None,
        metadata={
            "help": (
                "When using distributed training, the value of the flag `bucket_cap_mb` passed to "
                "`DistributedDataParallel`."
            )
        },
    )
    ddp_broadcast_buffers: Optional[bool] = field(
        default=None,
        metadata={
            "help": (
                "When using distributed training, the value of the flag `broadcast_buffers` passed to "
                "`DistributedDataParallel`."
            )
        },
    )
    dataloader_pin_memory: bool = field(
        default=True, metadata={"help": "Whether or not to pin memory for DataLoader."}
    )
    dataloader_persistent_workers: bool = field(
        default=False,
        metadata={
            "help": "If True, the data loader will not shut down the worker processes after a dataset has been consumed once. This allows to maintain the workers Dataset instances alive. Can potentially speed up training, but will increase RAM usage."
        },
    )
    skip_memory_metrics: bool = field(
        default=True, metadata={"help": "Whether or not to skip adding of memory profiler reports to metrics."}
    )
    use_legacy_prediction_loop: bool = field(
        default=False, metadata={"help": "Whether or not to use the legacy prediction_loop in the Trainer."}
    )
    push_to_hub: bool = field(
        default=False, metadata={"help": "Whether or not to upload the trained model to the model hub after training."}
    )
    resume_from_checkpoint: Optional[str] = field(
        default=None,
        metadata={"help": "The path to a folder with a valid checkpoint for your model."},
    )
    hub_model_id: Optional[str] = field(
        default=None, metadata={"help": "The name of the repository to keep in sync with the local `output_dir`."}
    )
    hub_strategy: Union[HubStrategy, str] = field(
        default="every_save",
        metadata={"help": "The hub strategy to use when `--push_to_hub` is activated."},
    )
    hub_token: Optional[str] = field(default=None, metadata={"help": "The token to use to push to the Model Hub."})
    hub_private_repo: bool = field(default=False, metadata={"help": "Whether the model repository is private or not."})
    hub_always_push: bool = field(
        default=False,
        metadata={"help": "Unless `True`, the Trainer will skip pushes if the previous one wasn't finished yet."},
    )
    gradient_checkpointing: bool = field(
        default=False,
        metadata={
            "help": "If True, use gradient checkpointing to save memory at the expense of slower backward pass."
        },
    )
    gradient_checkpointing_kwargs: Optional[Union[dict, str]] = field(
        default=None,
        metadata={
            "help": "Gradient checkpointing key word arguments such as `use_reentrant`. Will be passed to `torch.utils.checkpoint.checkpoint` through `model.gradient_checkpointing_enable`."
        },
    )
    include_inputs_for_metrics: bool = field(
        default=False, metadata={"help": "Whether or not the inputs will be passed to the `compute_metrics` function."}
    )
    eval_do_concat_batches: bool = field(
        default=True,
        metadata={
            "help": "Whether to recursively concat inputs/losses/labels/predictions across batches. If `False`, will instead store them as lists, with each batch kept separate."
        },
    )
    # Deprecated arguments
    fp16_backend: str = field(
        default="auto",
        metadata={
            "help": "Deprecated. Use half_precision_backend instead",
            "choices": ["auto", "apex", "cpu_amp"],
        },
    )
    evaluation_strategy: Union[IntervalStrategy, str] = field(
        default=None,
        metadata={"help": "Deprecated. Use `eval_strategy` instead"},
    )
    push_to_hub_model_id: Optional[str] = field(
        default=None, metadata={"help": "The name of the repository to which push the `Trainer`."}
    )
    push_to_hub_organization: Optional[str] = field(
        default=None, metadata={"help": "The name of the organization in with to which push the `Trainer`."}
    )
    push_to_hub_token: Optional[str] = field(
        default=None, metadata={"help": "The token to use to push to the Model Hub."}
    )
    _n_gpu: int = field(init=False, repr=False, default=-1)
    mp_parameters: str = field(
        default="",
        metadata={"help": "Used by the SageMaker launcher to send mp-specific args. Ignored in Trainer"},
    )

    auto_find_batch_size: bool = field(
        default=False,
        metadata={
            "help": (
                "Whether to automatically decrease the batch size in half and rerun the training loop again each time"
                " a CUDA Out-of-Memory was reached"
            )
        },
    )
    full_determinism: bool = field(
        default=False,
        metadata={
            "help": (
                "Whether to call enable_full_determinism instead of set_seed for reproducibility in distributed"
                " training. Important: this will negatively impact the performance, so only use it for debugging."
            )
        },
    )
    torchdynamo: Optional[str] = field(
        default=None,
        metadata={
            "help": "This argument is deprecated, use `--torch_compile_backend` instead.",
        },
    )
    ray_scope: Optional[str] = field(
        default="last",
        metadata={
            "help": (
                'The scope to use when doing hyperparameter search with Ray. By default, `"last"` will be used. Ray'
                " will then use the last checkpoint of all trials, compare those, and select the best one. However,"
                " other options are also available. See the Ray documentation"
                " (https://docs.ray.io/en/latest/tune/api_docs/analysis.html"
                "#ray.tune.ExperimentAnalysis.get_best_trial)"
                " for more options."
            )
        },
    )
    ddp_timeout: Optional[int] = field(
        default=1800,
        metadata={
            "help": "Overrides the default timeout for distributed training (value should be given in seconds)."
        },
    )
    torch_compile: bool = field(
        default=False, metadata={"help": "If set to `True`, the model will be wrapped in `torch.compile`."}
    )
    torch_compile_backend: Optional[str] = field(
        default=None,
        metadata={
            "help": "Which backend to use with `torch.compile`, passing one will trigger a model compilation.",
        },
    )
    torch_compile_mode: Optional[str] = field(
        default=None,
        metadata={
            "help": "Which mode to use with `torch.compile`, passing one will trigger a model compilation.",
        },
    )

    dispatch_batches: Optional[bool] = field(
        default=None,
        metadata={"help": "Deprecated. Pass {'dispatch_batches':VALUE} to `accelerator_config`."},
    )

    split_batches: Optional[bool] = field(
        default=None,
        metadata={"help": "Deprecated. Pass {'split_batches':True} to `accelerator_config`."},
    )

    include_tokens_per_second: Optional[bool] = field(
        default=False,
        metadata={"help": "If set to `True`, the speed metrics will include `tgs` (tokens per second per device)."},
    )

    include_num_input_tokens_seen: Optional[bool] = field(
        default=False,
        metadata={
            "help": "If set to `True`, will track the number of input tokens seen throughout training. (May be slower in distributed training)"
        },
    )

    neftune_noise_alpha: Optional[float] = field(
        default=None,
        metadata={
            "help": "Activates neftune noise embeddings into the model. NEFTune has been proven to drastically improve model performances for instrcution fine-tuning. Check out the original paper here: https://arxiv.org/abs/2310.05914 and the original code here: https://github.com/neelsjain/NEFTune. Only supported for `PreTrainedModel` and `PeftModel` classes."
        },
    )

    optim_target_modules: Union[None, str, List[str]] = field(
        default=None,
        metadata={
            "help": "Target modules for the optimizer defined in the `optim` argument. Only used for the GaLore optimizer at the moment."
        },
    )

    batch_eval_metrics: bool = field(
        default=False,
        metadata={"help": "Break eval metrics calculation into batches to save memory."},
    )

    eval_on_start: bool = field(
        default=False,
        metadata={
            "help": "Whether to run through the entire `evaluation` step at the very beginning of training as a sanity check."
        },
    )

    eval_use_gather_object: Optional[bool] = field(
        default=False,
        metadata={
            "help": "Whether to run recursively gather object in a nested list/tuple/dictionary of objects from all devices."
        },
    )

    def __post_init__(self):
        # Parse in args that could be `dict` sent in from the CLI as a string
        for field in _VALID_DICT_FIELDS:
            passed_value = getattr(self, field)
            # We only want to do this if the str starts with a bracket to indiciate a `dict`
            # else its likely a filename if supported
            if isinstance(passed_value, str) and passed_value.startswith("{"):
                loaded_dict = json.loads(passed_value)
                # Convert str values to types if applicable
                loaded_dict = _convert_str_dict(loaded_dict)
                setattr(self, field, loaded_dict)

        # expand paths, if not os.makedirs("~/bar") will make directory
        # in the current directory instead of the actual home
        # see https://github.com/huggingface/transformers/issues/10628
        if self.output_dir is not None:
            self.output_dir = os.path.expanduser(self.output_dir)
        if self.logging_dir is None and self.output_dir is not None:
            self.logging_dir = os.path.join(self.output_dir, default_logdir())
        if self.logging_dir is not None:
            self.logging_dir = os.path.expanduser(self.logging_dir)

        if self.disable_tqdm is None:
            self.disable_tqdm = logger.getEffectiveLevel() > logging.WARN

        if self.evaluation_strategy is not None:
            warnings.warn(
                "`evaluation_strategy` is deprecated and will be removed in version 4.46 of 🤗 Transformers. Use `eval_strategy` instead",
                FutureWarning,
            )
            self.eval_strategy = self.evaluation_strategy

        if isinstance(self.eval_strategy, EvaluationStrategy):
            warnings.warn(
                "using `EvaluationStrategy` for `eval_strategy` is deprecated and will be removed in version 5"
                " of 🤗 Transformers. Use `IntervalStrategy` instead",
                FutureWarning,
            )
            # Go back to the underlying string or we won't be able to instantiate `IntervalStrategy` on it.
            self.eval_strategy = self.eval_strategy.value
        if self.no_cuda:
            warnings.warn(
                "using `no_cuda` is deprecated and will be removed in version 5.0 of 🤗 Transformers. "
                "Use `use_cpu` instead",
                FutureWarning,
            )
            self.use_cpu = self.no_cuda

        self.eval_strategy = IntervalStrategy(self.eval_strategy)
        self.logging_strategy = IntervalStrategy(self.logging_strategy)
        self.save_strategy = IntervalStrategy(self.save_strategy)
        self.hub_strategy = HubStrategy(self.hub_strategy)

        self.lr_scheduler_type = SchedulerType(self.lr_scheduler_type)
        if self.do_eval is False and self.eval_strategy != IntervalStrategy.NO:
            self.do_eval = True

        # eval_steps has to be defined and non-zero, fallbacks to logging_steps if the latter is non-zero
        if self.eval_strategy == IntervalStrategy.STEPS and (self.eval_steps is None or self.eval_steps == 0):
            if self.logging_steps > 0:
                logger.info(f"using `logging_steps` to initialize `eval_steps` to {self.logging_steps}")
                self.eval_steps = self.logging_steps
            else:
                raise ValueError(
                    f"evaluation strategy {self.eval_strategy} requires either non-zero --eval_steps or"
                    " --logging_steps"
                )

        # logging_steps must be non-zero for logging_strategy that is other than 'no'
        if self.logging_strategy == IntervalStrategy.STEPS and self.logging_steps == 0:
            raise ValueError(f"logging strategy {self.logging_strategy} requires non-zero --logging_steps")

        if self.logging_strategy == IntervalStrategy.STEPS and self.logging_steps > 1:
            if self.logging_steps != int(self.logging_steps):
                raise ValueError(f"--logging_steps must be an integer if bigger than 1: {self.logging_steps}")
            self.logging_steps = int(self.logging_steps)
        if self.eval_strategy == IntervalStrategy.STEPS and self.eval_steps > 1:
            if self.eval_steps != int(self.eval_steps):
                raise ValueError(f"--eval_steps must be an integer if bigger than 1: {self.eval_steps}")
            self.eval_steps = int(self.eval_steps)
        if self.save_strategy == IntervalStrategy.STEPS and self.save_steps > 1:
            if self.save_steps != int(self.save_steps):
                raise ValueError(f"--save_steps must be an integer if bigger than 1: {self.save_steps}")
            self.save_steps = int(self.save_steps)

        # Sanity checks for load_best_model_at_end: we require save and eval strategies to be compatible.
        if self.load_best_model_at_end:
            if self.eval_strategy != self.save_strategy:
                raise ValueError(
                    "--load_best_model_at_end requires the save and eval strategy to match, but found\n- Evaluation "
                    f"strategy: {self.eval_strategy}\n- Save strategy: {self.save_strategy}"
                )
            if self.eval_strategy == IntervalStrategy.STEPS and self.save_steps % self.eval_steps != 0:
                if self.eval_steps < 1 or self.save_steps < 1:
                    if not (self.eval_steps < 1 and self.save_steps < 1):
                        raise ValueError(
                            "--load_best_model_at_end requires the saving steps to be a multiple of the evaluation "
                            "steps, which cannot get guaranteed when mixing ratio and absolute steps for save_steps "
                            f"{self.save_steps} and eval_steps {self.eval_steps}."
                        )
                    # Work around floating point precision issues
                    LARGE_MULTIPLIER = 1_000_000
                    if (self.save_steps * LARGE_MULTIPLIER) % (self.eval_steps * LARGE_MULTIPLIER) != 0:
                        raise ValueError(
                            "--load_best_model_at_end requires the saving steps to be a multiple of the evaluation "
                            f"steps, but found {self.save_steps}, which is not a multiple of {self.eval_steps}."
                        )
                raise ValueError(
                    "--load_best_model_at_end requires the saving steps to be a round multiple of the evaluation "
                    f"steps, but found {self.save_steps}, which is not a round multiple of {self.eval_steps}."
                )

        safetensors_available = is_safetensors_available()
        if self.save_safetensors and not safetensors_available:
            raise ValueError(f"--save_safetensors={self.save_safetensors} requires safetensors to be installed!")
        if not self.save_safetensors and safetensors_available:
            logger.info(
                f"Found safetensors installation, but --save_safetensors={self.save_safetensors}. "
                f"Safetensors should be a preferred weights saving format due to security and performance reasons. "
                f"If your model cannot be saved by safetensors please feel free to open an issue at "
                f"https://github.com/huggingface/safetensors!"
            )

        if (
            self.load_best_model_at_end or self.lr_scheduler_type == SchedulerType.REDUCE_ON_PLATEAU
        ) and self.metric_for_best_model is None:
            self.metric_for_best_model = "loss"
        if self.greater_is_better is None and self.metric_for_best_model is not None:
            self.greater_is_better = not (self.metric_for_best_model.endswith("loss"))
        if self.run_name is None:
            self.run_name = self.output_dir
        if self.framework == "pt" and is_torch_available():
            if self.fp16_backend and self.fp16_backend != "auto":
                warnings.warn(
                    "`fp16_backend` is deprecated and will be removed in version 5 of 🤗 Transformers. Use"
                    " `half_precision_backend` instead",
                    FutureWarning,
                )
                self.half_precision_backend = self.fp16_backend

            if self.bf16 or self.bf16_full_eval:
                if self.use_cpu and not is_torch_bf16_cpu_available() and not is_torch_xla_available():
                    # cpu
                    raise ValueError("Your setup doesn't support bf16/(cpu, tpu, neuroncore). You need torch>=1.10")
                elif not self.use_cpu:
                    if torch.cuda.is_available() and not is_torch_bf16_gpu_available():
                        # gpu
                        raise ValueError(
                            "Your setup doesn't support bf16/gpu. You need torch>=1.10, using Ampere GPU with cuda>=11.0"
                        )
                    elif not is_torch_xpu_available():
                        # xpu
                        from .pytorch_utils import is_torch_greater_or_equal_than_1_12

                        if not is_torch_greater_or_equal_than_1_12:
                            raise ValueError(
                                "Your setup doesn't support bf16/xpu. You need torch>=1.12, using Intel XPU/GPU with IPEX installed"
                            )

        if self.fp16 and self.bf16:
            raise ValueError("At most one of fp16 and bf16 can be True, but not both")

        if self.fp16_full_eval and self.bf16_full_eval:
            raise ValueError("At most one of fp16 and bf16 can be True for full eval, but not both")

        if self.bf16:
            if self.half_precision_backend == "apex":
                raise ValueError(" `--half_precision_backend apex`: GPU bf16 is not supported by apex.")

        if self.lr_scheduler_type == SchedulerType.REDUCE_ON_PLATEAU:
            if self.eval_strategy == IntervalStrategy.NO:
                raise ValueError("lr_scheduler_type reduce_lr_on_plateau requires an eval strategy")
            if not is_torch_available():
                raise ValueError("lr_scheduler_type reduce_lr_on_plateau requires torch>=0.2.0")

        self.optim = OptimizerNames(self.optim)
        if self.adafactor:
            warnings.warn(
                "`--adafactor` is deprecated and will be removed in version 5 of 🤗 Transformers. Use `--optim"
                " adafactor` instead",
                FutureWarning,
            )
            self.optim = OptimizerNames.ADAFACTOR
        if self.optim == OptimizerNames.ADAMW_TORCH_FUSED and is_torch_available():
            if version.parse(version.parse(torch.__version__).base_version) < version.parse("2.0.0"):
                raise ValueError("--optim adamw_torch_fused requires PyTorch 2.0 or higher")
            # there is a bug in fp16/AMP in pt-2.0.0
            if version.parse(version.parse(torch.__version__).base_version) == version.parse("2.0.0") and self.fp16:
                raise ValueError("--optim adamw_torch_fused with --fp16 requires PyTorch>2.0")

        # We need to setup the accelerator config here *before* the first call to `self.device`
        if is_accelerate_available():
            if not isinstance(self.accelerator_config, (AcceleratorConfig)):
                if self.accelerator_config is None:
                    self.accelerator_config = AcceleratorConfig()
                elif isinstance(self.accelerator_config, dict):
                    self.accelerator_config = AcceleratorConfig(**self.accelerator_config)
                # Check that a user didn't pass in the class instantiator
                # such as `accelerator_config = AcceleratorConfig`
                elif isinstance(self.accelerator_config, type):
                    raise NotImplementedError(
                        "Tried passing in a callable to `accelerator_config`, but this is not supported. "
                        "Please pass in a fully constructed `AcceleratorConfig` object instead."
                    )
                else:
                    self.accelerator_config = AcceleratorConfig.from_json_file(self.accelerator_config)

            if self.dispatch_batches is not None:
                warnings.warn(
                    "Using `--dispatch_batches` is deprecated and will be removed in version 4.41 of 🤗 Transformers. Use"
                    " `--accelerator_config {'dispatch_batches':VALUE} instead",
                    FutureWarning,
                )
                self.accelerator_config.dispatch_batches = self.dispatch_batches

            if self.split_batches is not None:
                warnings.warn(
                    "Using `--split_batches` is deprecated and will be removed in version 4.41 of 🤗 Transformers. Use"
                    " `--accelerator_config {'split_batches':VALUE} instead",
                    FutureWarning,
                )
                self.accelerator_config.split_batches = self.split_batches

        # Initialize device before we proceed
        if self.framework == "pt" and is_torch_available():
            self.device

        if self.torchdynamo is not None:
            warnings.warn(
                "`torchdynamo` is deprecated and will be removed in version 5 of 🤗 Transformers. Use"
                " `torch_compile_backend` instead",
                FutureWarning,
            )
            self.torch_compile_backend = self.torchdynamo
        if (self.torch_compile_mode is not None or self.torch_compile_backend is not None) and not self.torch_compile:
            self.torch_compile = True
        if self.torch_compile and self.torch_compile_backend is None:
            self.torch_compile_backend = "inductor"

        # accelerate integration for torch compile
        if self.torch_compile:
            # set env vars for accelerate
            prefix = "ACCELERATE_DYNAMO_"
            os.environ[prefix + "BACKEND"] = self.torch_compile_backend
            if self.torch_compile_mode is not None:
                os.environ[prefix + "MODE"] = self.torch_compile_mode

        if self.framework == "pt" and is_torch_available() and self.torch_compile:
            if is_torch_tf32_available():
                if self.tf32 is None and not self.fp16 or self.bf16:
                    logger.info(
                        "Setting TF32 in CUDA backends to speedup torch compile, you won't see any improvement"
                        " otherwise."
                    )
                    torch.backends.cuda.matmul.allow_tf32 = True
                    torch.backends.cudnn.allow_tf32 = True
            else:
                logger.warning(
                    "The speedups for torchdynamo mostly come wih GPU Ampere or higher and which is not detected here."
                )
        if self.framework == "pt" and is_torch_available() and self.tf32 is not None:
            if self.tf32:
                if is_torch_tf32_available():
                    torch.backends.cuda.matmul.allow_tf32 = True
                    torch.backends.cudnn.allow_tf32 = True
                else:
                    raise ValueError("--tf32 requires Ampere or a newer GPU arch, cuda>=11 and torch>=1.7")
            else:
                if is_torch_tf32_available():
                    torch.backends.cuda.matmul.allow_tf32 = False
                    torch.backends.cudnn.allow_tf32 = False
                # no need to assert on else

        # if training args is specified, it will override the one specified in the accelerate config
        if self.half_precision_backend != "apex":
            mixed_precision_dtype = os.environ.get("ACCELERATE_MIXED_PRECISION", "no")
            if self.fp16:
                mixed_precision_dtype = "fp16"
            elif self.bf16:
                mixed_precision_dtype = "bf16"
            os.environ["ACCELERATE_MIXED_PRECISION"] = mixed_precision_dtype

        if self.report_to is None:
            logger.info(
                "The default value for the training argument `--report_to` will change in v5 (from all installed "
                "integrations to none). In v5, you will need to use `--report_to all` to get the same behavior as "
                "now. You should start updating your code and make this info disappear :-)."
            )
            self.report_to = "all"
        if self.report_to == "all" or self.report_to == ["all"]:
            # Import at runtime to avoid a circular import.
            from .integrations import get_available_reporting_integrations

            self.report_to = get_available_reporting_integrations()

            if "codecarbon" in self.report_to and torch.version.hip:
                logger.warning(
                    "When using the Trainer, CodeCarbonCallback requires the `codecarbon` package, which is not compatible with AMD ROCm (https://github.com/mlco2/codecarbon/pull/490). Automatically disabling the codecarbon callback. Reference: https://huggingface.co/docs/transformers/v4.39.3/en/main_classes/trainer#transformers.TrainingArguments.report_to."
                )
                self.report_to.remove("codecarbon")

        elif self.report_to == "none" or self.report_to == ["none"]:
            self.report_to = []
        elif not isinstance(self.report_to, list):
            self.report_to = [self.report_to]

        if self.warmup_ratio < 0 or self.warmup_ratio > 1:
            raise ValueError("warmup_ratio must lie in range [0,1]")
        elif self.warmup_ratio > 0 and self.warmup_steps > 0:
            logger.info(
                "Both warmup_ratio and warmup_steps given, warmup_steps will override any effect of warmup_ratio"
                " during training"
            )

        if not isinstance(self.warmup_steps, int) or self.warmup_steps < 0 or 0 < self.warmup_steps <= 1:
            raise ValueError("warmup_steps must be either 0 or > 1")

        if isinstance(self.fsdp, bool):
            self.fsdp = "full_shard" if self.fsdp else ""
        if isinstance(self.fsdp, str):
            self.fsdp = [FSDPOption(s) for s in self.fsdp.split()]
        if self.fsdp == [FSDPOption.OFFLOAD]:
            raise ValueError(
                "`--fsdp offload` can't work on its own. It needs to be added to `--fsdp full_shard` or "
                '`--fsdp shard_grad_op`. For example, `--fsdp "full_shard offload"`.'
            )
        elif FSDPOption.FULL_SHARD in self.fsdp and FSDPOption.SHARD_GRAD_OP in self.fsdp:
            raise ValueError("`--fsdp full_shard` is not compatible with `--fsdp shard_grad_op`.")

        if self.fsdp_config is None:
            self.fsdp_config = {}

        if isinstance(self.fsdp_config, str):
            if len(self.fsdp) == 0:
                warnings.warn("`--fsdp_config` is useful only when `--fsdp` is specified.")
            with io.open(self.fsdp_config, "r", encoding="utf-8") as f:
                self.fsdp_config = json.load(f)
                for k in list(self.fsdp_config.keys()):
                    if k.startswith("fsdp_"):
                        v = self.fsdp_config.pop(k)
                        self.fsdp_config[k[5:]] = v

        if self.fsdp_min_num_params > 0:
            warnings.warn("using `--fsdp_min_num_params` is deprecated. Use fsdp_config instead ", FutureWarning)

        self.fsdp_config["min_num_params"] = max(self.fsdp_config.get("min_num_params", 0), self.fsdp_min_num_params)

        # if fsdp_config["transformer_layer_cls_to_wrap"] is specified as a string, convert it to a list with a single object
        if isinstance(self.fsdp_config.get("transformer_layer_cls_to_wrap", None), str):
            self.fsdp_config["transformer_layer_cls_to_wrap"] = [self.fsdp_config["transformer_layer_cls_to_wrap"]]

        if self.fsdp_transformer_layer_cls_to_wrap is not None:
            warnings.warn(
                "using `--fsdp_transformer_layer_cls_to_wrap` is deprecated. Use fsdp_config instead ", FutureWarning
            )
            self.fsdp_config["transformer_layer_cls_to_wrap"] = self.fsdp_config.get(
                "transformer_layer_cls_to_wrap", []
            ) + [self.fsdp_transformer_layer_cls_to_wrap]

        if len(self.fsdp) == 0 and self.fsdp_config["min_num_params"] > 0:
            warnings.warn("`min_num_params` is useful only when `--fsdp` is specified.")

        if len(self.fsdp) == 0 and self.fsdp_config.get("transformer_layer_cls_to_wrap", None) is not None:
            warnings.warn("`transformer_layer_cls_to_wrap` is useful only when `--fsdp` is specified.")

        if (
            len(self.fsdp) > 0
            and self.fsdp_config["min_num_params"] > 0
            and self.fsdp_config.get("transformer_layer_cls_to_wrap", None) is not None
        ):
            raise ValueError("`min_num_params` and `transformer_layer_cls_to_wrap` are mutually exclusive.")
        self.fsdp_config["xla"] = self.fsdp_config.get("xla", False)
        self.fsdp_config["xla_fsdp_v2"] = self.fsdp_config.get("xla_fsdp_v2", False)
        self.fsdp_config["xla_fsdp_grad_ckpt"] = self.fsdp_config.get("xla_fsdp_grad_ckpt", False)
        if self.fsdp_config["xla"]:
            if len(self.fsdp) > 0:
                # store XLA fsdp configuration parameters into a dictionary
                # Copy the config to avoid modifying the original config (which may be used for JSON serialization)
                self.xla_fsdp_config = self.fsdp_config.get("xla_fsdp_settings", {}).copy()
                # apply appropriate string to torch.dtype conversions for parameters
                if "compute_dtype" in self.xla_fsdp_config:
                    self.xla_fsdp_config["compute_dtype"] = getattr(torch, self.xla_fsdp_config["compute_dtype"])
                if "buffer_dtype" in self.xla_fsdp_config:
                    self.xla_fsdp_config["buffer_dtype"] = getattr(torch, self.xla_fsdp_config["buffer_dtype"])
            else:
                warnings.warn("XLA FSDP can be used only when `--fsdp` is specified.")
        else:
            if self.fsdp_config["xla_fsdp_grad_ckpt"]:
                warnings.warn("`--xla_fsdp_grad_ckpt` is useful only when `--xla` is set to true.")

        # accelerate integration for FSDP
        if len(self.fsdp) > 0 and not self.fsdp_config["xla"]:
            os.environ["ACCELERATE_USE_FSDP"] = "true"
            from accelerate.utils.constants import (
                FSDP_AUTO_WRAP_POLICY,
                FSDP_SHARDING_STRATEGY,
            )

            prefix = "FSDP_"
            for fsdp_option in self.fsdp:
                if fsdp_option.upper() in FSDP_SHARDING_STRATEGY:
                    # set environment variable for FSDP sharding strategy
                    os.environ[f"{prefix}SHARDING_STRATEGY"] = (
                        str(FSDP_SHARDING_STRATEGY.index(fsdp_option.upper()) + 1)
                        if is_accelerate_available("0.26.0")
                        else fsdp_option.upper()
                    )
                elif fsdp_option == FSDPOption.OFFLOAD:
                    os.environ[f"{prefix}OFFLOAD_PARAMS"] = "true"
                elif fsdp_option == FSDPOption.AUTO_WRAP:
                    os.environ[f"{prefix}AUTO_WRAP_POLICY"] = FSDP_AUTO_WRAP_POLICY[0]
                    if self.fsdp_config["min_num_params"] > 0:
                        os.environ[f"{prefix}MIN_NUM_PARAMS"] = str(self.fsdp_config["min_num_params"])
                        os.environ[f"{prefix}AUTO_WRAP_POLICY"] = FSDP_AUTO_WRAP_POLICY[1]
                    elif self.fsdp_config.get("transformer_layer_cls_to_wrap", None) is not None:
                        os.environ[f"{prefix}TRANSFORMER_CLS_TO_WRAP"] = ",".join(
                            self.fsdp_config["transformer_layer_cls_to_wrap"]
                        )
            prefetch_policy = self.fsdp_config.get("backward_prefetch", "NO_PREFETCH")
            os.environ[f"{prefix}BACKWARD_PREFETCH"] = prefetch_policy.upper()
            os.environ[f"{prefix}FORWARD_PREFETCH"] = str(self.fsdp_config.get("forward_prefetch", "false")).lower()

            sync_module_states = str(self.fsdp_config.get("sync_module_states", "true")).lower()
            cpu_ram_efficient_loading = str(self.fsdp_config.get("cpu_ram_efficient_loading", "false")).lower()

            if sync_module_states == "false" and cpu_ram_efficient_loading == "true":
                # In this case, all the processes except the main process would have random weights leading
                # to unexpected behaviour during training, thus throwing error here to prevent it.
                raise ValueError('`sync_module_states` must be `"True"` if `cpu_ram_efficient_loading` is `"True"`')

            os.environ[f"{prefix}SYNC_MODULE_STATES"] = sync_module_states
            os.environ[f"{prefix}CPU_RAM_EFFICIENT_LOADING"] = cpu_ram_efficient_loading

            os.environ[f"{prefix}USE_ORIG_PARAMS"] = str(self.fsdp_config.get("use_orig_params", "true")).lower()

        if self.tpu_metrics_debug:
            warnings.warn(
                "using `--tpu_metrics_debug` is deprecated and will be removed in version 5 of 🤗 Transformers. Use"
                " `--debug tpu_metrics_debug` instead",
                FutureWarning,
            )
            if self.debug is None:
                self.debug = " tpu_metrics_debug"
            else:
                self.debug += " tpu_metrics_debug"
            self.tpu_metrics_debug = False

        if isinstance(self.debug, str):
            self.debug = [DebugOption(s) for s in self.debug.split()]
        elif self.debug is None:
            self.debug = []

        self.deepspeed_plugin = None
        if self.deepspeed:
            # - must be run very last in arg parsing, since it will use a lot of these settings.
            # - must be run before the model is created.
            if not is_accelerate_available():
                raise ValueError("--deepspeed requires Accelerate to be installed: `pip install accelerate`.")
            from transformers.integrations.deepspeed import HfTrainerDeepSpeedConfig

            # will be used later by the Trainer
            # note: leave self.deepspeed unmodified in case a user relies on it not to be modified)
            self.hf_deepspeed_config = HfTrainerDeepSpeedConfig(self.deepspeed)
            self.hf_deepspeed_config.trainer_config_process(self)

            # Accelerate DeepSpeed Plugin
            from accelerate.utils import DeepSpeedPlugin

            os.environ["ACCELERATE_USE_DEEPSPEED"] = "true"
            self.deepspeed_plugin = DeepSpeedPlugin(hf_ds_config=self.hf_deepspeed_config)
        elif strtobool(os.environ.get("ACCELERATE_USE_DEEPSPEED", "false")):
            # Accelerate DeepSpeed Plugin
            from accelerate.utils import DeepSpeedPlugin

            self.deepspeed_plugin = DeepSpeedPlugin()
            mixed_precision = os.environ.get("ACCELERATE_MIXED_PRECISION", "no")
            self.deepspeed_plugin.set_mixed_precision(mixed_precision)
            self.deepspeed_plugin.set_deepspeed_weakref()

        if self.use_cpu:
            self.dataloader_pin_memory = False

        if (
            (not is_torch_available() or is_torch_greater_or_equal_than_2_0)
            and self.dataloader_num_workers == 0
            and self.dataloader_prefetch_factor is not None
        ):
            raise ValueError(
                "--dataloader_prefetch_factor can only be set when data is loaded in a different process, i.e."
                " when --dataloader_num_workers > 1."
            )

        if self.push_to_hub_token is not None:
            warnings.warn(
                "`--push_to_hub_token` is deprecated and will be removed in version 5 of 🤗 Transformers. Use "
                "`--hub_token` instead.",
                FutureWarning,
            )
            self.hub_token = self.push_to_hub_token

        if self.push_to_hub_model_id is not None:
            self.hub_model_id = get_full_repo_name(
                self.push_to_hub_model_id, organization=self.push_to_hub_organization, token=self.hub_token
            )
            if self.push_to_hub_organization is not None:
                warnings.warn(
                    "`--push_to_hub_model_id` and `--push_to_hub_organization` are deprecated and will be removed in "
                    "version 5 of 🤗 Transformers. Use `--hub_model_id` instead and pass the full repo name to this "
                    f"argument (in this case {self.hub_model_id}).",
                    FutureWarning,
                )
            else:
                warnings.warn(
                    "`--push_to_hub_model_id` is deprecated and will be removed in version 5 of 🤗 Transformers. Use "
                    "`--hub_model_id` instead and pass the full repo name to this argument (in this case "
                    f"{self.hub_model_id}).",
                    FutureWarning,
                )
        elif self.push_to_hub_organization is not None:
            self.hub_model_id = f"{self.push_to_hub_organization}/{Path(self.output_dir).name}"
            warnings.warn(
                "`--push_to_hub_organization` is deprecated and will be removed in version 5 of 🤗 Transformers. Use "
                "`--hub_model_id` instead and pass the full repo name to this argument (in this case "
                f"{self.hub_model_id}).",
                FutureWarning,
            )

        if self.eval_use_gather_object and not is_accelerate_available("0.30.0"):
            raise ValueError(
<<<<<<< HEAD
                "--eval_use_gather_object requires Accelerate to be version of `accelerate` > 0.30.0."
=======
                "--eval_use_gather_object requires Accelerate to be version of `accelerate` < 0.30.0."
>>>>>>> 048f599f
                "This is not supported and we recommend you to update your version."
            )

    def __str__(self):
        self_as_dict = asdict(self)

        # Remove deprecated arguments. That code should be removed once
        # those deprecated arguments are removed from TrainingArguments. (TODO: v5)
        del self_as_dict["per_gpu_train_batch_size"]
        del self_as_dict["per_gpu_eval_batch_size"]

        self_as_dict = {k: f"<{k.upper()}>" if k.endswith("_token") else v for k, v in self_as_dict.items()}

        attrs_as_str = [f"{k}={v},\n" for k, v in sorted(self_as_dict.items())]
        return f"{self.__class__.__name__}(\n{''.join(attrs_as_str)})"

    __repr__ = __str__

    @property
    def train_batch_size(self) -> int:
        """
        The actual batch size for training (may differ from `per_gpu_train_batch_size` in distributed training).
        """
        if self.per_gpu_train_batch_size:
            logger.warning(
                "Using deprecated `--per_gpu_train_batch_size` argument which will be removed in a future "
                "version. Using `--per_device_train_batch_size` is preferred."
            )
        per_device_batch_size = self.per_gpu_train_batch_size or self.per_device_train_batch_size
        train_batch_size = per_device_batch_size * max(1, self.n_gpu)
        return train_batch_size

    @property
    def eval_batch_size(self) -> int:
        """
        The actual batch size for evaluation (may differ from `per_gpu_eval_batch_size` in distributed training).
        """
        if self.per_gpu_eval_batch_size:
            logger.warning(
                "Using deprecated `--per_gpu_eval_batch_size` argument which will be removed in a future "
                "version. Using `--per_device_eval_batch_size` is preferred."
            )
        per_device_batch_size = self.per_gpu_eval_batch_size or self.per_device_eval_batch_size
        eval_batch_size = per_device_batch_size * max(1, self.n_gpu)
        return eval_batch_size

    @property
    def ddp_timeout_delta(self) -> timedelta:
        """
        The actual timeout for torch.distributed.init_process_group since it expects a timedelta variable.
        """
        return timedelta(seconds=self.ddp_timeout)

    @cached_property
    def _setup_devices(self) -> "torch.device":
        requires_backends(self, ["torch"])
        logger.info("PyTorch: setting up devices")
        if not is_sagemaker_mp_enabled():
            if not is_accelerate_available():
                raise ImportError(
                    f"Using the `Trainer` with `PyTorch` requires `accelerate>={ACCELERATE_MIN_VERSION}`: "
                    "Please run `pip install transformers[torch]` or `pip install accelerate -U`"
                )
        # We delay the init of `PartialState` to the end for clarity
        accelerator_state_kwargs = {"enabled": True, "use_configured_state": False}
        if isinstance(self.accelerator_config, AcceleratorConfig):
            accelerator_state_kwargs["use_configured_state"] = self.accelerator_config.pop(
                "use_configured_state", False
            )
        if accelerator_state_kwargs["use_configured_state"]:
            if PartialState._shared_state == {}:
                raise ValueError(
                    "Passing `'use_configured_state':True` to the AcceleratorConfig requires a pre-configured "
                    "`AcceleratorState` or `PartialState` to be defined before calling `TrainingArguments`. "
                )
            # We rely on `PartialState` to yell if there's issues here (which it will)
            self.distributed_state = PartialState(cpu=self.use_cpu)
            if self.deepspeed and self.distributed_state.distributed_type != DistributedType.DEEPSPEED:
                raise RuntimeError(
                    "Tried to use an already configured `Accelerator` or `PartialState` that was not initialized for DeepSpeed, "
                    "but also passed in a `deepspeed` configuration to the `TrainingArguments`. Please set "
                    "`use_configured_state:False` instead or setup your `Accelerator` or `PartialState` properly."
                )
        else:
            AcceleratorState._reset_state(reset_partial_state=True)
            self.distributed_state = None
        if not self.use_ipex and "ACCELERATE_USE_IPEX" not in os.environ:
            os.environ["ACCELERATE_USE_IPEX"] = "false"

        self._n_gpu = 1
        if self.use_cpu or strtobool(os.environ.get("ACCELERATE_USE_CPU", "False")):
            accelerator_state_kwargs["cpu"] = True
            accelerator_state_kwargs["backend"] = self.ddp_backend
            self._n_gpu = 0
        elif is_sagemaker_mp_enabled():
            accelerator_state_kwargs["enabled"] = False
            local_rank = smp.local_rank()
            device = torch.device("cuda", local_rank)
            torch.cuda.set_device(device)
        elif is_sagemaker_dp_enabled():
            accelerator_state_kwargs["_use_sagemaker_dp"] = True
        elif self.deepspeed:
            accelerator_state_kwargs["use_deepspeed"] = True
            accelerator_state_kwargs["timeout"] = timedelta(seconds=self.ddp_timeout)
        else:
            accelerator_state_kwargs["backend"] = self.ddp_backend
            accelerator_state_kwargs["timeout"] = timedelta(seconds=self.ddp_timeout)

        # Now we pop everything
        if accelerator_state_kwargs.pop("enabled", False) and not accelerator_state_kwargs.pop(
            "use_configured_state", False
        ):
            # We need to patch this env var when enabling to detect deepspeed
            use_deepspeed = accelerator_state_kwargs.pop("use_deepspeed", False)
            if use_deepspeed:
                os.environ["ACCELERATE_USE_DEEPSPEED"] = "true"
            self.distributed_state = PartialState(**accelerator_state_kwargs)
            if use_deepspeed:
                del os.environ["ACCELERATE_USE_DEEPSPEED"]
        if not is_sagemaker_mp_enabled():
            device = self.distributed_state.device
            self.local_rank = self.distributed_state.local_process_index
        if dist.is_available() and dist.is_initialized() and self.parallel_mode != ParallelMode.DISTRIBUTED:
            logger.warning(
                "torch.distributed process group is initialized, but parallel_mode != ParallelMode.DISTRIBUTED. "
                "In order to use Torch DDP, launch your script with `python -m torch.distributed.launch"
            )
        if is_torch_xla_available():
            device = self.distributed_state.device
            self._n_gpu = 0
        elif is_sagemaker_dp_enabled() or is_sagemaker_mp_enabled():
            # Already set _n_gpu
            pass
        elif self.distributed_state.distributed_type == DistributedType.NO:
            if self.use_mps_device:
                warnings.warn(
                    "`use_mps_device` is deprecated and will be removed in version 5.0 of 🤗 Transformers. "
                    "`mps` device will be used by default if available similar to the way `cuda` device is used."
                    "Therefore, no action from user is required. "
                )
                if device.type != "mps":
                    raise ValueError(
                        "Either you do not have an MPS-enabled device on this machine or MacOS version is not 12.3+ "
                        "or current PyTorch install was not built with MPS enabled."
                    )
            if self.use_cpu:
                device = torch.device("cpu")
            elif is_torch_xpu_available():
                if not is_ipex_available() and not is_accelerate_available("0.32.0.dev"):
                    raise ImportError("Using the XPU PyTorch backend requires `accelerate>=0.32.0.dev`")
                device = torch.device("xpu:0")
                torch.xpu.set_device(device)
            elif is_torch_mlu_available():
                device = torch.device("mlu:0")
                torch.mlu.set_device(device)
            elif is_torch_npu_available():
                device = torch.device("npu:0")
                torch.npu.set_device(device)
            else:
                # if n_gpu is > 1 we'll use nn.DataParallel.
                # If you only want to use a specific subset of GPUs use `CUDA_VISIBLE_DEVICES=0`
                # Explicitly set CUDA to the first (index 0) CUDA device, otherwise `set_device` will
                # trigger an error that a device index is missing. Index 0 takes into account the
                # GPUs available in the environment, so `CUDA_VISIBLE_DEVICES=1,2` with `cuda:0`
                # will use the first GPU in that env, i.e. GPU#1
                device = torch.device("cuda:0" if torch.cuda.is_available() else "cpu")
                # Sometimes the line in the postinit has not been run before we end up here, so just checking we're not at
                # the default value.
                self._n_gpu = torch.cuda.device_count()
                if device.type == "cuda":
                    torch.cuda.set_device(device)
        return device

    @property
    def device(self) -> "torch.device":
        """
        The device used by this process.
        """
        requires_backends(self, ["torch"])
        return self._setup_devices

    @property
    def n_gpu(self):
        """
        The number of GPUs used by this process.

        Note:
            This will only be greater than one when you have multiple GPUs available but are not using distributed
            training. For distributed training, it will always be 1.
        """
        requires_backends(self, ["torch"])
        # Make sure `self._n_gpu` is properly setup.
        if not hasattr(self, "_n_gpu"):
            _ = self._setup_devices
        return self._n_gpu

    @property
    def parallel_mode(self):
        """
        The current mode used for parallelism if multiple GPUs/TPU cores are available. One of:

        - `ParallelMode.NOT_PARALLEL`: no parallelism (CPU or one GPU).
        - `ParallelMode.NOT_DISTRIBUTED`: several GPUs in one single process (uses `torch.nn.DataParallel`).
        - `ParallelMode.DISTRIBUTED`: several GPUs, each having its own process (uses
          `torch.nn.DistributedDataParallel`).
        - `ParallelMode.TPU`: several TPU cores.
        """
        requires_backends(self, ["torch"])
        if is_torch_xla_available():
            return ParallelMode.TPU
        elif is_sagemaker_mp_enabled():
            return ParallelMode.SAGEMAKER_MODEL_PARALLEL
        elif is_sagemaker_dp_enabled():
            return ParallelMode.SAGEMAKER_DATA_PARALLEL
        elif (
            self.distributed_state is not None and self.distributed_state.distributed_type != DistributedType.NO
        ) or (self.distributed_state is None and self.local_rank != -1):
            return ParallelMode.DISTRIBUTED
        elif self.n_gpu > 1:
            return ParallelMode.NOT_DISTRIBUTED
        else:
            return ParallelMode.NOT_PARALLEL

    @property
    def world_size(self):
        """
        The number of processes used in parallel.
        """
        requires_backends(self, ["torch"])
        if self.distributed_state is not None:
            return self.distributed_state.num_processes
        elif is_sagemaker_mp_enabled():
            return smp.dp_size() if not smp.state.cfg.prescaled_batch else smp.rdp_size()
        return 1

    @property
    def process_index(self):
        """
        The index of the current process used.
        """
        requires_backends(self, ["torch"])
        if self.distributed_state is not None:
            return self.distributed_state.process_index
        elif is_sagemaker_mp_enabled():
            return smp.dp_rank() if not smp.state.cfg.prescaled_batch else smp.rdp_rank()
        return 0

    @property
    def local_process_index(self):
        """
        The index of the local process used.
        """
        requires_backends(self, ["torch"])

        if self.distributed_state is not None:
            return self.distributed_state.local_process_index
        elif is_sagemaker_mp_enabled():
            return smp.local_rank()
        return 0

    @property
    def should_log(self):
        """
        Whether or not the current process should produce log.
        """
        if self.log_on_each_node:
            return self.local_process_index == 0
        else:
            if is_sagemaker_mp_enabled():
                return smp.rank() == 0
            else:
                return self.process_index == 0

    @property
    def should_save(self):
        """
        Whether or not the current process should write to disk, e.g., to save models and checkpoints.
        """
        if self.save_on_each_node:
            return self.local_process_index == 0
        else:
            if is_sagemaker_mp_enabled():
                return smp.rank() == 0
            else:
                return self.process_index == 0

    def get_process_log_level(self):
        """
        Returns the log level to be used depending on whether this process is the main process of node 0, main process
        of node non-0, or a non-main process.

        For the main process the log level defaults to the logging level set (`logging.WARNING` if you didn't do
        anything) unless overridden by `log_level` argument.

        For the replica processes the log level defaults to `logging.WARNING` unless overridden by `log_level_replica`
        argument.

        The choice between the main and replica process settings is made according to the return value of `should_log`.
        """

        # convert to int
        log_level = trainer_log_levels[self.log_level]
        log_level_replica = trainer_log_levels[self.log_level_replica]

        log_level_main_node = logging.get_verbosity() if log_level == -1 else log_level
        log_level_replica_node = logging.get_verbosity() if log_level_replica == -1 else log_level_replica
        return log_level_main_node if self.should_log else log_level_replica_node

    @property
    def place_model_on_device(self):
        """
        Can be subclassed and overridden for some specific integrations.
        """
        return not is_sagemaker_mp_enabled()

    @property
    def _no_sync_in_gradient_accumulation(self):
        """
        Whether or not to use no_sync for the gradients when doing gradient accumulation.
        """
        return not (
            self.deepspeed or is_sagemaker_dp_enabled() or is_sagemaker_mp_enabled() or is_torch_neuroncore_available()
        )

    @contextlib.contextmanager
    def main_process_first(self, local=True, desc="work"):
        """
        A context manager for torch distributed environment where on needs to do something on the main process, while
        blocking replicas, and when it's finished releasing the replicas.

        One such use is for `datasets`'s `map` feature which to be efficient should be run once on the main process,
        which upon completion saves a cached version of results and which then automatically gets loaded by the
        replicas.

        Args:
            local (`bool`, *optional*, defaults to `True`):
                if `True` first means process of rank 0 of each node if `False` first means process of rank 0 of node
                rank 0 In multi-node environment with a shared filesystem you most likely will want to use
                `local=False` so that only the main process of the first node will do the processing. If however, the
                filesystem is not shared, then the main process of each node will need to do the processing, which is
                the default behavior.
            desc (`str`, *optional*, defaults to `"work"`):
                a work description to be used in debug logs

        """
        if is_torch_available() and self.world_size > 1:
            main_process_desc = "main local process" if local else "main process"
            if self.distributed_state is not None:
                is_main_process = (
                    self.distributed_state.is_local_main_process if local else self.distributed_state.is_main_process
                )
            elif is_sagemaker_mp_enabled():
                is_main_process = smp.rank() == 0

            try:
                if not is_main_process:
                    # tell all replicas to wait
                    logger.debug(f"{self.process_index}: waiting for the {main_process_desc} to perform {desc}")

                    if is_torch_xla_available():
                        xm.rendezvous(desc)
                    else:
                        dist.barrier()
                yield
            finally:
                if is_main_process:
                    # the wait is over
                    logger.debug(f"{self.process_index}: {main_process_desc} completed {desc}, releasing all replicas")
                    if is_torch_xla_available():
                        xm.rendezvous(desc)
                    else:
                        dist.barrier()
        else:
            yield

    def get_warmup_steps(self, num_training_steps: int):
        """
        Get number of steps used for a linear warmup.
        """
        warmup_steps = (
            self.warmup_steps if self.warmup_steps > 0 else math.ceil(num_training_steps * self.warmup_ratio)
        )
        return warmup_steps

    def _dict_torch_dtype_to_str(self, d: Dict[str, Any]) -> None:
        """
        Checks whether the passed dictionary and its nested dicts have a *torch_dtype* key and if it's not None,
        converts torch.dtype to a string of just the type. For example, `torch.float32` get converted into *"float32"*
        string, which can then be stored in the json format.
        """
        if d.get("torch_dtype", None) is not None and not isinstance(d["torch_dtype"], str):
            d["torch_dtype"] = str(d["torch_dtype"]).split(".")[1]
        for value in d.values():
            if isinstance(value, dict):
                self._dict_torch_dtype_to_str(value)

    def to_dict(self):
        """
        Serializes this instance while replace `Enum` by their values (for JSON serialization support). It obfuscates
        the token values by removing their value.
        """
        # filter out fields that are defined as field(init=False)
        d = {field.name: getattr(self, field.name) for field in fields(self) if field.init}

        for k, v in d.items():
            if isinstance(v, Enum):
                d[k] = v.value
            if isinstance(v, list) and len(v) > 0 and isinstance(v[0], Enum):
                d[k] = [x.value for x in v]
            if k.endswith("_token"):
                d[k] = f"<{k.upper()}>"
            # Handle the accelerator_config if passed
            if is_accelerate_available() and isinstance(v, AcceleratorConfig):
                d[k] = v.to_dict()
        self._dict_torch_dtype_to_str(d)

        return d

    def to_json_string(self):
        """
        Serializes this instance to a JSON string.
        """
        return json.dumps(self.to_dict(), indent=2)

    def to_sanitized_dict(self) -> Dict[str, Any]:
        """
        Sanitized serialization to use with TensorBoard’s hparams
        """
        d = self.to_dict()
        d = {**d, **{"train_batch_size": self.train_batch_size, "eval_batch_size": self.eval_batch_size}}

        valid_types = [bool, int, float, str]
        if is_torch_available():
            valid_types.append(torch.Tensor)

        return {k: v if type(v) in valid_types else str(v) for k, v in d.items()}

    # The following methods are there to simplify the instantiation of `TrainingArguments`
    def set_training(
        self,
        learning_rate: float = 5e-5,
        batch_size: int = 8,
        weight_decay: float = 0,
        num_epochs: float = 3,
        max_steps: int = -1,
        gradient_accumulation_steps: int = 1,
        seed: int = 42,
        gradient_checkpointing: bool = False,
    ):
        """
        A method that regroups all basic arguments linked to the training.

        <Tip>

        Calling this method will automatically set `self.do_train` to `True`.

        </Tip>

        Args:
            learning_rate (`float`, *optional*, defaults to 5e-5):
                The initial learning rate for the optimizer.
            batch_size (`int` *optional*, defaults to 8):
                The batch size per device (GPU/TPU core/CPU...) used for training.
            weight_decay (`float`, *optional*, defaults to 0):
                The weight decay to apply (if not zero) to all layers except all bias and LayerNorm weights in the
                optimizer.
            num_train_epochs(`float`, *optional*, defaults to 3.0):
                Total number of training epochs to perform (if not an integer, will perform the decimal part percents
                of the last epoch before stopping training).
            max_steps (`int`, *optional*, defaults to -1):
                If set to a positive number, the total number of training steps to perform. Overrides `num_train_epochs`.
                For a finite dataset, training is reiterated through the dataset (if all data is exhausted) until
                `max_steps` is reached.
            gradient_accumulation_steps (`int`, *optional*, defaults to 1):
                Number of updates steps to accumulate the gradients for, before performing a backward/update pass.

                <Tip warning={true}>

                When using gradient accumulation, one step is counted as one step with backward pass. Therefore,
                logging, evaluation, save will be conducted every `gradient_accumulation_steps * xxx_step` training
                examples.

                </Tip>

            seed (`int`, *optional*, defaults to 42):
                Random seed that will be set at the beginning of training. To ensure reproducibility across runs, use
                the [`~Trainer.model_init`] function to instantiate the model if it has some randomly initialized
                parameters.
            gradient_checkpointing (`bool`, *optional*, defaults to `False`):
                If True, use gradient checkpointing to save memory at the expense of slower backward pass.

        Example:

        ```py
        >>> from transformers import TrainingArguments

        >>> args = TrainingArguments("working_dir")
        >>> args = args.set_training(learning_rate=1e-4, batch_size=32)
        >>> args.learning_rate
        1e-4
        ```
        """
        self.do_train = True
        self.learning_rate = learning_rate
        self.per_device_train_batch_size = batch_size
        self.weight_decay = weight_decay
        self.num_train_epochs = num_epochs
        self.max_steps = max_steps
        self.gradient_accumulation_steps = gradient_accumulation_steps
        self.seed = seed
        self.gradient_checkpointing = gradient_checkpointing
        return self

    def set_evaluate(
        self,
        strategy: Union[str, IntervalStrategy] = "no",
        steps: int = 500,
        batch_size: int = 8,
        accumulation_steps: Optional[int] = None,
        delay: Optional[float] = None,
        loss_only: bool = False,
        jit_mode: bool = False,
    ):
        """
        A method that regroups all arguments linked to evaluation.

        Args:
            strategy (`str` or [`~trainer_utils.IntervalStrategy`], *optional*, defaults to `"no"`):
                The evaluation strategy to adopt during training. Possible values are:

                    - `"no"`: No evaluation is done during training.
                    - `"steps"`: Evaluation is done (and logged) every `steps`.
                    - `"epoch"`: Evaluation is done at the end of each epoch.

                Setting a `strategy` different from `"no"` will set `self.do_eval` to `True`.
            steps (`int`, *optional*, defaults to 500):
                Number of update steps between two evaluations if `strategy="steps"`.
            batch_size (`int` *optional*, defaults to 8):
                The batch size per device (GPU/TPU core/CPU...) used for evaluation.
            accumulation_steps (`int`, *optional*):
                Number of predictions steps to accumulate the output tensors for, before moving the results to the CPU.
                If left unset, the whole predictions are accumulated on GPU/TPU before being moved to the CPU (faster
                but requires more memory).
            delay (`float`, *optional*):
                Number of epochs or steps to wait for before the first evaluation can be performed, depending on the
                eval_strategy.
            loss_only (`bool`, *optional*, defaults to `False`):
                Ignores all outputs except the loss.
            jit_mode (`bool`, *optional*):
                Whether or not to use PyTorch jit trace for inference.

        Example:

        ```py
        >>> from transformers import TrainingArguments

        >>> args = TrainingArguments("working_dir")
        >>> args = args.set_evaluate(strategy="steps", steps=100)
        >>> args.eval_steps
        100
        ```
        """
        self.eval_strategy = IntervalStrategy(strategy)
        if self.eval_strategy == IntervalStrategy.STEPS and steps == 0:
            raise ValueError("Setting `strategy` as 'steps' requires a positive value for `steps`.")
        self.do_eval = self.eval_strategy != IntervalStrategy.NO
        self.eval_steps = steps
        self.per_device_eval_batch_size = batch_size
        self.eval_accumulation_steps = accumulation_steps
        self.eval_delay = delay
        self.prediction_loss_only = loss_only
        self.jit_mode_eval = jit_mode
        return self

    def set_testing(
        self,
        batch_size: int = 8,
        loss_only: bool = False,
        jit_mode: bool = False,
    ):
        """
        A method that regroups all basic arguments linked to testing on a held-out dataset.

        <Tip>

        Calling this method will automatically set `self.do_predict` to `True`.

        </Tip>

        Args:
            batch_size (`int` *optional*, defaults to 8):
                The batch size per device (GPU/TPU core/CPU...) used for testing.
            loss_only (`bool`, *optional*, defaults to `False`):
                Ignores all outputs except the loss.
            jit_mode (`bool`, *optional*):
                Whether or not to use PyTorch jit trace for inference.

        Example:

        ```py
        >>> from transformers import TrainingArguments

        >>> args = TrainingArguments("working_dir")
        >>> args = args.set_testing(batch_size=32)
        >>> args.per_device_eval_batch_size
        32
        ```
        """
        self.do_predict = True
        self.per_device_eval_batch_size = batch_size
        self.prediction_loss_only = loss_only
        self.jit_mode_eval = jit_mode
        return self

    def set_save(
        self,
        strategy: Union[str, IntervalStrategy] = "steps",
        steps: int = 500,
        total_limit: Optional[int] = None,
        on_each_node: bool = False,
    ):
        """
        A method that regroups all arguments linked to checkpoint saving.

        Args:
            strategy (`str` or [`~trainer_utils.IntervalStrategy`], *optional*, defaults to `"steps"`):
                The checkpoint save strategy to adopt during training. Possible values are:

                    - `"no"`: No save is done during training.
                    - `"epoch"`: Save is done at the end of each epoch.
                    - `"steps"`: Save is done every `save_steps`.

            steps (`int`, *optional*, defaults to 500):
                Number of updates steps before two checkpoint saves if `strategy="steps"`.
            total_limit (`int`, *optional*):
                If a value is passed, will limit the total amount of checkpoints. Deletes the older checkpoints in
                `output_dir`.
            on_each_node (`bool`, *optional*, defaults to `False`):
                When doing multi-node distributed training, whether to save models and checkpoints on each node, or
                only on the main one.

                This should not be activated when the different nodes use the same storage as the files will be saved
                with the same names for each node.

        Example:

        ```py
        >>> from transformers import TrainingArguments

        >>> args = TrainingArguments("working_dir")
        >>> args = args.set_save(strategy="steps", steps=100)
        >>> args.save_steps
        100
        ```
        """
        self.save_strategy = IntervalStrategy(strategy)
        if self.save_strategy == IntervalStrategy.STEPS and steps == 0:
            raise ValueError("Setting `strategy` as 'steps' requires a positive value for `steps`.")
        self.save_steps = steps
        self.save_total_limit = total_limit
        self.save_on_each_node = on_each_node
        return self

    def set_logging(
        self,
        strategy: Union[str, IntervalStrategy] = "steps",
        steps: int = 500,
        report_to: Union[str, List[str]] = "none",
        level: str = "passive",
        first_step: bool = False,
        nan_inf_filter: bool = False,
        on_each_node: bool = False,
        replica_level: str = "passive",
    ):
        """
        A method that regroups all arguments linked to logging.

        Args:
            strategy (`str` or [`~trainer_utils.IntervalStrategy`], *optional*, defaults to `"steps"`):
                The logging strategy to adopt during training. Possible values are:

                    - `"no"`: No logging is done during training.
                    - `"epoch"`: Logging is done at the end of each epoch.
                    - `"steps"`: Logging is done every `logging_steps`.

            steps (`int`, *optional*, defaults to 500):
                Number of update steps between two logs if `strategy="steps"`.
            level (`str`, *optional*, defaults to `"passive"`):
                Logger log level to use on the main process. Possible choices are the log levels as strings: `"debug"`,
                `"info"`, `"warning"`, `"error"` and `"critical"`, plus a `"passive"` level which doesn't set anything
                and lets the application set the level.
            report_to (`str` or `List[str]`, *optional*, defaults to `"all"`):
                The list of integrations to report the results and logs to. Supported platforms are `"azure_ml"`,
                `"clearml"`, `"codecarbon"`, `"comet_ml"`, `"dagshub"`, `"dvclive"`, `"flyte"`, `"mlflow"`,
                `"neptune"`, `"tensorboard"`, and `"wandb"`. Use `"all"` to report to all integrations installed,
                `"none"` for no integrations.
            first_step (`bool`, *optional*, defaults to `False`):
                Whether to log and evaluate the first `global_step` or not.
            nan_inf_filter (`bool`, *optional*, defaults to `True`):
                Whether to filter `nan` and `inf` losses for logging. If set to `True` the loss of every step that is
                `nan` or `inf` is filtered and the average loss of the current logging window is taken instead.

                <Tip>

                `nan_inf_filter` only influences the logging of loss values, it does not change the behavior the
                gradient is computed or applied to the model.

                </Tip>

            on_each_node (`bool`, *optional*, defaults to `True`):
                In multinode distributed training, whether to log using `log_level` once per node, or only on the main
                node.
            replica_level (`str`, *optional*, defaults to `"passive"`):
                Logger log level to use on replicas. Same choices as `log_level`

        Example:

        ```py
        >>> from transformers import TrainingArguments

        >>> args = TrainingArguments("working_dir")
        >>> args = args.set_logging(strategy="steps", steps=100)
        >>> args.logging_steps
        100
        ```
        """
        self.logging_strategy = IntervalStrategy(strategy)
        if self.logging_strategy == IntervalStrategy.STEPS and steps == 0:
            raise ValueError("Setting `strategy` as 'steps' requires a positive value for `steps`.")
        self.logging_steps = steps
        self.report_to = report_to
        self.log_level = level
        self.logging_first_step = first_step
        self.logging_nan_inf_filter = nan_inf_filter
        self.log_on_each_node = on_each_node
        self.log_level_replica = replica_level
        return self

    def set_push_to_hub(
        self,
        model_id: str,
        strategy: Union[str, HubStrategy] = "every_save",
        token: Optional[str] = None,
        private_repo: bool = False,
        always_push: bool = False,
    ):
        """
        A method that regroups all arguments linked to synchronizing checkpoints with the Hub.

        <Tip>

        Calling this method will set `self.push_to_hub` to `True`, which means the `output_dir` will begin a git
        directory synced with the repo (determined by `model_id`) and the content will be pushed each time a save is
        triggered (depending on your `self.save_strategy`). Calling [`~Trainer.save_model`] will also trigger a push.

        </Tip>

        Args:
            model_id (`str`):
                The name of the repository to keep in sync with the local *output_dir*. It can be a simple model ID in
                which case the model will be pushed in your namespace. Otherwise it should be the whole repository
                name, for instance `"user_name/model"`, which allows you to push to an organization you are a member of
                with `"organization_name/model"`.
            strategy (`str` or [`~trainer_utils.HubStrategy`], *optional*, defaults to `"every_save"`):
                Defines the scope of what is pushed to the Hub and when. Possible values are:

                - `"end"`: push the model, its configuration, the tokenizer (if passed along to the [`Trainer`]) and a
                draft of a model card when the [`~Trainer.save_model`] method is called.
                - `"every_save"`: push the model, its configuration, the tokenizer (if passed along to the [`Trainer`])
                  and
                a draft of a model card each time there is a model save. The pushes are asynchronous to not block
                training, and in case the save are very frequent, a new push is only attempted if the previous one is
                finished. A last push is made with the final model at the end of training.
                - `"checkpoint"`: like `"every_save"` but the latest checkpoint is also pushed in a subfolder named
                last-checkpoint, allowing you to resume training easily with
                `trainer.train(resume_from_checkpoint="last-checkpoint")`.
                - `"all_checkpoints"`: like `"checkpoint"` but all checkpoints are pushed like they appear in the
                  output
                folder (so you will get one checkpoint folder per folder in your final repository)

            token (`str`, *optional*):
                The token to use to push the model to the Hub. Will default to the token in the cache folder obtained
                with `huggingface-cli login`.
            private_repo (`bool`, *optional*, defaults to `False`):
                If True, the Hub repo will be set to private.
            always_push (`bool`, *optional*, defaults to `False`):
                Unless this is `True`, the `Trainer` will skip pushing a checkpoint when the previous push is not
                finished.

        Example:

        ```py
        >>> from transformers import TrainingArguments

        >>> args = TrainingArguments("working_dir")
        >>> args = args.set_push_to_hub("me/awesome-model")
        >>> args.hub_model_id
        'me/awesome-model'
        ```
        """
        self.push_to_hub = True
        self.hub_model_id = model_id
        self.hub_strategy = HubStrategy(strategy)
        self.hub_token = token
        self.hub_private_repo = private_repo
        self.hub_always_push = always_push
        return self

    def set_optimizer(
        self,
        name: Union[str, OptimizerNames] = "adamw_torch",
        learning_rate: float = 5e-5,
        weight_decay: float = 0,
        beta1: float = 0.9,
        beta2: float = 0.999,
        epsilon: float = 1e-8,
        args: Optional[str] = None,
    ):
        """
        A method that regroups all arguments linked to the optimizer and its hyperparameters.

        Args:
            name (`str` or [`training_args.OptimizerNames`], *optional*, defaults to `"adamw_torch"`):
                The optimizer to use: `"adamw_hf"`, `"adamw_torch"`, `"adamw_torch_fused"`, `"adamw_apex_fused"`,
                `"adamw_anyprecision"` or `"adafactor"`.
            learning_rate (`float`, *optional*, defaults to 5e-5):
                The initial learning rate.
            weight_decay (`float`, *optional*, defaults to 0):
                The weight decay to apply (if not zero) to all layers except all bias and LayerNorm weights.
            beta1 (`float`, *optional*, defaults to 0.9):
                The beta1 hyperparameter for the adam optimizer or its variants.
            beta2 (`float`, *optional*, defaults to 0.999):
                The beta2 hyperparameter for the adam optimizer or its variants.
            epsilon (`float`, *optional*, defaults to 1e-8):
                The epsilon hyperparameter for the adam optimizer or its variants.
            args (`str`, *optional*):
                Optional arguments that are supplied to AnyPrecisionAdamW (only useful when
                `optim="adamw_anyprecision"`).

        Example:

        ```py
        >>> from transformers import TrainingArguments

        >>> args = TrainingArguments("working_dir")
        >>> args = args.set_optimizer(name="adamw_torch", beta1=0.8)
        >>> args.optim
        'adamw_torch'
        ```
        """
        self.optim = OptimizerNames(name)
        self.learning_rate = learning_rate
        self.weight_decay = weight_decay
        self.adam_beta1 = beta1
        self.adam_beta2 = beta2
        self.adam_epsilon = epsilon
        self.optim_args = args
        return self

    def set_lr_scheduler(
        self,
        name: Union[str, SchedulerType] = "linear",
        num_epochs: float = 3.0,
        max_steps: int = -1,
        warmup_ratio: float = 0,
        warmup_steps: int = 0,
    ):
        """
        A method that regroups all arguments linked to the learning rate scheduler and its hyperparameters.

        Args:
            name (`str` or [`SchedulerType`], *optional*, defaults to `"linear"`):
                The scheduler type to use. See the documentation of [`SchedulerType`] for all possible values.
            num_epochs(`float`, *optional*, defaults to 3.0):
                Total number of training epochs to perform (if not an integer, will perform the decimal part percents
                of the last epoch before stopping training).
            max_steps (`int`, *optional*, defaults to -1):
                If set to a positive number, the total number of training steps to perform. Overrides `num_train_epochs`.
                For a finite dataset, training is reiterated through the dataset (if all data is exhausted) until
                `max_steps` is reached.
            warmup_ratio (`float`, *optional*, defaults to 0.0):
                Ratio of total training steps used for a linear warmup from 0 to `learning_rate`.
            warmup_steps (`int`, *optional*, defaults to 0):
                Number of steps used for a linear warmup from 0 to `learning_rate`. Overrides any effect of
                `warmup_ratio`.

        Example:

        ```py
        >>> from transformers import TrainingArguments

        >>> args = TrainingArguments("working_dir")
        >>> args = args.set_lr_scheduler(name="cosine", warmup_ratio=0.05)
        >>> args.warmup_ratio
        0.05
        ```
        """
        self.lr_scheduler_type = SchedulerType(name)
        self.num_train_epochs = num_epochs
        self.max_steps = max_steps
        self.warmup_ratio = warmup_ratio
        self.warmup_steps = warmup_steps
        return self

    def set_dataloader(
        self,
        train_batch_size: int = 8,
        eval_batch_size: int = 8,
        drop_last: bool = False,
        num_workers: int = 0,
        pin_memory: bool = True,
        persistent_workers: bool = False,
        prefetch_factor: Optional[int] = None,
        auto_find_batch_size: bool = False,
        ignore_data_skip: bool = False,
        sampler_seed: Optional[int] = None,
    ):
        """
        A method that regroups all arguments linked to the dataloaders creation.

        Args:
            drop_last (`bool`, *optional*, defaults to `False`):
                Whether to drop the last incomplete batch (if the length of the dataset is not divisible by the batch
                size) or not.
            num_workers (`int`, *optional*, defaults to 0):
                Number of subprocesses to use for data loading (PyTorch only). 0 means that the data will be loaded in
                the main process.
            pin_memory (`bool`, *optional*, defaults to `True`):
                Whether you want to pin memory in data loaders or not. Will default to `True`.
            persistent_workers (`bool`, *optional*, defaults to `False`):
                If True, the data loader will not shut down the worker processes after a dataset has been consumed
                once. This allows to maintain the workers Dataset instances alive. Can potentially speed up training,
                but will increase RAM usage. Will default to `False`.
            prefetch_factor (`int`, *optional*):
                Number of batches loaded in advance by each worker.
                2 means there will be a total of 2 * num_workers batches prefetched across all workers.
            auto_find_batch_size (`bool`, *optional*, defaults to `False`)
                Whether to find a batch size that will fit into memory automatically through exponential decay,
                avoiding CUDA Out-of-Memory errors. Requires accelerate to be installed (`pip install accelerate`)
            ignore_data_skip (`bool`, *optional*, defaults to `False`):
                When resuming training, whether or not to skip the epochs and batches to get the data loading at the
                same stage as in the previous training. If set to `True`, the training will begin faster (as that
                skipping step can take a long time) but will not yield the same results as the interrupted training
                would have.
            sampler_seed (`int`, *optional*):
                Random seed to be used with data samplers. If not set, random generators for data sampling will use the
                same seed as `self.seed`. This can be used to ensure reproducibility of data sampling, independent of
                the model seed.

        Example:

        ```py
        >>> from transformers import TrainingArguments

        >>> args = TrainingArguments("working_dir")
        >>> args = args.set_dataloader(train_batch_size=16, eval_batch_size=64)
        >>> args.per_device_train_batch_size
        16
        ```
        """
        self.per_device_train_batch_size = train_batch_size
        self.per_device_eval_batch_size = eval_batch_size
        self.dataloader_drop_last = drop_last
        self.dataloader_num_workers = num_workers
        self.dataloader_pin_memory = pin_memory
        self.dataloader_persistent_workers = persistent_workers
        self.dataloader_prefetch_factor = prefetch_factor
        self.auto_find_batch_size = auto_find_batch_size
        self.ignore_data_skip = ignore_data_skip
        self.data_seed = sampler_seed
        return self


class ParallelMode(Enum):
    NOT_PARALLEL = "not_parallel"
    NOT_DISTRIBUTED = "not_distributed"
    DISTRIBUTED = "distributed"
    SAGEMAKER_MODEL_PARALLEL = "sagemaker_model_parallel"
    SAGEMAKER_DATA_PARALLEL = "sagemaker_data_parallel"
    TPU = "tpu"<|MERGE_RESOLUTION|>--- conflicted
+++ resolved
@@ -777,11 +777,7 @@
             Whether to perform a evaluation step (sanity check) before the training to ensure the validation steps works correctly.
 
         eval_use_gather_object (`bool`, *optional*, defaults to `False`):
-<<<<<<< HEAD
             Whether to run recursively gather object in a nested list/tuple/dictionary of objects from all devices. This should only be enabled if users are not just returning tensors, and this is actively discouraged by PyTorch.
-=======
-            Whether to run recursively gather object in a nested list/tuple/dictionary of objects from all devices.
->>>>>>> 048f599f
     """
 
     framework = "pt"
@@ -2008,11 +2004,7 @@
 
         if self.eval_use_gather_object and not is_accelerate_available("0.30.0"):
             raise ValueError(
-<<<<<<< HEAD
                 "--eval_use_gather_object requires Accelerate to be version of `accelerate` > 0.30.0."
-=======
-                "--eval_use_gather_object requires Accelerate to be version of `accelerate` < 0.30.0."
->>>>>>> 048f599f
                 "This is not supported and we recommend you to update your version."
             )
 
