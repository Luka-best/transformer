# Copyright 2020 The HuggingFace Team. All rights reserved.
#
# Licensed under the Apache License, Version 2.0 (the "License");
# you may not use this file except in compliance with the License.
# You may obtain a copy of the License at
#
#     http://www.apache.org/licenses/LICENSE-2.0
#
# Unless required by applicable law or agreed to in writing, software
# distributed under the License is distributed on an "AS IS" BASIS,
# WITHOUT WARRANTIES OR CONDITIONS OF ANY KIND, either express or implied.
# See the License for the specific language governing permissions and
# limitations under the License.

import contextlib
import io
import json
import math
import os
import warnings
from dataclasses import asdict, dataclass, field, fields
from datetime import timedelta
from enum import Enum
from pathlib import Path
from typing import Any, Dict, List, Optional, Union

from huggingface_hub import get_full_repo_name
from packaging import version

from .debug_utils import DebugOption
from .trainer_utils import (
    EvaluationStrategy,
    FSDPOption,
    HubStrategy,
    IntervalStrategy,
    SchedulerType,
)
from .utils import (
    ACCELERATE_MIN_VERSION,
    ExplicitEnum,
    cached_property,
    is_accelerate_available,
    is_ipex_available,
    is_safetensors_available,
    is_sagemaker_dp_enabled,
    is_sagemaker_mp_enabled,
    is_torch_available,
    is_torch_bf16_cpu_available,
    is_torch_bf16_gpu_available,
    is_torch_mlu_available,
    is_torch_mps_available,
    is_torch_musa_available,
    is_torch_neuroncore_available,
    is_torch_npu_available,
    is_torch_tf32_available,
    is_torch_xla_available,
    is_torch_xpu_available,
    logging,
    requires_backends,
)
from .utils.generic import strtobool
from .utils.import_utils import is_optimum_neuron_available


logger = logging.get_logger(__name__)
log_levels = logging.get_log_levels_dict().copy()
trainer_log_levels = dict(**log_levels, passive=-1)

if is_torch_available():
    import torch
    import torch.distributed as dist

    from .pytorch_utils import is_torch_greater_or_equal_than_2_0

if is_accelerate_available():
    from accelerate.state import AcceleratorState, PartialState
    from accelerate.utils import DistributedType

    from .trainer_pt_utils import AcceleratorConfig

if is_torch_xla_available():
    import torch_xla.core.xla_model as xm

if is_torch_neuroncore_available(check_device=False):
    # torchrun support
    # https://github.com/pytorch/xla/pull/3609
    if os.environ.get("TORCHELASTIC_RUN_ID"):
        if is_optimum_neuron_available():
            logger.info(
                "Make sure that you are performing the training with the NeuronTrainer from optimum[neuron], this "
                "will fail otherwise."
            )
        else:
            logger.warning(
                "Please use the NeuronTrainer from optimum[neuron] instead of the Transformers library to perform "
                "training on AWS Trainium instances. More information here: "
                "https://github.com/huggingface/optimum-neuron"
            )
            import torch_xla.distributed.xla_backend as xbn

            if not isinstance(dist.group.WORLD, xbn.ProcessGroupXla):
                dist.init_process_group(backend="xla")
                if not isinstance(dist.group.WORLD, xbn.ProcessGroupXla):
                    raise AssertionError("Failed to initialize torch.distributed process group using XLA backend.")


if is_sagemaker_mp_enabled():
    import smdistributed.modelparallel.torch as smp

    smp.init()


def default_logdir() -> str:
    """
    Same default as PyTorch
    """
    import socket
    from datetime import datetime

    current_time = datetime.now().strftime("%b%d_%H-%M-%S")
    return os.path.join("runs", current_time + "_" + socket.gethostname())


def get_int_from_env(env_keys, default):
    """Returns the first positive env value found in the `env_keys` list or the default."""
    for e in env_keys:
        val = int(os.environ.get(e, -1))
        if val >= 0:
            return val
    return default


def get_xla_device_type(device: "torch.device") -> Optional[str]:
    """
    Returns the xla device type (CPU|GPU|TPU) or None if the device is a non-xla device.
    """
    if is_torch_xla_available():
        if device.type == "cpu":
            return "CPU"
        return xm.xla_real_devices([device])[0].split(":")[0]
    return None


class OptimizerNames(ExplicitEnum):
    """
    Stores the acceptable string identifiers for optimizers.
    """

    ADAMW_HF = "adamw_hf"
    ADAMW_TORCH = "adamw_torch"
    ADAMW_TORCH_FUSED = "adamw_torch_fused"
    ADAMW_TORCH_XLA = "adamw_torch_xla"
    ADAMW_TORCH_NPU_FUSED = "adamw_torch_npu_fused"
    ADAMW_APEX_FUSED = "adamw_apex_fused"
    ADAFACTOR = "adafactor"
    ADAMW_ANYPRECISION = "adamw_anyprecision"
    ADAMW_TORCH_4BIT = "adamw_torch_4bit"
    ADEMAMIX = "ademamix"
    SGD = "sgd"
    ADAGRAD = "adagrad"
    ADAMW_BNB = "adamw_bnb_8bit"
    ADAMW_8BIT = "adamw_8bit"  # just an alias for adamw_bnb_8bit
    ADEMAMIX_8BIT = "ademamix_8bit"
    LION_8BIT = "lion_8bit"
    LION = "lion_32bit"
    PAGED_ADAMW = "paged_adamw_32bit"
    PAGED_ADAMW_8BIT = "paged_adamw_8bit"
    PAGED_ADEMAMIX = "paged_ademamix_32bit"
    PAGED_ADEMAMIX_8BIT = "paged_ademamix_8bit"
    PAGED_LION = "paged_lion_32bit"
    PAGED_LION_8BIT = "paged_lion_8bit"
    RMSPROP = "rmsprop"
    RMSPROP_BNB = "rmsprop_bnb"
    RMSPROP_8BIT = "rmsprop_bnb_8bit"
    RMSPROP_32BIT = "rmsprop_bnb_32bit"
    GALORE_ADAMW = "galore_adamw"
    GALORE_ADAMW_8BIT = "galore_adamw_8bit"
    GALORE_ADAFACTOR = "galore_adafactor"
    GALORE_ADAMW_LAYERWISE = "galore_adamw_layerwise"
    GALORE_ADAMW_8BIT_LAYERWISE = "galore_adamw_8bit_layerwise"
    GALORE_ADAFACTOR_LAYERWISE = "galore_adafactor_layerwise"
    LOMO = "lomo"
    ADALOMO = "adalomo"
    GROKADAMW = "grokadamw"
    SCHEDULE_FREE_ADAMW = "schedule_free_adamw"
    SCHEDULE_FREE_SGD = "schedule_free_sgd"


# Sometimes users will pass in a `str` repr of a dict in the CLI
# We need to track what fields those can be. Each time a new arg
# has a dict type, it must be added to this list.
# Important: These should be typed with Optional[Union[dict,str,...]]
_VALID_DICT_FIELDS = [
    "accelerator_config",
    "fsdp_config",
    "deepspeed",
    "gradient_checkpointing_kwargs",
    "lr_scheduler_kwargs",
]


def _convert_str_dict(passed_value: dict):
    "Safely checks that a passed value is a dictionary and converts any string values to their appropriate types."
    for key, value in passed_value.items():
        if isinstance(value, dict):
            passed_value[key] = _convert_str_dict(value)
        elif isinstance(value, str):
            # First check for bool and convert
            if value.lower() in ("true", "false"):
                passed_value[key] = value.lower() == "true"
            # Check for digit
            elif value.isdigit():
                passed_value[key] = int(value)
            elif value.replace(".", "", 1).isdigit():
                passed_value[key] = float(value)

    return passed_value


# TODO: `TrainingArguments` users rely on it being fully mutable. In the future see if we can narrow this to a few keys: https://github.com/huggingface/transformers/pull/25903
@dataclass
class TrainingArguments:
    """
    TrainingArguments is the subset of the arguments we use in our example scripts **which relate to the training loop
    itself**.

    Using [`HfArgumentParser`] we can turn this class into
    [argparse](https://docs.python.org/3/library/argparse#module-argparse) arguments that can be specified on the
    command line.

    Parameters:
        output_dir (`str`):
            The output directory where the model predictions and checkpoints will be written.
        overwrite_output_dir (`bool`, *optional*, defaults to `False`):
            If `True`, overwrite the content of the output directory. Use this to continue training if `output_dir`
            points to a checkpoint directory.
        do_train (`bool`, *optional*, defaults to `False`):
            Whether to run training or not. This argument is not directly used by [`Trainer`], it's intended to be used
            by your training/evaluation scripts instead. See the [example
            scripts](https://github.com/huggingface/transformers/tree/main/examples) for more details.
        do_eval (`bool`, *optional*):
            Whether to run evaluation on the validation set or not. Will be set to `True` if `eval_strategy` is
            different from `"no"`. This argument is not directly used by [`Trainer`], it's intended to be used by your
            training/evaluation scripts instead. See the [example
            scripts](https://github.com/huggingface/transformers/tree/main/examples) for more details.
        do_predict (`bool`, *optional*, defaults to `False`):
            Whether to run predictions on the test set or not. This argument is not directly used by [`Trainer`], it's
            intended to be used by your training/evaluation scripts instead. See the [example
            scripts](https://github.com/huggingface/transformers/tree/main/examples) for more details.
        eval_strategy (`str` or [`~trainer_utils.IntervalStrategy`], *optional*, defaults to `"no"`):
            The evaluation strategy to adopt during training. Possible values are:

                - `"no"`: No evaluation is done during training.
                - `"steps"`: Evaluation is done (and logged) every `eval_steps`.
                - `"epoch"`: Evaluation is done at the end of each epoch.

        prediction_loss_only (`bool`, *optional*, defaults to `False`):
            When performing evaluation and generating predictions, only returns the loss.
        per_device_train_batch_size (`int`, *optional*, defaults to 8):
            The batch size per GPU/XPU/TPU/MPS/NPU core/CPU for training.
        per_device_eval_batch_size (`int`, *optional*, defaults to 8):
            The batch size per GPU/XPU/TPU/MPS/NPU core/CPU for evaluation.
        gradient_accumulation_steps (`int`, *optional*, defaults to 1):
            Number of updates steps to accumulate the gradients for, before performing a backward/update pass.

            <Tip warning={true}>

            When using gradient accumulation, one step is counted as one step with backward pass. Therefore, logging,
            evaluation, save will be conducted every `gradient_accumulation_steps * xxx_step` training examples.

            </Tip>

        eval_accumulation_steps (`int`, *optional*):
            Number of predictions steps to accumulate the output tensors for, before moving the results to the CPU. If
            left unset, the whole predictions are accumulated on GPU/NPU/TPU before being moved to the CPU (faster but
            requires more memory).
        eval_delay (`float`, *optional*):
            Number of epochs or steps to wait for before the first evaluation can be performed, depending on the
            eval_strategy.
        torch_empty_cache_steps (`int`, *optional*):
            Number of steps to wait before calling `torch.<device>.empty_cache()`. If left unset or set to None, cache will not be emptied.

            <Tip>

            This can help avoid CUDA out-of-memory errors by lowering peak VRAM usage at a cost of about [10% slower performance](https://github.com/huggingface/transformers/issues/31372).

            </Tip>

        learning_rate (`float`, *optional*, defaults to 5e-5):
            The initial learning rate for [`AdamW`] optimizer.
        weight_decay (`float`, *optional*, defaults to 0):
            The weight decay to apply (if not zero) to all layers except all bias and LayerNorm weights in [`AdamW`]
            optimizer.
        adam_beta1 (`float`, *optional*, defaults to 0.9):
            The beta1 hyperparameter for the [`AdamW`] optimizer.
        adam_beta2 (`float`, *optional*, defaults to 0.999):
            The beta2 hyperparameter for the [`AdamW`] optimizer.
        adam_epsilon (`float`, *optional*, defaults to 1e-8):
            The epsilon hyperparameter for the [`AdamW`] optimizer.
        max_grad_norm (`float`, *optional*, defaults to 1.0):
            Maximum gradient norm (for gradient clipping).
        num_train_epochs(`float`, *optional*, defaults to 3.0):
            Total number of training epochs to perform (if not an integer, will perform the decimal part percents of
            the last epoch before stopping training).
        max_steps (`int`, *optional*, defaults to -1):
            If set to a positive number, the total number of training steps to perform. Overrides `num_train_epochs`.
            For a finite dataset, training is reiterated through the dataset (if all data is exhausted) until
            `max_steps` is reached.
        lr_scheduler_type (`str` or [`SchedulerType`], *optional*, defaults to `"linear"`):
            The scheduler type to use. See the documentation of [`SchedulerType`] for all possible values.
        lr_scheduler_kwargs ('dict', *optional*, defaults to {}):
            The extra arguments for the lr_scheduler. See the documentation of each scheduler for possible values.
        warmup_ratio (`float`, *optional*, defaults to 0.0):
            Ratio of total training steps used for a linear warmup from 0 to `learning_rate`.
        warmup_steps (`int`, *optional*, defaults to 0):
            Number of steps used for a linear warmup from 0 to `learning_rate`. Overrides any effect of `warmup_ratio`.
        log_level (`str`, *optional*, defaults to `passive`):
            Logger log level to use on the main process. Possible choices are the log levels as strings: 'debug',
            'info', 'warning', 'error' and 'critical', plus a 'passive' level which doesn't set anything and keeps the
            current log level for the Transformers library (which will be `"warning"` by default).
        log_level_replica (`str`, *optional*, defaults to `"warning"`):
            Logger log level to use on replicas. Same choices as `log_level`"
        log_on_each_node (`bool`, *optional*, defaults to `True`):
            In multinode distributed training, whether to log using `log_level` once per node, or only on the main
            node.
        logging_dir (`str`, *optional*):
            [TensorBoard](https://www.tensorflow.org/tensorboard) log directory. Will default to
            *output_dir/runs/**CURRENT_DATETIME_HOSTNAME***.
        logging_strategy (`str` or [`~trainer_utils.IntervalStrategy`], *optional*, defaults to `"steps"`):
            The logging strategy to adopt during training. Possible values are:

                - `"no"`: No logging is done during training.
                - `"epoch"`: Logging is done at the end of each epoch.
                - `"steps"`: Logging is done every `logging_steps`.

        logging_first_step (`bool`, *optional*, defaults to `False`):
            Whether to log the first `global_step` or not.
        logging_steps (`int` or `float`, *optional*, defaults to 500):
            Number of update steps between two logs if `logging_strategy="steps"`. Should be an integer or a float in
            range `[0,1)`. If smaller than 1, will be interpreted as ratio of total training steps.
        logging_nan_inf_filter (`bool`, *optional*, defaults to `True`):
            Whether to filter `nan` and `inf` losses for logging. If set to `True` the loss of every step that is `nan`
            or `inf` is filtered and the average loss of the current logging window is taken instead.

            <Tip>

            `logging_nan_inf_filter` only influences the logging of loss values, it does not change the behavior the
            gradient is computed or applied to the model.

            </Tip>

        save_strategy (`str` or [`~trainer_utils.IntervalStrategy`], *optional*, defaults to `"steps"`):
            The checkpoint save strategy to adopt during training. Possible values are:

                - `"no"`: No save is done during training.
                - `"epoch"`: Save is done at the end of each epoch.
                - `"steps"`: Save is done every `save_steps`.

                If `"epoch"` or `"steps"` is chosen, saving will also be performed at the
                very end of training, always.
        save_steps (`int` or `float`, *optional*, defaults to 500):
            Number of updates steps before two checkpoint saves if `save_strategy="steps"`. Should be an integer or a
            float in range `[0,1)`. If smaller than 1, will be interpreted as ratio of total training steps.
        save_total_limit (`int`, *optional*):
            If a value is passed, will limit the total amount of checkpoints. Deletes the older checkpoints in
            `output_dir`. When `load_best_model_at_end` is enabled, the "best" checkpoint according to
            `metric_for_best_model` will always be retained in addition to the most recent ones. For example, for
            `save_total_limit=5` and `load_best_model_at_end`, the four last checkpoints will always be retained
            alongside the best model. When `save_total_limit=1` and `load_best_model_at_end`, it is possible that two
            checkpoints are saved: the last one and the best one (if they are different).
        save_safetensors (`bool`, *optional*, defaults to `True`):
            Use [safetensors](https://huggingface.co/docs/safetensors) saving and loading for state dicts instead of
            default `torch.load` and `torch.save`.
        save_on_each_node (`bool`, *optional*, defaults to `False`):
            When doing multi-node distributed training, whether to save models and checkpoints on each node, or only on
            the main one.

            This should not be activated when the different nodes use the same storage as the files will be saved with
            the same names for each node.
        save_only_model (`bool`, *optional*, defaults to `False`):
            When checkpointing, whether to only save the model, or also the optimizer, scheduler & rng state.
            Note that when this is true, you won't be able to resume training from checkpoint.
            This enables you to save storage by not storing the optimizer, scheduler & rng state.
            You can only load the model using `from_pretrained` with this option set to `True`.
        restore_callback_states_from_checkpoint (`bool`, *optional*, defaults to `False`):
            Whether to restore the callback states from the checkpoint. If `True`, will override
            callbacks passed to the `Trainer` if they exist in the checkpoint."
        use_cpu (`bool`, *optional*, defaults to `False`):
            Whether or not to use cpu. If set to False, we will use cuda or mps device if available.
        seed (`int`, *optional*, defaults to 42):
            Random seed that will be set at the beginning of training. To ensure reproducibility across runs, use the
            [`~Trainer.model_init`] function to instantiate the model if it has some randomly initialized parameters.
        data_seed (`int`, *optional*):
            Random seed to be used with data samplers. If not set, random generators for data sampling will use the
            same seed as `seed`. This can be used to ensure reproducibility of data sampling, independent of the model
            seed.
        jit_mode_eval (`bool`, *optional*, defaults to `False`):
            Whether or not to use PyTorch jit trace for inference.
        use_ipex (`bool`, *optional*, defaults to `False`):
            Use Intel extension for PyTorch when it is available. [IPEX
            installation](https://github.com/intel/intel-extension-for-pytorch).
        bf16 (`bool`, *optional*, defaults to `False`):
            Whether to use bf16 16-bit (mixed) precision training instead of 32-bit training. Requires Ampere or higher
            NVIDIA architecture or using CPU (use_cpu) or Ascend NPU. This is an experimental API and it may change.
        fp16 (`bool`, *optional*, defaults to `False`):
            Whether to use fp16 16-bit (mixed) precision training instead of 32-bit training.
        fp16_opt_level (`str`, *optional*, defaults to 'O1'):
            For `fp16` training, Apex AMP optimization level selected in ['O0', 'O1', 'O2', and 'O3']. See details on
            the [Apex documentation](https://nvidia.github.io/apex/amp).
        fp16_backend (`str`, *optional*, defaults to `"auto"`):
            This argument is deprecated. Use `half_precision_backend` instead.
        half_precision_backend (`str`, *optional*, defaults to `"auto"`):
            The backend to use for mixed precision training. Must be one of `"auto", "apex", "cpu_amp"`. `"auto"` will
            use CPU/CUDA AMP or APEX depending on the PyTorch version detected, while the other choices will force the
            requested backend.
        bf16_full_eval (`bool`, *optional*, defaults to `False`):
            Whether to use full bfloat16 evaluation instead of 32-bit. This will be faster and save memory but can harm
            metric values. This is an experimental API and it may change.
        fp16_full_eval (`bool`, *optional*, defaults to `False`):
            Whether to use full float16 evaluation instead of 32-bit. This will be faster and save memory but can harm
            metric values.
        tf32 (`bool`, *optional*):
            Whether to enable the TF32 mode, available in Ampere and newer GPU architectures. The default value depends
            on PyTorch's version default of `torch.backends.cuda.matmul.allow_tf32`. For more details please refer to
            the [TF32](https://huggingface.co/docs/transformers/perf_train_gpu_one#tf32) documentation. This is an
            experimental API and it may change.
        local_rank (`int`, *optional*, defaults to -1):
            Rank of the process during distributed training.
        ddp_backend (`str`, *optional*):
            The backend to use for distributed training. Must be one of `"nccl"`, `"mpi"`, `"ccl"`, `"gloo"`, `"hccl"`.
        tpu_num_cores (`int`, *optional*):
            When training on TPU, the number of TPU cores (automatically passed by launcher script).
        dataloader_drop_last (`bool`, *optional*, defaults to `False`):
            Whether to drop the last incomplete batch (if the length of the dataset is not divisible by the batch size)
            or not.
        eval_steps (`int` or `float`, *optional*):
            Number of update steps between two evaluations if `eval_strategy="steps"`. Will default to the same
            value as `logging_steps` if not set. Should be an integer or a float in range `[0,1)`. If smaller than 1,
            will be interpreted as ratio of total training steps.
        dataloader_num_workers (`int`, *optional*, defaults to 0):
            Number of subprocesses to use for data loading (PyTorch only). 0 means that the data will be loaded in the
            main process.
        past_index (`int`, *optional*, defaults to -1):
            Some models like [TransformerXL](../model_doc/transformerxl) or [XLNet](../model_doc/xlnet) can make use of
            the past hidden states for their predictions. If this argument is set to a positive int, the `Trainer` will
            use the corresponding output (usually index 2) as the past state and feed it to the model at the next
            training step under the keyword argument `mems`.
        run_name (`str`, *optional*, defaults to `output_dir`):
            A descriptor for the run. Typically used for [wandb](https://www.wandb.com/),
            [mlflow](https://www.mlflow.org/) and [comet](https://www.comet.com/site) logging. If not specified, will
            be the same as `output_dir`.
        disable_tqdm (`bool`, *optional*):
            Whether or not to disable the tqdm progress bars and table of metrics produced by
            [`~notebook.NotebookTrainingTracker`] in Jupyter Notebooks. Will default to `True` if the logging level is
            set to warn or lower (default), `False` otherwise.
        remove_unused_columns (`bool`, *optional*, defaults to `True`):
            Whether or not to automatically remove the columns unused by the model forward method.
        label_names (`List[str]`, *optional*):
            The list of keys in your dictionary of inputs that correspond to the labels.

            Will eventually default to the list of argument names accepted by the model that contain the word "label",
            except if the model used is one of the `XxxForQuestionAnswering` in which case it will also include the
            `["start_positions", "end_positions"]` keys.
        load_best_model_at_end (`bool`, *optional*, defaults to `False`):
            Whether or not to load the best model found during training at the end of training. When this option is
            enabled, the best checkpoint will always be saved. See
            [`save_total_limit`](https://huggingface.co/docs/transformers/main_classes/trainer#transformers.TrainingArguments.save_total_limit)
            for more.

            <Tip>

            When set to `True`, the parameters `save_strategy` needs to be the same as `eval_strategy`, and in
            the case it is "steps", `save_steps` must be a round multiple of `eval_steps`.

            </Tip>

        metric_for_best_model (`str`, *optional*):
            Use in conjunction with `load_best_model_at_end` to specify the metric to use to compare two different
            models. Must be the name of a metric returned by the evaluation with or without the prefix `"eval_"`. Will
            default to `"loss"` if unspecified and `load_best_model_at_end=True` (to use the evaluation loss).

            If you set this value, `greater_is_better` will default to `True`. Don't forget to set it to `False` if
            your metric is better when lower.
        greater_is_better (`bool`, *optional*):
            Use in conjunction with `load_best_model_at_end` and `metric_for_best_model` to specify if better models
            should have a greater metric or not. Will default to:

            - `True` if `metric_for_best_model` is set to a value that doesn't end in `"loss"`.
            - `False` if `metric_for_best_model` is not set, or set to a value that ends in `"loss"`.
        ignore_data_skip (`bool`, *optional*, defaults to `False`):
            When resuming training, whether or not to skip the epochs and batches to get the data loading at the same
            stage as in the previous training. If set to `True`, the training will begin faster (as that skipping step
            can take a long time) but will not yield the same results as the interrupted training would have.
        fsdp (`bool`, `str` or list of [`~trainer_utils.FSDPOption`], *optional*, defaults to `''`):
            Use PyTorch Distributed Parallel Training (in distributed training only).

            A list of options along the following:

            - `"full_shard"`: Shard parameters, gradients and optimizer states.
            - `"shard_grad_op"`: Shard optimizer states and gradients.
            - `"hybrid_shard"`: Apply `FULL_SHARD` within a node, and replicate parameters across nodes.
            - `"hybrid_shard_zero2"`: Apply `SHARD_GRAD_OP` within a node, and replicate parameters across nodes.
            - `"offload"`: Offload parameters and gradients to CPUs (only compatible with `"full_shard"` and
              `"shard_grad_op"`).
            - `"auto_wrap"`: Automatically recursively wrap layers with FSDP using `default_auto_wrap_policy`.
        fsdp_config (`str` or `dict`, *optional*):
            Config to be used with fsdp (Pytorch Distributed Parallel Training). The value is either a location of
            fsdp json config file (e.g., `fsdp_config.json`) or an already loaded json file as `dict`.

            A List of config and its options:
                - min_num_params (`int`, *optional*, defaults to `0`):
                    FSDP's minimum number of parameters for Default Auto Wrapping. (useful only when `fsdp` field is
                    passed).
                - transformer_layer_cls_to_wrap (`List[str]`, *optional*):
                    List of transformer layer class names (case-sensitive) to wrap, e.g, `BertLayer`, `GPTJBlock`,
                    `T5Block` .... (useful only when `fsdp` flag is passed).
                - backward_prefetch (`str`, *optional*)
                    FSDP's backward prefetch mode. Controls when to prefetch next set of parameters (useful only when
                    `fsdp` field is passed).

                    A list of options along the following:

                    - `"backward_pre"` : Prefetches the next set of parameters before the current set of parameter's
                      gradient
                        computation.
                    - `"backward_post"` : This prefetches the next set of parameters after the current set of
                      parameter’s
                        gradient computation.
                - forward_prefetch (`bool`, *optional*, defaults to `False`)
                    FSDP's forward prefetch mode (useful only when `fsdp` field is passed).
                     If `"True"`, then FSDP explicitly prefetches the next upcoming all-gather while executing in the
                     forward pass.
                - limit_all_gathers (`bool`, *optional*, defaults to `False`)
                    FSDP's limit_all_gathers (useful only when `fsdp` field is passed).
                     If `"True"`, FSDP explicitly synchronizes the CPU thread to prevent too many in-flight
                     all-gathers.
                - use_orig_params (`bool`, *optional*, defaults to `True`)
                    If `"True"`, allows non-uniform `requires_grad` during init, which means support for interspersed
                    frozen and trainable paramteres. Useful in cases such as parameter-efficient fine-tuning. Please
                    refer this
                    [blog](https://dev-discuss.pytorch.org/t/rethinking-pytorch-fully-sharded-data-parallel-fsdp-from-first-principles/1019
                - sync_module_states (`bool`, *optional*, defaults to `True`)
                    If `"True"`, each individually wrapped FSDP unit will broadcast module parameters from rank 0 to
                    ensure they are the same across all ranks after initialization
                - cpu_ram_efficient_loading (`bool`, *optional*, defaults to `False`)
                    If `"True"`, only the first process loads the pretrained model checkpoint while all other processes
                    have empty weights.  When this setting as `"True"`, `sync_module_states` also must to be `"True"`,
                    otherwise all the processes except the main process would have random weights leading to unexpected
                    behaviour during training.
                - activation_checkpointing (`bool`, *optional*, defaults to `False`):
                    If `"True"`, activation checkpointing is a technique to reduce memory usage by clearing activations of
                    certain layers and recomputing them during a backward pass. Effectively, this trades extra
                    computation time for reduced memory usage.
                - xla (`bool`, *optional*, defaults to `False`):
                    Whether to use PyTorch/XLA Fully Sharded Data Parallel Training. This is an experimental feature
                    and its API may evolve in the future.
                - xla_fsdp_settings (`dict`, *optional*)
                    The value is a dictionary which stores the XLA FSDP wrapping parameters.

                    For a complete list of options, please see [here](
                    https://github.com/pytorch/xla/blob/master/torch_xla/distributed/fsdp/xla_fully_sharded_data_parallel.py).
                - xla_fsdp_grad_ckpt (`bool`, *optional*, defaults to `False`):
                    Will use gradient checkpointing over each nested XLA FSDP wrapped layer. This setting can only be
                    used when the xla flag is set to true, and an auto wrapping policy is specified through
                    fsdp_min_num_params or fsdp_transformer_layer_cls_to_wrap.

        deepspeed (`str` or `dict`, *optional*):
            Use [Deepspeed](https://github.com/microsoft/deepspeed). This is an experimental feature and its API may
            evolve in the future. The value is either the location of DeepSpeed json config file (e.g.,
            `ds_config.json`) or an already loaded json file as a `dict`"

            <Tip warning={true}>
                If enabling any Zero-init, make sure that your model is not initialized until
                *after* initializing the `TrainingArguments`, else it will not be applied.
            </Tip>

        accelerator_config (`str`, `dict`, or `AcceleratorConfig`, *optional*):
            Config to be used with the internal `Accelerator` implementation. The value is either a location of
            accelerator json config file (e.g., `accelerator_config.json`), an already loaded json file as `dict`,
            or an instance of [`~trainer_pt_utils.AcceleratorConfig`].

            A list of config and its options:
                - split_batches (`bool`, *optional*, defaults to `False`):
                    Whether or not the accelerator should split the batches yielded by the dataloaders across the devices. If
                    `True` the actual batch size used will be the same on any kind of distributed processes, but it must be a
                    round multiple of the `num_processes` you are using. If `False`, actual batch size used will be the one set
                    in your script multiplied by the number of processes.
                - dispatch_batches (`bool`, *optional*):
                    If set to `True`, the dataloader prepared by the Accelerator is only iterated through on the main process
                    and then the batches are split and broadcast to each process. Will default to `True` for `DataLoader` whose
                    underlying dataset is an `IterableDataset`, `False` otherwise.
                - even_batches (`bool`, *optional*, defaults to `True`):
                    If set to `True`, in cases where the total batch size across all processes does not exactly divide the
                    dataset, samples at the start of the dataset will be duplicated so the batch can be divided equally among
                    all workers.
                - use_seedable_sampler (`bool`, *optional*, defaults to `True`):
                    Whether or not use a fully seedable random sampler ([`accelerate.data_loader.SeedableRandomSampler`]). Ensures
                    training results are fully reproducable using a different sampling technique. While seed-to-seed results
                    may differ, on average the differences are neglible when using multiple different seeds to compare. Should
                    also be ran with [`~utils.set_seed`] for the best results.
                - use_configured_state (`bool`, *optional*, defaults to `False`):
                    Whether or not to use a pre-configured `AcceleratorState` or `PartialState` defined before calling `TrainingArguments`.
                    If `True`, an `Accelerator` or `PartialState` must be initialized. Note that by doing so, this could lead to issues
                    with hyperparameter tuning.

        label_smoothing_factor (`float`, *optional*, defaults to 0.0):
            The label smoothing factor to use. Zero means no label smoothing, otherwise the underlying onehot-encoded
            labels are changed from 0s and 1s to `label_smoothing_factor/num_labels` and `1 - label_smoothing_factor +
            label_smoothing_factor/num_labels` respectively.
        debug (`str` or list of [`~debug_utils.DebugOption`], *optional*, defaults to `""`):
            Enable one or more debug features. This is an experimental feature.

            Possible options are:

            - `"underflow_overflow"`: detects overflow in model's input/outputs and reports the last frames that led to
              the event
            - `"tpu_metrics_debug"`: print debug metrics on TPU

            The options should be separated by whitespaces.
        optim (`str` or [`training_args.OptimizerNames`], *optional*, defaults to `"adamw_torch"`):
            The optimizer to use, such as "adamw_hf", "adamw_torch", "adamw_torch_fused", "adamw_apex_fused", "adamw_anyprecision",
            "adafactor". See `OptimizerNames` in [training_args.py](https://github.com/huggingface/transformers/blob/main/src/transformers/training_args.py)
            for a full list of optimizers.
        optim_args (`str`, *optional*):
            Optional arguments that are supplied to optimizers such as AnyPrecisionAdamW, AdEMAMix, and GaLore.
        group_by_length (`bool`, *optional*, defaults to `False`):
            Whether or not to group together samples of roughly the same length in the training dataset (to minimize
            padding applied and be more efficient). Only useful if applying dynamic padding.
        length_column_name (`str`, *optional*, defaults to `"length"`):
            Column name for precomputed lengths. If the column exists, grouping by length will use these values rather
            than computing them on train startup. Ignored unless `group_by_length` is `True` and the dataset is an
            instance of `Dataset`.
        report_to (`str` or `List[str]`, *optional*, defaults to `"all"`):
            The list of integrations to report the results and logs to. Supported platforms are `"azure_ml"`,
            `"clearml"`, `"codecarbon"`, `"comet_ml"`, `"dagshub"`, `"dvclive"`, `"flyte"`, `"mlflow"`, `"neptune"`,
            `"tensorboard"`, and `"wandb"`. Use `"all"` to report to all integrations installed, `"none"` for no
            integrations.
        ddp_find_unused_parameters (`bool`, *optional*):
            When using distributed training, the value of the flag `find_unused_parameters` passed to
            `DistributedDataParallel`. Will default to `False` if gradient checkpointing is used, `True` otherwise.
        ddp_bucket_cap_mb (`int`, *optional*):
            When using distributed training, the value of the flag `bucket_cap_mb` passed to `DistributedDataParallel`.
        ddp_broadcast_buffers (`bool`, *optional*):
            When using distributed training, the value of the flag `broadcast_buffers` passed to
            `DistributedDataParallel`. Will default to `False` if gradient checkpointing is used, `True` otherwise.
        dataloader_pin_memory (`bool`, *optional*, defaults to `True`):
            Whether you want to pin memory in data loaders or not. Will default to `True`.
        dataloader_persistent_workers (`bool`, *optional*, defaults to `False`):
            If True, the data loader will not shut down the worker processes after a dataset has been consumed once.
            This allows to maintain the workers Dataset instances alive. Can potentially speed up training, but will
            increase RAM usage. Will default to `False`.
        dataloader_prefetch_factor (`int`, *optional*):
            Number of batches loaded in advance by each worker.
            2 means there will be a total of 2 * num_workers batches prefetched across all workers.
        skip_memory_metrics (`bool`, *optional*, defaults to `True`):
            Whether to skip adding of memory profiler reports to metrics. This is skipped by default because it slows
            down the training and evaluation speed.
        push_to_hub (`bool`, *optional*, defaults to `False`):
            Whether or not to push the model to the Hub every time the model is saved. If this is activated,
            `output_dir` will begin a git directory synced with the repo (determined by `hub_model_id`) and the content
            will be pushed each time a save is triggered (depending on your `save_strategy`). Calling
            [`~Trainer.save_model`] will also trigger a push.

            <Tip warning={true}>

            If `output_dir` exists, it needs to be a local clone of the repository to which the [`Trainer`] will be
            pushed.

            </Tip>

        resume_from_checkpoint (`str`, *optional*):
            The path to a folder with a valid checkpoint for your model. This argument is not directly used by
            [`Trainer`], it's intended to be used by your training/evaluation scripts instead. See the [example
            scripts](https://github.com/huggingface/transformers/tree/main/examples) for more details.
        hub_model_id (`str`, *optional*):
            The name of the repository to keep in sync with the local *output_dir*. It can be a simple model ID in
            which case the model will be pushed in your namespace. Otherwise it should be the whole repository name,
            for instance `"user_name/model"`, which allows you to push to an organization you are a member of with
            `"organization_name/model"`. Will default to `user_name/output_dir_name` with *output_dir_name* being the
            name of `output_dir`.

            Will default to the name of `output_dir`.
        hub_strategy (`str` or [`~trainer_utils.HubStrategy`], *optional*, defaults to `"every_save"`):
            Defines the scope of what is pushed to the Hub and when. Possible values are:

            - `"end"`: push the model, its configuration, the processing class e.g. tokenizer (if passed along to the [`Trainer`]) and a
              draft of a model card when the [`~Trainer.save_model`] method is called.
            - `"every_save"`: push the model, its configuration, the processing class e.g. tokenizer (if passed along to the [`Trainer`]) and
              a draft of a model card each time there is a model save. The pushes are asynchronous to not block
              training, and in case the save are very frequent, a new push is only attempted if the previous one is
              finished. A last push is made with the final model at the end of training.
            - `"checkpoint"`: like `"every_save"` but the latest checkpoint is also pushed in a subfolder named
              last-checkpoint, allowing you to resume training easily with
              `trainer.train(resume_from_checkpoint="last-checkpoint")`.
            - `"all_checkpoints"`: like `"checkpoint"` but all checkpoints are pushed like they appear in the output
              folder (so you will get one checkpoint folder per folder in your final repository)

        hub_token (`str`, *optional*):
            The token to use to push the model to the Hub. Will default to the token in the cache folder obtained with
            `huggingface-cli login`.
        hub_private_repo (`bool`, *optional*, defaults to `False`):
            If True, the Hub repo will be set to private.
        hub_always_push (`bool`, *optional*, defaults to `False`):
            Unless this is `True`, the `Trainer` will skip pushing a checkpoint when the previous push is not finished.
        gradient_checkpointing (`bool`, *optional*, defaults to `False`):
            If True, use gradient checkpointing to save memory at the expense of slower backward pass.
        gradient_checkpointing_kwargs (`dict`, *optional*, defaults to `None`):
            Key word arguments to be passed to the `gradient_checkpointing_enable` method.
        include_inputs_for_metrics (`bool`, *optional*, defaults to `False`):
            This argument is deprecated. Use `include_for_metrics` instead, e.g, `include_for_metrics = ["inputs"]`.
        include_for_metrics (`List[str]`, *optional*, defaults to `[]`):
            Include additional data in the `compute_metrics` function if needed for metrics computation.
            Possible options to add to `include_for_metrics` list:
            - `"inputs"`: Input data passed to the model, intended for calculating input dependent metrics.
            - `"loss"`: Loss values computed during evaluation, intended for calculating loss dependent metrics.
        eval_do_concat_batches (`bool`, *optional*, defaults to `True`):
            Whether to recursively concat inputs/losses/labels/predictions across batches. If `False`,
            will instead store them as lists, with each batch kept separate.
        auto_find_batch_size (`bool`, *optional*, defaults to `False`)
            Whether to find a batch size that will fit into memory automatically through exponential decay, avoiding
            CUDA Out-of-Memory errors. Requires accelerate to be installed (`pip install accelerate`)
        full_determinism (`bool`, *optional*, defaults to `False`)
            If `True`, [`enable_full_determinism`] is called instead of [`set_seed`] to ensure reproducible results in
            distributed training. Important: this will negatively impact the performance, so only use it for debugging.
        torchdynamo (`str`, *optional*):
            If set, the backend compiler for TorchDynamo. Possible choices are `"eager"`, `"aot_eager"`, `"inductor"`,
            `"nvfuser"`, `"aot_nvfuser"`, `"aot_cudagraphs"`, `"ofi"`, `"fx2trt"`, `"onnxrt"` and `"ipex"`.
        ray_scope (`str`, *optional*, defaults to `"last"`):
            The scope to use when doing hyperparameter search with Ray. By default, `"last"` will be used. Ray will
            then use the last checkpoint of all trials, compare those, and select the best one. However, other options
            are also available. See the [Ray documentation](
            https://docs.ray.io/en/latest/tune/api_docs/analysis.html#ray.tune.ExperimentAnalysis.get_best_trial) for
            more options.
        ddp_timeout (`int`, *optional*, defaults to 1800):
            The timeout for `torch.distributed.init_process_group` calls, used to avoid GPU socket timeouts when
            performing slow operations in distributed runnings. Please refer the [PyTorch documentation]
            (https://pytorch.org/docs/stable/distributed.html#torch.distributed.init_process_group) for more
            information.
        use_mps_device (`bool`, *optional*, defaults to `False`):
            This argument is deprecated.`mps` device will be used if it is available similar to `cuda` device.
        torch_compile (`bool`, *optional*, defaults to `False`):
            Whether or not to compile the model using PyTorch 2.0
            [`torch.compile`](https://pytorch.org/get-started/pytorch-2.0/).

            This will use the best defaults for the [`torch.compile`
            API](https://pytorch.org/docs/stable/generated/torch.compile.html?highlight=torch+compile#torch.compile).
            You can customize the defaults with the argument `torch_compile_backend` and `torch_compile_mode` but we
            don't guarantee any of them will work as the support is progressively rolled in in PyTorch.

            This flag and the whole compile API is experimental and subject to change in future releases.
        torch_compile_backend (`str`, *optional*):
            The backend to use in `torch.compile`. If set to any value, `torch_compile` will be set to `True`.

            Refer to the PyTorch doc for possible values and note that they may change across PyTorch versions.

            This flag is experimental and subject to change in future releases.
        torch_compile_mode (`str`, *optional*):
            The mode to use in `torch.compile`. If set to any value, `torch_compile` will be set to `True`.

            Refer to the PyTorch doc for possible values and note that they may change across PyTorch versions.

            This flag is experimental and subject to change in future releases.
        split_batches (`bool`, *optional*):
            Whether or not the accelerator should split the batches yielded by the dataloaders across the devices
            during distributed training. If

            set to `True`, the actual batch size used will be the same on any kind of distributed processes, but it
            must be a

            round multiple of the number of processes you are using (such as GPUs).
        include_tokens_per_second (`bool`, *optional*):
            Whether or not to compute the number of tokens per second per device for training speed metrics.

            This will iterate over the entire training dataloader once beforehand,

            and will slow down the entire process.

        include_num_input_tokens_seen (`bool`, *optional*):
            Whether or not to track the number of input tokens seen throughout training.

            May be slower in distributed training as gather operations must be called.

        neftune_noise_alpha (`Optional[float]`):
            If not `None`, this will activate NEFTune noise embeddings. This can drastically improve model performance
            for instruction fine-tuning. Check out the [original paper](https://arxiv.org/abs/2310.05914) and the
            [original code](https://github.com/neelsjain/NEFTune). Support transformers `PreTrainedModel` and also
            `PeftModel` from peft. The original paper used values in the range [5.0, 15.0].
        optim_target_modules (`Union[str, List[str]]`, *optional*):
            The target modules to optimize, i.e. the module names that you would like to train, right now this is used only for GaLore algorithm
            https://arxiv.org/abs/2403.03507
            See: https://github.com/jiaweizzhao/GaLore for more details. You need to make sure to pass a valid GaloRe
            optimizer, e.g. one of: "galore_adamw", "galore_adamw_8bit", "galore_adafactor" and make sure that the target modules are `nn.Linear` modules
            only.

        batch_eval_metrics (`Optional[bool]`, defaults to `False`):
            If set to `True`, evaluation will call compute_metrics at the end of each batch to accumulate statistics
            rather than saving all eval logits in memory. When set to `True`, you must pass a compute_metrics function
            that takes a boolean argument `compute_result`, which when passed `True`, will trigger the final global
            summary statistics from the batch-level summary statistics you've accumulated over the evaluation set.

        eval_on_start (`bool`, *optional*, defaults to `False`):
            Whether to perform a evaluation step (sanity check) before the training to ensure the validation steps works correctly.

        eval_use_gather_object (`bool`, *optional*, defaults to `False`):
            Whether to run recursively gather object in a nested list/tuple/dictionary of objects from all devices. This should only be enabled if users are not just returning tensors, and this is actively discouraged by PyTorch.

        use_liger_kernel (`bool`, *optional*, defaults to `False`):
            Whether enable [Liger](https://github.com/linkedin/Liger-Kernel) Kernel for LLM model training.
            It can effectively increase multi-GPU training throughput by ~20% and reduces memory usage by ~60%, works out of the box with
            flash attention, PyTorch FSDP, and Microsoft DeepSpeed. Currently, it supports llama, mistral, mixtral and gemma models.
    """

    framework = "pt"
    output_dir: str = field(
        metadata={"help": "The output directory where the model predictions and checkpoints will be written."},
    )
    overwrite_output_dir: bool = field(
        default=False,
        metadata={
            "help": (
                "Overwrite the content of the output directory. "
                "Use this to continue training if output_dir points to a checkpoint directory."
            )
        },
    )

    do_train: bool = field(default=False, metadata={"help": "Whether to run training."})
    do_eval: bool = field(default=False, metadata={"help": "Whether to run eval on the dev set."})
    do_predict: bool = field(default=False, metadata={"help": "Whether to run predictions on the test set."})
    eval_strategy: Union[IntervalStrategy, str] = field(
        default="no",
        metadata={"help": "The evaluation strategy to use."},
    )
    prediction_loss_only: bool = field(
        default=False,
        metadata={"help": "When performing evaluation and predictions, only returns the loss."},
    )

    per_device_train_batch_size: int = field(
        default=8, metadata={"help": "Batch size per GPU/TPU/MPS/NPU core/CPU for training."}
    )
    per_device_eval_batch_size: int = field(
        default=8, metadata={"help": "Batch size per GPU/TPU/MPS/NPU core/CPU for evaluation."}
    )

    per_gpu_train_batch_size: Optional[int] = field(
        default=None,
        metadata={
            "help": (
                "Deprecated, the use of `--per_device_train_batch_size` is preferred. "
                "Batch size per GPU/TPU core/CPU for training."
            )
        },
    )
    per_gpu_eval_batch_size: Optional[int] = field(
        default=None,
        metadata={
            "help": (
                "Deprecated, the use of `--per_device_eval_batch_size` is preferred. "
                "Batch size per GPU/TPU core/CPU for evaluation."
            )
        },
    )

    gradient_accumulation_steps: int = field(
        default=1,
        metadata={"help": "Number of updates steps to accumulate before performing a backward/update pass."},
    )
    eval_accumulation_steps: Optional[int] = field(
        default=None,
        metadata={"help": "Number of predictions steps to accumulate before moving the tensors to the CPU."},
    )

    eval_delay: Optional[float] = field(
        default=0,
        metadata={
            "help": (
                "Number of epochs or steps to wait for before the first evaluation can be performed, depending on the"
                " eval_strategy."
            )
        },
    )

    torch_empty_cache_steps: Optional[int] = field(
        default=None,
        metadata={
            "help": "Number of steps to wait before calling `torch.<device>.empty_cache()`."
            "This can help avoid CUDA out-of-memory errors by lowering peak VRAM usage at a cost of about [10% slower performance](https://github.com/huggingface/transformers/issues/31372)."
            "If left unset or set to None, cache will not be emptied."
        },
    )

    learning_rate: float = field(default=5e-5, metadata={"help": "The initial learning rate for AdamW."})
    weight_decay: float = field(default=0.0, metadata={"help": "Weight decay for AdamW if we apply some."})
    adam_beta1: float = field(default=0.9, metadata={"help": "Beta1 for AdamW optimizer"})
    adam_beta2: float = field(default=0.999, metadata={"help": "Beta2 for AdamW optimizer"})
    adam_epsilon: float = field(default=1e-8, metadata={"help": "Epsilon for AdamW optimizer."})
    max_grad_norm: float = field(default=1.0, metadata={"help": "Max gradient norm."})

    num_train_epochs: float = field(default=3.0, metadata={"help": "Total number of training epochs to perform."})
    max_steps: int = field(
        default=-1,
        metadata={"help": "If > 0: set total number of training steps to perform. Override num_train_epochs."},
    )
    lr_scheduler_type: Union[SchedulerType, str] = field(
        default="linear",
        metadata={"help": "The scheduler type to use."},
    )
    lr_scheduler_kwargs: Optional[Union[dict, str]] = field(
        default_factory=dict,
        metadata={
            "help": (
                "Extra parameters for the lr_scheduler such as {'num_cycles': 1} for the cosine with hard restarts."
            )
        },
    )
    warmup_ratio: float = field(
        default=0.0, metadata={"help": "Linear warmup over warmup_ratio fraction of total steps."}
    )
    warmup_steps: int = field(default=0, metadata={"help": "Linear warmup over warmup_steps."})

    log_level: Optional[str] = field(
        default="passive",
        metadata={
            "help": (
                "Logger log level to use on the main node. Possible choices are the log levels as strings: 'debug',"
                " 'info', 'warning', 'error' and 'critical', plus a 'passive' level which doesn't set anything and"
                " lets the application set the level. Defaults to 'passive'."
            ),
            "choices": trainer_log_levels.keys(),
        },
    )
    log_level_replica: Optional[str] = field(
        default="warning",
        metadata={
            "help": "Logger log level to use on replica nodes. Same choices and defaults as ``log_level``",
            "choices": trainer_log_levels.keys(),
        },
    )
    log_on_each_node: bool = field(
        default=True,
        metadata={
            "help": (
                "When doing a multinode distributed training, whether to log once per node or just once on the main"
                " node."
            )
        },
    )
    logging_dir: Optional[str] = field(default=None, metadata={"help": "Tensorboard log dir."})
    logging_strategy: Union[IntervalStrategy, str] = field(
        default="steps",
        metadata={"help": "The logging strategy to use."},
    )
    logging_first_step: bool = field(default=False, metadata={"help": "Log the first global_step"})
    logging_steps: float = field(
        default=500,
        metadata={
            "help": (
                "Log every X updates steps. Should be an integer or a float in range `[0,1)`. "
                "If smaller than 1, will be interpreted as ratio of total training steps."
            )
        },
    )
    logging_nan_inf_filter: bool = field(default=True, metadata={"help": "Filter nan and inf losses for logging."})
    save_strategy: Union[IntervalStrategy, str] = field(
        default="steps",
        metadata={"help": "The checkpoint save strategy to use."},
    )
    save_steps: float = field(
        default=500,
        metadata={
            "help": (
                "Save checkpoint every X updates steps. Should be an integer or a float in range `[0,1)`. "
                "If smaller than 1, will be interpreted as ratio of total training steps."
            )
        },
    )
    save_total_limit: Optional[int] = field(
        default=None,
        metadata={
            "help": (
                "If a value is passed, will limit the total amount of checkpoints. Deletes the older checkpoints in"
                " `output_dir`. When `load_best_model_at_end` is enabled, the 'best' checkpoint according to"
                " `metric_for_best_model` will always be retained in addition to the most recent ones. For example,"
                " for `save_total_limit=5` and `load_best_model_at_end=True`, the four last checkpoints will always be"
                " retained alongside the best model. When `save_total_limit=1` and `load_best_model_at_end=True`,"
                " it is possible that two checkpoints are saved: the last one and the best one (if they are different)."
                " Default is unlimited checkpoints"
            )
        },
    )
    save_safetensors: Optional[bool] = field(
        default=True,
        metadata={
            "help": "Use safetensors saving and loading for state dicts instead of default torch.load and torch.save."
        },
    )
    save_on_each_node: bool = field(
        default=False,
        metadata={
            "help": (
                "When doing multi-node distributed training, whether to save models and checkpoints on each node, or"
                " only on the main one"
            )
        },
    )
    save_only_model: bool = field(
        default=False,
        metadata={
            "help": (
                "When checkpointing, whether to only save the model, or also the optimizer, scheduler & rng state."
                "Note that when this is true, you won't be able to resume training from checkpoint."
                "This enables you to save storage by not storing the optimizer, scheduler & rng state."
                "You can only load the model using from_pretrained with this option set to True."
            )
        },
    )
    restore_callback_states_from_checkpoint: bool = field(
        default=False,
        metadata={
            "help": "Whether to restore the callback states from the checkpoint. If `True`, will override callbacks passed to the `Trainer` if they exist in the checkpoint."
        },
    )
    no_cuda: bool = field(
        default=False,
        metadata={"help": "This argument is deprecated. It will be removed in version 5.0 of 🤗 Transformers."},
    )
    use_cpu: bool = field(
        default=False,
        metadata={
            "help": " Whether or not to use cpu. If set to False, we will use cuda/tpu/mps/npu device if available."
        },
    )
    use_mps_device: bool = field(
        default=False,
        metadata={
            "help": "This argument is deprecated. `mps` device will be used if available similar to `cuda` device."
            " It will be removed in version 5.0 of 🤗 Transformers"
        },
    )
    seed: int = field(default=42, metadata={"help": "Random seed that will be set at the beginning of training."})
    data_seed: Optional[int] = field(default=None, metadata={"help": "Random seed to be used with data samplers."})
    jit_mode_eval: bool = field(
        default=False, metadata={"help": "Whether or not to use PyTorch jit trace for inference"}
    )
    use_ipex: bool = field(
        default=False,
        metadata={
            "help": (
                "Use Intel extension for PyTorch when it is available, installation:"
                " 'https://github.com/intel/intel-extension-for-pytorch'"
            )
        },
    )
    bf16: bool = field(
        default=False,
        metadata={
            "help": (
                "Whether to use bf16 (mixed) precision instead of 32-bit. Requires Ampere or higher NVIDIA"
                " architecture or using CPU (use_cpu) or Ascend NPU. This is an experimental API and it may change."
            )
        },
    )
    fp16: bool = field(
        default=False,
        metadata={"help": "Whether to use fp16 (mixed) precision instead of 32-bit"},
    )
    fp16_opt_level: str = field(
        default="O1",
        metadata={
            "help": (
                "For fp16: Apex AMP optimization level selected in ['O0', 'O1', 'O2', and 'O3']. "
                "See details at https://nvidia.github.io/apex/amp.html"
            )
        },
    )
    half_precision_backend: str = field(
        default="auto",
        metadata={
            "help": "The backend to be used for half precision.",
            "choices": ["auto", "apex", "cpu_amp"],
        },
    )
    bf16_full_eval: bool = field(
        default=False,
        metadata={
            "help": (
                "Whether to use full bfloat16 evaluation instead of 32-bit. This is an experimental API and it may"
                " change."
            )
        },
    )
    fp16_full_eval: bool = field(
        default=False,
        metadata={"help": "Whether to use full float16 evaluation instead of 32-bit"},
    )
    tf32: Optional[bool] = field(
        default=None,
        metadata={
            "help": (
                "Whether to enable tf32 mode, available in Ampere and newer GPU architectures. This is an experimental"
                " API and it may change."
            )
        },
    )
    local_rank: int = field(default=-1, metadata={"help": "For distributed training: local_rank"})
    ddp_backend: Optional[str] = field(
        default=None,
        metadata={
            "help": "The backend to be used for distributed training",
            "choices": ["nccl", "gloo", "mpi", "ccl", "hccl", "cncl", "mccl"],
        },
    )
    tpu_num_cores: Optional[int] = field(
        default=None, metadata={"help": "TPU: Number of TPU cores (automatically passed by launcher script)"}
    )
    tpu_metrics_debug: bool = field(
        default=False,
        metadata={
            "help": (
                "Deprecated, the use of `--debug tpu_metrics_debug` is preferred. TPU: Whether to print debug metrics"
            )
        },
    )
    debug: Union[str, List[DebugOption]] = field(
        default="",
        metadata={
            "help": (
                "Whether or not to enable debug mode. Current options: "
                "`underflow_overflow` (Detect underflow and overflow in activations and weights), "
                "`tpu_metrics_debug` (print debug metrics on TPU)."
            )
        },
    )

    dataloader_drop_last: bool = field(
        default=False, metadata={"help": "Drop the last incomplete batch if it is not divisible by the batch size."}
    )
    eval_steps: Optional[float] = field(
        default=None,
        metadata={
            "help": (
                "Run an evaluation every X steps. Should be an integer or a float in range `[0,1)`. "
                "If smaller than 1, will be interpreted as ratio of total training steps."
            )
        },
    )
    dataloader_num_workers: int = field(
        default=0,
        metadata={
            "help": (
                "Number of subprocesses to use for data loading (PyTorch only). 0 means that the data will be loaded"
                " in the main process."
            )
        },
    )
    dataloader_prefetch_factor: Optional[int] = field(
        default=None if not is_torch_available() or is_torch_greater_or_equal_than_2_0 else 2,
        metadata={
            "help": (
                "Number of batches loaded in advance by each worker. "
                "2 means there will be a total of 2 * num_workers batches prefetched across all workers. "
                "Default is 2 for PyTorch < 2.0.0 and otherwise None."
            )
        },
    )
    past_index: int = field(
        default=-1,
        metadata={"help": "If >=0, uses the corresponding part of the output as the past state for next step."},
    )

    run_name: Optional[str] = field(
        default=None,
        metadata={"help": "An optional descriptor for the run. Notably used for wandb, mlflow and comet logging."},
    )
    disable_tqdm: Optional[bool] = field(
        default=None, metadata={"help": "Whether or not to disable the tqdm progress bars."}
    )

    remove_unused_columns: Optional[bool] = field(
        default=True, metadata={"help": "Remove columns not required by the model when using an nlp.Dataset."}
    )
    label_names: Optional[List[str]] = field(
        default=None, metadata={"help": "The list of keys in your dictionary of inputs that correspond to the labels."}
    )
    load_best_model_at_end: Optional[bool] = field(
        default=False,
        metadata={
            "help": (
                "Whether or not to load the best model found during training at the end of training. When this option"
                " is enabled, the best checkpoint will always be saved. See `save_total_limit` for more."
            )
        },
    )
    metric_for_best_model: Optional[str] = field(
        default=None, metadata={"help": "The metric to use to compare two different models."}
    )
    greater_is_better: Optional[bool] = field(
        default=None, metadata={"help": "Whether the `metric_for_best_model` should be maximized or not."}
    )
    ignore_data_skip: bool = field(
        default=False,
        metadata={
            "help": (
                "When resuming training, whether or not to skip the first epochs and batches to get to the same"
                " training data."
            )
        },
    )
    fsdp: Optional[Union[List[FSDPOption], str]] = field(
        default="",
        metadata={
            "help": (
                "Whether or not to use PyTorch Fully Sharded Data Parallel (FSDP) training (in distributed training"
                " only). The base option should be `full_shard`, `shard_grad_op` or `no_shard` and you can add"
                " CPU-offload to `full_shard` or `shard_grad_op` like this: full_shard offload` or `shard_grad_op"
                " offload`. You can add auto-wrap to `full_shard` or `shard_grad_op` with the same syntax: full_shard"
                " auto_wrap` or `shard_grad_op auto_wrap`."
            ),
        },
    )
    fsdp_min_num_params: int = field(
        default=0,
        metadata={
            "help": (
                "This parameter is deprecated. FSDP's minimum number of parameters for Default Auto Wrapping. (useful"
                " only when `fsdp` field is passed)."
            )
        },
    )
    fsdp_config: Optional[Union[dict, str]] = field(
        default=None,
        metadata={
            "help": (
                "Config to be used with FSDP (Pytorch Fully Sharded  Data Parallel). The value is either a "
                "fsdp json config file (e.g., `fsdp_config.json`) or an already loaded json file as `dict`."
            )
        },
    )
    fsdp_transformer_layer_cls_to_wrap: Optional[str] = field(
        default=None,
        metadata={
            "help": (
                "This parameter is deprecated. Transformer layer class name (case-sensitive) to wrap, e.g,"
                " `BertLayer`, `GPTJBlock`, `T5Block` .... (useful only when `fsdp` flag is passed)."
            )
        },
    )
    accelerator_config: Optional[Union[dict, str]] = field(
        default=None,
        metadata={
            "help": (
                "Config to be used with the internal Accelerator object initializtion. The value is either a "
                "accelerator json config file (e.g., `accelerator_config.json`) or an already loaded json file as `dict`."
            )
        },
    )
    deepspeed: Optional[Union[dict, str]] = field(
        default=None,
        metadata={
            "help": (
                "Enable deepspeed and pass the path to deepspeed json config file (e.g. `ds_config.json`) or an already"
                " loaded json file as a dict"
            )
        },
    )
    label_smoothing_factor: float = field(
        default=0.0, metadata={"help": "The label smoothing epsilon to apply (zero means no label smoothing)."}
    )

    default_optim = "adamw_torch"
    # XXX: enable when pytorch==2.0.1 comes out - we want to give it time to get all the bugs sorted out
    # if is_torch_available() and version.parse(version.parse(torch.__version__).base_version) >= version.parse("2.1.0"):
    #     default_optim = "adamw_torch_fused"
    # and update the doc above to:
    # optim (`str` or [`training_args.OptimizerNames`], *optional*, defaults to `"adamw_torch_fused"` (for torch<2.1.0 `"adamw_torch"`):
    optim: Union[OptimizerNames, str] = field(
        default=default_optim,
        metadata={"help": "The optimizer to use."},
    )
    optim_args: Optional[str] = field(default=None, metadata={"help": "Optional arguments to supply to optimizer."})
    adafactor: bool = field(default=False, metadata={"help": "Whether or not to replace AdamW by Adafactor."})
    group_by_length: bool = field(
        default=False,
        metadata={"help": "Whether or not to group samples of roughly the same length together when batching."},
    )
    length_column_name: Optional[str] = field(
        default="length",
        metadata={"help": "Column name with precomputed lengths to use when grouping by length."},
    )
    report_to: Union[None, str, List[str]] = field(
        default=None, metadata={"help": "The list of integrations to report the results and logs to."}
    )
    ddp_find_unused_parameters: Optional[bool] = field(
        default=None,
        metadata={
            "help": (
                "When using distributed training, the value of the flag `find_unused_parameters` passed to "
                "`DistributedDataParallel`."
            )
        },
    )
    ddp_bucket_cap_mb: Optional[int] = field(
        default=None,
        metadata={
            "help": (
                "When using distributed training, the value of the flag `bucket_cap_mb` passed to "
                "`DistributedDataParallel`."
            )
        },
    )
    ddp_broadcast_buffers: Optional[bool] = field(
        default=None,
        metadata={
            "help": (
                "When using distributed training, the value of the flag `broadcast_buffers` passed to "
                "`DistributedDataParallel`."
            )
        },
    )
    dataloader_pin_memory: bool = field(
        default=True, metadata={"help": "Whether or not to pin memory for DataLoader."}
    )
    dataloader_persistent_workers: bool = field(
        default=False,
        metadata={
            "help": "If True, the data loader will not shut down the worker processes after a dataset has been consumed once. This allows to maintain the workers Dataset instances alive. Can potentially speed up training, but will increase RAM usage."
        },
    )
    skip_memory_metrics: bool = field(
        default=True, metadata={"help": "Whether or not to skip adding of memory profiler reports to metrics."}
    )
    use_legacy_prediction_loop: bool = field(
        default=False, metadata={"help": "Whether or not to use the legacy prediction_loop in the Trainer."}
    )
    push_to_hub: bool = field(
        default=False, metadata={"help": "Whether or not to upload the trained model to the model hub after training."}
    )
    resume_from_checkpoint: Optional[str] = field(
        default=None,
        metadata={"help": "The path to a folder with a valid checkpoint for your model."},
    )
    hub_model_id: Optional[str] = field(
        default=None, metadata={"help": "The name of the repository to keep in sync with the local `output_dir`."}
    )
    hub_strategy: Union[HubStrategy, str] = field(
        default="every_save",
        metadata={"help": "The hub strategy to use when `--push_to_hub` is activated."},
    )
    hub_token: Optional[str] = field(default=None, metadata={"help": "The token to use to push to the Model Hub."})
    hub_private_repo: bool = field(default=False, metadata={"help": "Whether the model repository is private or not."})
    hub_always_push: bool = field(
        default=False,
        metadata={"help": "Unless `True`, the Trainer will skip pushes if the previous one wasn't finished yet."},
    )
    gradient_checkpointing: bool = field(
        default=False,
        metadata={
            "help": "If True, use gradient checkpointing to save memory at the expense of slower backward pass."
        },
    )
    gradient_checkpointing_kwargs: Optional[Union[dict, str]] = field(
        default=None,
        metadata={
            "help": "Gradient checkpointing key word arguments such as `use_reentrant`. Will be passed to `torch.utils.checkpoint.checkpoint` through `model.gradient_checkpointing_enable`."
        },
    )
    include_inputs_for_metrics: bool = field(
        default=False,
        metadata={
            "help": "This argument is deprecated and will be removed in version 5 of 🤗 Transformers. Use `include_for_metrics` instead."
        },
    )
    include_for_metrics: List[str] = field(
        default_factory=list,
        metadata={
            "help": "List of strings to specify additional data to include in the `compute_metrics` function."
            "Options: 'inputs', 'loss'."
        },
    )
    eval_do_concat_batches: bool = field(
        default=True,
        metadata={
            "help": "Whether to recursively concat inputs/losses/labels/predictions across batches. If `False`, will instead store them as lists, with each batch kept separate."
        },
    )
    # Deprecated arguments
    fp16_backend: str = field(
        default="auto",
        metadata={
            "help": "Deprecated. Use half_precision_backend instead",
            "choices": ["auto", "apex", "cpu_amp"],
        },
    )
    evaluation_strategy: Union[IntervalStrategy, str] = field(
        default=None,
        metadata={"help": "Deprecated. Use `eval_strategy` instead"},
    )
    push_to_hub_model_id: Optional[str] = field(
        default=None, metadata={"help": "The name of the repository to which push the `Trainer`."}
    )
    push_to_hub_organization: Optional[str] = field(
        default=None, metadata={"help": "The name of the organization in with to which push the `Trainer`."}
    )
    push_to_hub_token: Optional[str] = field(
        default=None, metadata={"help": "The token to use to push to the Model Hub."}
    )
    _n_gpu: int = field(init=False, repr=False, default=-1)
    mp_parameters: str = field(
        default="",
        metadata={"help": "Used by the SageMaker launcher to send mp-specific args. Ignored in Trainer"},
    )

    auto_find_batch_size: bool = field(
        default=False,
        metadata={
            "help": (
                "Whether to automatically decrease the batch size in half and rerun the training loop again each time"
                " a CUDA Out-of-Memory was reached"
            )
        },
    )
    full_determinism: bool = field(
        default=False,
        metadata={
            "help": (
                "Whether to call enable_full_determinism instead of set_seed for reproducibility in distributed"
                " training. Important: this will negatively impact the performance, so only use it for debugging."
            )
        },
    )
    torchdynamo: Optional[str] = field(
        default=None,
        metadata={
            "help": "This argument is deprecated, use `--torch_compile_backend` instead.",
        },
    )
    ray_scope: Optional[str] = field(
        default="last",
        metadata={
            "help": (
                'The scope to use when doing hyperparameter search with Ray. By default, `"last"` will be used. Ray'
                " will then use the last checkpoint of all trials, compare those, and select the best one. However,"
                " other options are also available. See the Ray documentation"
                " (https://docs.ray.io/en/latest/tune/api_docs/analysis.html"
                "#ray.tune.ExperimentAnalysis.get_best_trial)"
                " for more options."
            )
        },
    )
    ddp_timeout: Optional[int] = field(
        default=1800,
        metadata={
            "help": "Overrides the default timeout for distributed training (value should be given in seconds)."
        },
    )
    torch_compile: bool = field(
        default=False, metadata={"help": "If set to `True`, the model will be wrapped in `torch.compile`."}
    )
    torch_compile_backend: Optional[str] = field(
        default=None,
        metadata={
            "help": "Which backend to use with `torch.compile`, passing one will trigger a model compilation.",
        },
    )
    torch_compile_mode: Optional[str] = field(
        default=None,
        metadata={
            "help": "Which mode to use with `torch.compile`, passing one will trigger a model compilation.",
        },
    )

    dispatch_batches: Optional[bool] = field(
        default=None,
        metadata={"help": "Deprecated. Pass {'dispatch_batches':VALUE} to `accelerator_config`."},
    )

    split_batches: Optional[bool] = field(
        default=None,
        metadata={"help": "Deprecated. Pass {'split_batches':True} to `accelerator_config`."},
    )

    include_tokens_per_second: Optional[bool] = field(
        default=False,
        metadata={"help": "If set to `True`, the speed metrics will include `tgs` (tokens per second per device)."},
    )

    include_num_input_tokens_seen: Optional[bool] = field(
        default=False,
        metadata={
            "help": "If set to `True`, will track the number of input tokens seen throughout training. (May be slower in distributed training)"
        },
    )

    neftune_noise_alpha: Optional[float] = field(
        default=None,
        metadata={
            "help": "Activates neftune noise embeddings into the model. NEFTune has been proven to drastically improve model performances for instrcution fine-tuning. Check out the original paper here: https://arxiv.org/abs/2310.05914 and the original code here: https://github.com/neelsjain/NEFTune. Only supported for `PreTrainedModel` and `PeftModel` classes."
        },
    )

    optim_target_modules: Union[None, str, List[str]] = field(
        default=None,
        metadata={
            "help": "Target modules for the optimizer defined in the `optim` argument. Only used for the GaLore optimizer at the moment."
        },
    )

    batch_eval_metrics: bool = field(
        default=False,
        metadata={"help": "Break eval metrics calculation into batches to save memory."},
    )

    eval_on_start: bool = field(
        default=False,
        metadata={
            "help": "Whether to run through the entire `evaluation` step at the very beginning of training as a sanity check."
        },
    )

    use_liger_kernel: Optional[bool] = field(
        default=False,
        metadata={"help": "Whether or not to enable the Liger Kernel for model training."},
    )

    eval_use_gather_object: Optional[bool] = field(
        default=False,
        metadata={
            "help": "Whether to run recursively gather object in a nested list/tuple/dictionary of objects from all devices."
        },
    )

    def __post_init__(self):
        # Parse in args that could be `dict` sent in from the CLI as a string
        for field in _VALID_DICT_FIELDS:
            passed_value = getattr(self, field)
            # We only want to do this if the str starts with a bracket to indiciate a `dict`
            # else its likely a filename if supported
            if isinstance(passed_value, str) and passed_value.startswith("{"):
                loaded_dict = json.loads(passed_value)
                # Convert str values to types if applicable
                loaded_dict = _convert_str_dict(loaded_dict)
                setattr(self, field, loaded_dict)

        # expand paths, if not os.makedirs("~/bar") will make directory
        # in the current directory instead of the actual home
        # see https://github.com/huggingface/transformers/issues/10628
        if self.output_dir is not None:
            self.output_dir = os.path.expanduser(self.output_dir)
        if self.logging_dir is None and self.output_dir is not None:
            self.logging_dir = os.path.join(self.output_dir, default_logdir())
        if self.logging_dir is not None:
            self.logging_dir = os.path.expanduser(self.logging_dir)

        if self.disable_tqdm is None:
            self.disable_tqdm = logger.getEffectiveLevel() > logging.WARN

        if self.evaluation_strategy is not None:
            warnings.warn(
                "`evaluation_strategy` is deprecated and will be removed in version 4.46 of 🤗 Transformers. Use `eval_strategy` instead",
                FutureWarning,
            )
            self.eval_strategy = self.evaluation_strategy

        if isinstance(self.eval_strategy, EvaluationStrategy):
            warnings.warn(
                "using `EvaluationStrategy` for `eval_strategy` is deprecated and will be removed in version 5"
                " of 🤗 Transformers. Use `IntervalStrategy` instead",
                FutureWarning,
            )
            # Go back to the underlying string or we won't be able to instantiate `IntervalStrategy` on it.
            self.eval_strategy = self.eval_strategy.value
        if self.no_cuda:
            warnings.warn(
                "using `no_cuda` is deprecated and will be removed in version 5.0 of 🤗 Transformers. "
                "Use `use_cpu` instead",
                FutureWarning,
            )
            self.use_cpu = self.no_cuda

        self.eval_strategy = IntervalStrategy(self.eval_strategy)
        self.logging_strategy = IntervalStrategy(self.logging_strategy)
        self.save_strategy = IntervalStrategy(self.save_strategy)
        self.hub_strategy = HubStrategy(self.hub_strategy)

        self.lr_scheduler_type = SchedulerType(self.lr_scheduler_type)
        if self.do_eval is False and self.eval_strategy != IntervalStrategy.NO:
            self.do_eval = True

        if self.torch_empty_cache_steps is not None:
            if not (isinstance(self.torch_empty_cache_steps, int) or self.torch_empty_cache_steps > 0):
                raise ValueError(
                    f"`torch_empty_cache_steps` must be an integer bigger than 0, got {self.torch_empty_cache_steps}."
                )

        # eval_steps has to be defined and non-zero, fallbacks to logging_steps if the latter is non-zero
        if self.eval_strategy == IntervalStrategy.STEPS and (self.eval_steps is None or self.eval_steps == 0):
            if self.logging_steps > 0:
                logger.info(f"using `logging_steps` to initialize `eval_steps` to {self.logging_steps}")
                self.eval_steps = self.logging_steps
            else:
                raise ValueError(
                    f"evaluation strategy {self.eval_strategy} requires either non-zero --eval_steps or"
                    " --logging_steps"
                )

        # logging_steps must be non-zero for logging_strategy that is other than 'no'
        if self.logging_strategy == IntervalStrategy.STEPS and self.logging_steps == 0:
            raise ValueError(f"logging strategy {self.logging_strategy} requires non-zero --logging_steps")

        if self.logging_strategy == IntervalStrategy.STEPS and self.logging_steps > 1:
            if self.logging_steps != int(self.logging_steps):
                raise ValueError(f"--logging_steps must be an integer if bigger than 1: {self.logging_steps}")
            self.logging_steps = int(self.logging_steps)
        if self.eval_strategy == IntervalStrategy.STEPS and self.eval_steps > 1:
            if self.eval_steps != int(self.eval_steps):
                raise ValueError(f"--eval_steps must be an integer if bigger than 1: {self.eval_steps}")
            self.eval_steps = int(self.eval_steps)
        if self.save_strategy == IntervalStrategy.STEPS and self.save_steps > 1:
            if self.save_steps != int(self.save_steps):
                raise ValueError(f"--save_steps must be an integer if bigger than 1: {self.save_steps}")
            self.save_steps = int(self.save_steps)

        # Sanity checks for load_best_model_at_end: we require save and eval strategies to be compatible.
        if self.load_best_model_at_end:
            if self.eval_strategy != self.save_strategy:
                raise ValueError(
                    "--load_best_model_at_end requires the save and eval strategy to match, but found\n- Evaluation "
                    f"strategy: {self.eval_strategy}\n- Save strategy: {self.save_strategy}"
                )
            if self.eval_strategy == IntervalStrategy.STEPS and self.save_steps % self.eval_steps != 0:
                if self.eval_steps < 1 or self.save_steps < 1:
                    if not (self.eval_steps < 1 and self.save_steps < 1):
                        raise ValueError(
                            "--load_best_model_at_end requires the saving steps to be a multiple of the evaluation "
                            "steps, which cannot get guaranteed when mixing ratio and absolute steps for save_steps "
                            f"{self.save_steps} and eval_steps {self.eval_steps}."
                        )
                    # Work around floating point precision issues
                    LARGE_MULTIPLIER = 1_000_000
                    if (self.save_steps * LARGE_MULTIPLIER) % (self.eval_steps * LARGE_MULTIPLIER) != 0:
                        raise ValueError(
                            "--load_best_model_at_end requires the saving steps to be a multiple of the evaluation "
                            f"steps, but found {self.save_steps}, which is not a multiple of {self.eval_steps}."
                        )
                raise ValueError(
                    "--load_best_model_at_end requires the saving steps to be a round multiple of the evaluation "
                    f"steps, but found {self.save_steps}, which is not a round multiple of {self.eval_steps}."
                )

        safetensors_available = is_safetensors_available()
        if self.save_safetensors and not safetensors_available:
            raise ValueError(f"--save_safetensors={self.save_safetensors} requires safetensors to be installed!")
        if not self.save_safetensors and safetensors_available:
            logger.info(
                f"Found safetensors installation, but --save_safetensors={self.save_safetensors}. "
                f"Safetensors should be a preferred weights saving format due to security and performance reasons. "
                f"If your model cannot be saved by safetensors please feel free to open an issue at "
                f"https://github.com/huggingface/safetensors!"
            )

        if (
            self.load_best_model_at_end or self.lr_scheduler_type == SchedulerType.REDUCE_ON_PLATEAU
        ) and self.metric_for_best_model is None:
            self.metric_for_best_model = "loss"
        if self.greater_is_better is None and self.metric_for_best_model is not None:
            self.greater_is_better = not (self.metric_for_best_model.endswith("loss"))
        if self.run_name is None:
            self.run_name = self.output_dir
        if self.framework == "pt" and is_torch_available():
            if self.fp16_backend and self.fp16_backend != "auto":
                warnings.warn(
                    "`fp16_backend` is deprecated and will be removed in version 5 of 🤗 Transformers. Use"
                    " `half_precision_backend` instead",
                    FutureWarning,
                )
                self.half_precision_backend = self.fp16_backend

            if self.bf16 or self.bf16_full_eval:
                if self.use_cpu and not is_torch_bf16_cpu_available() and not is_torch_xla_available():
                    # cpu
                    raise ValueError("Your setup doesn't support bf16/(cpu, tpu, neuroncore). You need torch>=1.10")
                elif not self.use_cpu:
                    if torch.cuda.is_available() and not is_torch_bf16_gpu_available():
                        # gpu
                        raise ValueError(
                            "Your setup doesn't support bf16/gpu. You need torch>=1.10, using Ampere GPU with cuda>=11.0"
                        )
                    elif not is_torch_xpu_available():
                        # xpu
                        from .pytorch_utils import is_torch_greater_or_equal_than_1_12

                        if not is_torch_greater_or_equal_than_1_12:
                            raise ValueError(
                                "Your setup doesn't support bf16/xpu. You need torch>=1.12, using Intel XPU/GPU with IPEX installed"
                            )

        if self.fp16 and self.bf16:
            raise ValueError("At most one of fp16 and bf16 can be True, but not both")

        if self.fp16_full_eval and self.bf16_full_eval:
            raise ValueError("At most one of fp16 and bf16 can be True for full eval, but not both")

        if self.bf16:
            if self.half_precision_backend == "apex":
                raise ValueError(" `--half_precision_backend apex`: GPU bf16 is not supported by apex.")

        if self.lr_scheduler_type == SchedulerType.REDUCE_ON_PLATEAU:
            if self.eval_strategy == IntervalStrategy.NO:
                raise ValueError("lr_scheduler_type reduce_lr_on_plateau requires an eval strategy")
            if not is_torch_available():
                raise ValueError("lr_scheduler_type reduce_lr_on_plateau requires torch>=0.2.0")

        self.optim = OptimizerNames(self.optim)
        if self.adafactor:
            warnings.warn(
                "`--adafactor` is deprecated and will be removed in version 5 of 🤗 Transformers. Use `--optim"
                " adafactor` instead",
                FutureWarning,
            )
            self.optim = OptimizerNames.ADAFACTOR
        if self.optim == OptimizerNames.ADAMW_TORCH_FUSED and is_torch_available():
            if version.parse(version.parse(torch.__version__).base_version) < version.parse("2.0.0"):
                raise ValueError("--optim adamw_torch_fused requires PyTorch 2.0 or higher")
            # there is a bug in fp16/AMP in pt-2.0.0
            if version.parse(version.parse(torch.__version__).base_version) == version.parse("2.0.0") and self.fp16:
                raise ValueError("--optim adamw_torch_fused with --fp16 requires PyTorch>2.0")

        # We need to setup the accelerator config here *before* the first call to `self.device`
        if is_accelerate_available():
            if not isinstance(self.accelerator_config, (AcceleratorConfig)):
                if self.accelerator_config is None:
                    self.accelerator_config = AcceleratorConfig()
                elif isinstance(self.accelerator_config, dict):
                    self.accelerator_config = AcceleratorConfig(**self.accelerator_config)
                # Check that a user didn't pass in the class instantiator
                # such as `accelerator_config = AcceleratorConfig`
                elif isinstance(self.accelerator_config, type):
                    raise NotImplementedError(
                        "Tried passing in a callable to `accelerator_config`, but this is not supported. "
                        "Please pass in a fully constructed `AcceleratorConfig` object instead."
                    )
                else:
                    self.accelerator_config = AcceleratorConfig.from_json_file(self.accelerator_config)

            if self.dispatch_batches is not None:
                warnings.warn(
                    "Using `--dispatch_batches` is deprecated and will be removed in version 4.41 of 🤗 Transformers. Use"
                    " `--accelerator_config {'dispatch_batches':VALUE} instead",
                    FutureWarning,
                )
                self.accelerator_config.dispatch_batches = self.dispatch_batches

            if self.split_batches is not None:
                warnings.warn(
                    "Using `--split_batches` is deprecated and will be removed in version 4.41 of 🤗 Transformers. Use"
                    " `--accelerator_config {'split_batches':VALUE} instead",
                    FutureWarning,
                )
                self.accelerator_config.split_batches = self.split_batches

        # Initialize device before we proceed
        if self.framework == "pt" and is_torch_available():
            self.device

        if self.torchdynamo is not None:
            warnings.warn(
                "`torchdynamo` is deprecated and will be removed in version 5 of 🤗 Transformers. Use"
                " `torch_compile_backend` instead",
                FutureWarning,
            )
            self.torch_compile_backend = self.torchdynamo
        if (self.torch_compile_mode is not None or self.torch_compile_backend is not None) and not self.torch_compile:
            self.torch_compile = True
        if self.torch_compile and self.torch_compile_backend is None:
            self.torch_compile_backend = "inductor"

        # accelerate integration for torch compile
        if self.torch_compile:
            # set env vars for accelerate
            prefix = "ACCELERATE_DYNAMO_"
            os.environ[prefix + "BACKEND"] = self.torch_compile_backend
            if self.torch_compile_mode is not None:
                os.environ[prefix + "MODE"] = self.torch_compile_mode

        if self.framework == "pt" and is_torch_available() and self.torch_compile:
            if is_torch_tf32_available():
                if self.tf32 is None and not self.fp16 or self.bf16:
                    logger.info(
                        "Setting TF32 in CUDA backends to speedup torch compile, you won't see any improvement"
                        " otherwise."
                    )
                    torch.backends.cuda.matmul.allow_tf32 = True
                    torch.backends.cudnn.allow_tf32 = True
            else:
                logger.warning(
                    "The speedups for torchdynamo mostly come wih GPU Ampere or higher and which is not detected here."
                )
        if self.framework == "pt" and is_torch_available() and self.tf32 is not None:
            if self.tf32:
                if is_torch_tf32_available():
                    torch.backends.cuda.matmul.allow_tf32 = True
                    torch.backends.cudnn.allow_tf32 = True
                else:
                    raise ValueError("--tf32 requires Ampere or a newer GPU arch, cuda>=11 and torch>=1.7")
            else:
                if is_torch_tf32_available():
                    torch.backends.cuda.matmul.allow_tf32 = False
                    torch.backends.cudnn.allow_tf32 = False
                # no need to assert on else

        # if training args is specified, it will override the one specified in the accelerate config
        if self.half_precision_backend != "apex":
            mixed_precision_dtype = os.environ.get("ACCELERATE_MIXED_PRECISION", "no")
            if self.fp16:
                mixed_precision_dtype = "fp16"
            elif self.bf16:
                mixed_precision_dtype = "bf16"
            os.environ["ACCELERATE_MIXED_PRECISION"] = mixed_precision_dtype

        if self.report_to is None:
            logger.info(
                "The default value for the training argument `--report_to` will change in v5 (from all installed "
                "integrations to none). In v5, you will need to use `--report_to all` to get the same behavior as "
                "now. You should start updating your code and make this info disappear :-)."
            )
            self.report_to = "all"
        if self.report_to == "all" or self.report_to == ["all"]:
            # Import at runtime to avoid a circular import.
            from .integrations import get_available_reporting_integrations

            self.report_to = get_available_reporting_integrations()

            if "codecarbon" in self.report_to and torch.version.hip:
                logger.warning(
                    "When using the Trainer, CodeCarbonCallback requires the `codecarbon` package, which is not compatible with AMD ROCm (https://github.com/mlco2/codecarbon/pull/490). Automatically disabling the codecarbon callback. Reference: https://huggingface.co/docs/transformers/v4.39.3/en/main_classes/trainer#transformers.TrainingArguments.report_to."
                )
                self.report_to.remove("codecarbon")

        elif self.report_to == "none" or self.report_to == ["none"]:
            self.report_to = []
        elif not isinstance(self.report_to, list):
            self.report_to = [self.report_to]

        if self.warmup_ratio < 0 or self.warmup_ratio > 1:
            raise ValueError("warmup_ratio must lie in range [0,1]")
        elif self.warmup_ratio > 0 and self.warmup_steps > 0:
            logger.info(
                "Both warmup_ratio and warmup_steps given, warmup_steps will override any effect of warmup_ratio"
                " during training"
            )

        if not isinstance(self.warmup_steps, int) or self.warmup_steps < 0:
            raise ValueError("warmup_steps must be of type int and must be 0 or a positive integer.")

        if isinstance(self.fsdp, bool):
            self.fsdp = [FSDPOption.FULL_SHARD] if self.fsdp else ""
        if isinstance(self.fsdp, str):
            self.fsdp = [FSDPOption(s) for s in self.fsdp.split()]
        if self.fsdp == [FSDPOption.OFFLOAD]:
            raise ValueError(
                "`--fsdp offload` can't work on its own. It needs to be added to `--fsdp full_shard` or "
                '`--fsdp shard_grad_op`. For example, `--fsdp "full_shard offload"`.'
            )
        elif FSDPOption.FULL_SHARD in self.fsdp and FSDPOption.SHARD_GRAD_OP in self.fsdp:
            raise ValueError("`--fsdp full_shard` is not compatible with `--fsdp shard_grad_op`.")

        if self.gradient_checkpointing and (
            FSDPOption.FULL_SHARD in self.fsdp or FSDPOption.HYBRID_SHARD in self.fsdp
        ):
            logger.warning(
                "When using FSDP full shard, instead of using `gradient_checkpointing` in TrainingArguments, please"
                " use `activation_checkpointing` in `fsdp_config`. The former introduces a redundant AllGather"
                " operation in backward pass. Reference: https://github.com/huggingface/transformers/issues/30404"
            )

        if self.fsdp_config is None:
            self.fsdp_config = {}

        if isinstance(self.fsdp_config, str):
            if len(self.fsdp) == 0:
                warnings.warn("`--fsdp_config` is useful only when `--fsdp` is specified.")
            with io.open(self.fsdp_config, "r", encoding="utf-8") as f:
                self.fsdp_config = json.load(f)
                for k in list(self.fsdp_config.keys()):
                    if k.startswith("fsdp_"):
                        v = self.fsdp_config.pop(k)
                        self.fsdp_config[k[5:]] = v

        if self.fsdp_min_num_params > 0:
            warnings.warn("using `--fsdp_min_num_params` is deprecated. Use fsdp_config instead ", FutureWarning)

        self.fsdp_config["min_num_params"] = max(self.fsdp_config.get("min_num_params", 0), self.fsdp_min_num_params)

        # if fsdp_config["transformer_layer_cls_to_wrap"] is specified as a string, convert it to a list with a single object
        if isinstance(self.fsdp_config.get("transformer_layer_cls_to_wrap", None), str):
            self.fsdp_config["transformer_layer_cls_to_wrap"] = [self.fsdp_config["transformer_layer_cls_to_wrap"]]

        if self.fsdp_transformer_layer_cls_to_wrap is not None:
            warnings.warn(
                "using `--fsdp_transformer_layer_cls_to_wrap` is deprecated. Use fsdp_config instead ", FutureWarning
            )
            self.fsdp_config["transformer_layer_cls_to_wrap"] = self.fsdp_config.get(
                "transformer_layer_cls_to_wrap", []
            ) + [self.fsdp_transformer_layer_cls_to_wrap]

        if len(self.fsdp) == 0 and self.fsdp_config["min_num_params"] > 0:
            warnings.warn("`min_num_params` is useful only when `--fsdp` is specified.")

        if len(self.fsdp) == 0 and self.fsdp_config.get("transformer_layer_cls_to_wrap", None) is not None:
            warnings.warn("`transformer_layer_cls_to_wrap` is useful only when `--fsdp` is specified.")

        if (
            len(self.fsdp) > 0
            and self.fsdp_config["min_num_params"] > 0
            and self.fsdp_config.get("transformer_layer_cls_to_wrap", None) is not None
        ):
            raise ValueError("`min_num_params` and `transformer_layer_cls_to_wrap` are mutually exclusive.")
        self.fsdp_config["xla"] = self.fsdp_config.get("xla", False)
        self.fsdp_config["xla_fsdp_v2"] = self.fsdp_config.get("xla_fsdp_v2", False)
        self.fsdp_config["xla_fsdp_grad_ckpt"] = self.fsdp_config.get("xla_fsdp_grad_ckpt", False)
        if self.fsdp_config["xla"]:
            if len(self.fsdp) > 0:
                # store XLA fsdp configuration parameters into a dictionary
                # Copy the config to avoid modifying the original config (which may be used for JSON serialization)
                self.xla_fsdp_config = self.fsdp_config.get("xla_fsdp_settings", {}).copy()
                # apply appropriate string to torch.dtype conversions for parameters
                if "compute_dtype" in self.xla_fsdp_config:
                    self.xla_fsdp_config["compute_dtype"] = getattr(torch, self.xla_fsdp_config["compute_dtype"])
                if "buffer_dtype" in self.xla_fsdp_config:
                    self.xla_fsdp_config["buffer_dtype"] = getattr(torch, self.xla_fsdp_config["buffer_dtype"])
            else:
                warnings.warn("XLA FSDP can be used only when `--fsdp` is specified.")
        else:
            if self.fsdp_config["xla_fsdp_grad_ckpt"]:
                warnings.warn("`--xla_fsdp_grad_ckpt` is useful only when `--xla` is set to true.")

        # accelerate integration for FSDP
        if len(self.fsdp) > 0 and is_accelerate_available("0.28.0"):
            os.environ["ACCELERATE_USE_FSDP"] = "true"
            from accelerate.utils.constants import (
                FSDP_AUTO_WRAP_POLICY,
                FSDP_SHARDING_STRATEGY,
            )

            prefix = "FSDP_"
            for fsdp_option in self.fsdp:
                if fsdp_option.upper() in FSDP_SHARDING_STRATEGY:
                    # set environment variable for FSDP sharding strategy
                    os.environ[f"{prefix}SHARDING_STRATEGY"] = str(
                        FSDP_SHARDING_STRATEGY.index(fsdp_option.upper()) + 1
                    )
                elif fsdp_option == FSDPOption.OFFLOAD:
                    os.environ[f"{prefix}OFFLOAD_PARAMS"] = "true"
                elif fsdp_option == FSDPOption.AUTO_WRAP:
                    os.environ[f"{prefix}AUTO_WRAP_POLICY"] = FSDP_AUTO_WRAP_POLICY[0]
                    if self.fsdp_config["min_num_params"] > 0:
                        os.environ[f"{prefix}MIN_NUM_PARAMS"] = str(self.fsdp_config["min_num_params"])
                        os.environ[f"{prefix}AUTO_WRAP_POLICY"] = FSDP_AUTO_WRAP_POLICY[1]
                    elif self.fsdp_config.get("transformer_layer_cls_to_wrap", None) is not None:
                        os.environ[f"{prefix}TRANSFORMER_CLS_TO_WRAP"] = ",".join(
                            self.fsdp_config["transformer_layer_cls_to_wrap"]
                        )
            prefetch_policy = self.fsdp_config.get("backward_prefetch", "NO_PREFETCH")
            os.environ[f"{prefix}BACKWARD_PREFETCH"] = prefetch_policy.upper()
            os.environ[f"{prefix}FORWARD_PREFETCH"] = str(self.fsdp_config.get("forward_prefetch", "false")).lower()

            sync_module_states = str(self.fsdp_config.get("sync_module_states", "true")).lower()
            cpu_ram_efficient_loading = str(self.fsdp_config.get("cpu_ram_efficient_loading", "false")).lower()

            if sync_module_states == "false" and cpu_ram_efficient_loading == "true":
                # In this case, all the processes except the main process would have random weights leading
                # to unexpected behaviour during training, thus throwing error here to prevent it.
                raise ValueError('`sync_module_states` must be `"True"` if `cpu_ram_efficient_loading` is `"True"`')

            os.environ[f"{prefix}SYNC_MODULE_STATES"] = sync_module_states
            os.environ[f"{prefix}CPU_RAM_EFFICIENT_LOADING"] = cpu_ram_efficient_loading

            os.environ[f"{prefix}USE_ORIG_PARAMS"] = str(self.fsdp_config.get("use_orig_params", "true")).lower()

        if self.tpu_metrics_debug:
            warnings.warn(
                "using `--tpu_metrics_debug` is deprecated and will be removed in version 5 of 🤗 Transformers. Use"
                " `--debug tpu_metrics_debug` instead",
                FutureWarning,
            )
            if self.debug is None:
                self.debug = " tpu_metrics_debug"
            else:
                self.debug += " tpu_metrics_debug"
            self.tpu_metrics_debug = False

        if isinstance(self.debug, str):
            self.debug = [DebugOption(s) for s in self.debug.split()]
        elif self.debug is None:
            self.debug = []

        self.deepspeed_plugin = None
        if self.deepspeed:
            # - must be run very last in arg parsing, since it will use a lot of these settings.
            # - must be run before the model is created.
            if not is_accelerate_available():
                raise ValueError(
                    f"--deepspeed requires Accelerate to be installed: `pip install 'accelerate>={ACCELERATE_MIN_VERSION}'`."
                )
            from transformers.integrations.deepspeed import HfTrainerDeepSpeedConfig

            # will be used later by the Trainer
            # note: leave self.deepspeed unmodified in case a user relies on it not to be modified)
            self.hf_deepspeed_config = HfTrainerDeepSpeedConfig(self.deepspeed)
            self.hf_deepspeed_config.trainer_config_process(self)

            # Accelerate DeepSpeed Plugin
            from accelerate.utils import DeepSpeedPlugin

            os.environ["ACCELERATE_USE_DEEPSPEED"] = "true"
            self.deepspeed_plugin = DeepSpeedPlugin(hf_ds_config=self.hf_deepspeed_config)
        elif strtobool(os.environ.get("ACCELERATE_USE_DEEPSPEED", "false")):
            # Accelerate DeepSpeed Plugin
            from accelerate.utils import DeepSpeedPlugin

            self.deepspeed_plugin = DeepSpeedPlugin()
            mixed_precision = os.environ.get("ACCELERATE_MIXED_PRECISION", "no")
            self.deepspeed_plugin.set_mixed_precision(mixed_precision)
            self.deepspeed_plugin.set_deepspeed_weakref()

        if self.use_cpu:
            self.dataloader_pin_memory = False

        if (
            (not is_torch_available() or is_torch_greater_or_equal_than_2_0)
            and self.dataloader_num_workers == 0
            and self.dataloader_prefetch_factor is not None
        ):
            raise ValueError(
                "--dataloader_prefetch_factor can only be set when data is loaded in a different process, i.e."
                " when --dataloader_num_workers > 1."
            )

        if self.push_to_hub_token is not None:
            warnings.warn(
                "`--push_to_hub_token` is deprecated and will be removed in version 5 of 🤗 Transformers. Use "
                "`--hub_token` instead.",
                FutureWarning,
            )
            self.hub_token = self.push_to_hub_token

        if self.push_to_hub_model_id is not None:
            self.hub_model_id = get_full_repo_name(
                self.push_to_hub_model_id, organization=self.push_to_hub_organization, token=self.hub_token
            )
            if self.push_to_hub_organization is not None:
                warnings.warn(
                    "`--push_to_hub_model_id` and `--push_to_hub_organization` are deprecated and will be removed in "
                    "version 5 of 🤗 Transformers. Use `--hub_model_id` instead and pass the full repo name to this "
                    f"argument (in this case {self.hub_model_id}).",
                    FutureWarning,
                )
            else:
                warnings.warn(
                    "`--push_to_hub_model_id` is deprecated and will be removed in version 5 of 🤗 Transformers. Use "
                    "`--hub_model_id` instead and pass the full repo name to this argument (in this case "
                    f"{self.hub_model_id}).",
                    FutureWarning,
                )
        elif self.push_to_hub_organization is not None:
            self.hub_model_id = f"{self.push_to_hub_organization}/{Path(self.output_dir).name}"
            warnings.warn(
                "`--push_to_hub_organization` is deprecated and will be removed in version 5 of 🤗 Transformers. Use "
                "`--hub_model_id` instead and pass the full repo name to this argument (in this case "
                f"{self.hub_model_id}).",
                FutureWarning,
            )

        if self.eval_use_gather_object and not is_accelerate_available("0.30.0"):
            raise ValueError(
                "--eval_use_gather_object requires Accelerate to be version of `accelerate` > 0.30.0."
                "This is not supported and we recommend you to update your version."
            )

<<<<<<< HEAD
        if self.data_seed is not None:
            if not is_accelerate_available("1.1.0"):
                raise NotImplementedError(
                    "data_seed requires Accelerate version `accelerate` >= 1.1.0. "
                    "This is not supported and we recommend you to update your version."
                )
=======
        if self.include_inputs_for_metrics:
            logger.warning(
                "Using `include_inputs_for_metrics` is deprecated and will be removed in version 5 of 🤗 Transformers. Please use `include_for_metrics` list argument instead."
            )
            self.include_for_metrics.append("inputs")
>>>>>>> c9afee53

    def __str__(self):
        self_as_dict = asdict(self)

        # Remove deprecated arguments. That code should be removed once
        # those deprecated arguments are removed from TrainingArguments. (TODO: v5)
        del self_as_dict["per_gpu_train_batch_size"]
        del self_as_dict["per_gpu_eval_batch_size"]

        self_as_dict = {k: f"<{k.upper()}>" if k.endswith("_token") else v for k, v in self_as_dict.items()}

        attrs_as_str = [f"{k}={v},\n" for k, v in sorted(self_as_dict.items())]
        return f"{self.__class__.__name__}(\n{''.join(attrs_as_str)})"

    __repr__ = __str__

    @property
    def train_batch_size(self) -> int:
        """
        The actual batch size for training (may differ from `per_gpu_train_batch_size` in distributed training).
        """
        if self.per_gpu_train_batch_size:
            logger.warning(
                "Using deprecated `--per_gpu_train_batch_size` argument which will be removed in a future "
                "version. Using `--per_device_train_batch_size` is preferred."
            )
        per_device_batch_size = self.per_gpu_train_batch_size or self.per_device_train_batch_size
        train_batch_size = per_device_batch_size * max(1, self.n_gpu)
        return train_batch_size

    @property
    def eval_batch_size(self) -> int:
        """
        The actual batch size for evaluation (may differ from `per_gpu_eval_batch_size` in distributed training).
        """
        if self.per_gpu_eval_batch_size:
            logger.warning(
                "Using deprecated `--per_gpu_eval_batch_size` argument which will be removed in a future "
                "version. Using `--per_device_eval_batch_size` is preferred."
            )
        per_device_batch_size = self.per_gpu_eval_batch_size or self.per_device_eval_batch_size
        eval_batch_size = per_device_batch_size * max(1, self.n_gpu)
        return eval_batch_size

    @property
    def ddp_timeout_delta(self) -> timedelta:
        """
        The actual timeout for torch.distributed.init_process_group since it expects a timedelta variable.
        """
        return timedelta(seconds=self.ddp_timeout)

    @cached_property
    def _setup_devices(self) -> "torch.device":
        requires_backends(self, ["torch"])
        logger.info("PyTorch: setting up devices")
        if not is_sagemaker_mp_enabled():
            if not is_accelerate_available():
                raise ImportError(
                    f"Using the `Trainer` with `PyTorch` requires `accelerate>={ACCELERATE_MIN_VERSION}`: "
                    "Please run `pip install transformers[torch]` or `pip install 'accelerate>={ACCELERATE_MIN_VERSION}'`"
                )
        # We delay the init of `PartialState` to the end for clarity
        accelerator_state_kwargs = {"enabled": True, "use_configured_state": False}
        if isinstance(self.accelerator_config, AcceleratorConfig):
            accelerator_state_kwargs["use_configured_state"] = self.accelerator_config.pop(
                "use_configured_state", False
            )
        if accelerator_state_kwargs["use_configured_state"]:
            if PartialState._shared_state == {}:
                raise ValueError(
                    "Passing `'use_configured_state':True` to the AcceleratorConfig requires a pre-configured "
                    "`AcceleratorState` or `PartialState` to be defined before calling `TrainingArguments`. "
                )
            # We rely on `PartialState` to yell if there's issues here (which it will)
            self.distributed_state = PartialState(cpu=self.use_cpu)
            if self.deepspeed and self.distributed_state.distributed_type != DistributedType.DEEPSPEED:
                raise RuntimeError(
                    "Tried to use an already configured `Accelerator` or `PartialState` that was not initialized for DeepSpeed, "
                    "but also passed in a `deepspeed` configuration to the `TrainingArguments`. Please set "
                    "`use_configured_state:False` instead or setup your `Accelerator` or `PartialState` properly."
                )
        else:
            AcceleratorState._reset_state(reset_partial_state=True)
            self.distributed_state = None
        if not self.use_ipex and "ACCELERATE_USE_IPEX" not in os.environ:
            os.environ["ACCELERATE_USE_IPEX"] = "false"

        self._n_gpu = 1
        if self.use_cpu or strtobool(os.environ.get("ACCELERATE_USE_CPU", "False")):
            accelerator_state_kwargs["cpu"] = True
            accelerator_state_kwargs["backend"] = self.ddp_backend
            self._n_gpu = 0
        elif is_sagemaker_mp_enabled():
            accelerator_state_kwargs["enabled"] = False
            local_rank = smp.local_rank()
            device = torch.device("cuda", local_rank)
            torch.cuda.set_device(device)
        elif is_sagemaker_dp_enabled():
            accelerator_state_kwargs["_use_sagemaker_dp"] = True
        elif self.deepspeed:
            accelerator_state_kwargs["use_deepspeed"] = True
            accelerator_state_kwargs["timeout"] = timedelta(seconds=self.ddp_timeout)
        else:
            accelerator_state_kwargs["backend"] = self.ddp_backend
            accelerator_state_kwargs["timeout"] = timedelta(seconds=self.ddp_timeout)

        # Now we pop everything
        if accelerator_state_kwargs.pop("enabled", False) and not accelerator_state_kwargs.pop(
            "use_configured_state", False
        ):
            # We need to patch this env var when enabling to detect deepspeed
            use_deepspeed = accelerator_state_kwargs.pop("use_deepspeed", False)
            if use_deepspeed:
                os.environ["ACCELERATE_USE_DEEPSPEED"] = "true"
            self.distributed_state = PartialState(**accelerator_state_kwargs)
            if use_deepspeed:
                del os.environ["ACCELERATE_USE_DEEPSPEED"]
        if not is_sagemaker_mp_enabled():
            device = self.distributed_state.device
            self.local_rank = self.distributed_state.local_process_index
        if dist.is_available() and dist.is_initialized() and self.parallel_mode != ParallelMode.DISTRIBUTED:
            logger.warning(
                "torch.distributed process group is initialized, but parallel_mode != ParallelMode.DISTRIBUTED. "
                "In order to use Torch DDP, launch your script with `python -m torch.distributed.launch"
            )
        if is_torch_xla_available():
            device = self.distributed_state.device
            self._n_gpu = 0
        elif is_sagemaker_dp_enabled() or is_sagemaker_mp_enabled():
            # Already set _n_gpu
            pass
        elif self.distributed_state.distributed_type == DistributedType.NO:
            if self.use_mps_device:
                warnings.warn(
                    "`use_mps_device` is deprecated and will be removed in version 5.0 of 🤗 Transformers. "
                    "`mps` device will be used by default if available similar to the way `cuda` device is used."
                    "Therefore, no action from user is required. "
                )
                if device.type != "mps":
                    raise ValueError(
                        "Either you do not have an MPS-enabled device on this machine or MacOS version is not 12.3+ "
                        "or current PyTorch install was not built with MPS enabled."
                    )
            if self.use_cpu:
                device = torch.device("cpu")
            elif is_torch_mps_available():
                device = torch.device("mps")
            elif is_torch_xpu_available():
                if not is_ipex_available() and not is_accelerate_available("0.32.0.dev"):
                    raise ImportError("Using the XPU PyTorch backend requires `accelerate>=0.32.0.dev`")
                device = torch.device("xpu:0")
                torch.xpu.set_device(device)
            elif is_torch_mlu_available():
                device = torch.device("mlu:0")
                torch.mlu.set_device(device)
            elif is_torch_musa_available():
                device = torch.device("musa:0")
                torch.musa.set_device(device)
            elif is_torch_npu_available():
                device = torch.device("npu:0")
                torch.npu.set_device(device)
            else:
                # if n_gpu is > 1 we'll use nn.DataParallel.
                # If you only want to use a specific subset of GPUs use `CUDA_VISIBLE_DEVICES=0`
                # Explicitly set CUDA to the first (index 0) CUDA device, otherwise `set_device` will
                # trigger an error that a device index is missing. Index 0 takes into account the
                # GPUs available in the environment, so `CUDA_VISIBLE_DEVICES=1,2` with `cuda:0`
                # will use the first GPU in that env, i.e. GPU#1
                device = torch.device(
                    "cuda:0" if torch.cuda.is_available() else os.environ.get("ACCELERATE_TORCH_DEVICE", "cpu")
                )
                # Sometimes the line in the postinit has not been run before we end up here, so just checking we're not at
                # the default value.
                self._n_gpu = torch.cuda.device_count()
                if device.type == "cuda":
                    torch.cuda.set_device(device)
        return device

    @property
    def device(self) -> "torch.device":
        """
        The device used by this process.
        """
        requires_backends(self, ["torch"])
        return self._setup_devices

    @property
    def n_gpu(self):
        """
        The number of GPUs used by this process.

        Note:
            This will only be greater than one when you have multiple GPUs available but are not using distributed
            training. For distributed training, it will always be 1.
        """
        requires_backends(self, ["torch"])
        # Make sure `self._n_gpu` is properly setup.
        if not hasattr(self, "_n_gpu"):
            _ = self._setup_devices
        return self._n_gpu

    @property
    def parallel_mode(self):
        """
        The current mode used for parallelism if multiple GPUs/TPU cores are available. One of:

        - `ParallelMode.NOT_PARALLEL`: no parallelism (CPU or one GPU).
        - `ParallelMode.NOT_DISTRIBUTED`: several GPUs in one single process (uses `torch.nn.DataParallel`).
        - `ParallelMode.DISTRIBUTED`: several GPUs, each having its own process (uses
          `torch.nn.DistributedDataParallel`).
        - `ParallelMode.TPU`: several TPU cores.
        """
        requires_backends(self, ["torch"])
        if is_torch_xla_available():
            return ParallelMode.TPU
        elif is_sagemaker_mp_enabled():
            return ParallelMode.SAGEMAKER_MODEL_PARALLEL
        elif is_sagemaker_dp_enabled():
            return ParallelMode.SAGEMAKER_DATA_PARALLEL
        elif (
            self.distributed_state is not None and self.distributed_state.distributed_type != DistributedType.NO
        ) or (self.distributed_state is None and self.local_rank != -1):
            return ParallelMode.DISTRIBUTED
        elif self.n_gpu > 1:
            return ParallelMode.NOT_DISTRIBUTED
        else:
            return ParallelMode.NOT_PARALLEL

    @property
    def world_size(self):
        """
        The number of processes used in parallel.
        """
        requires_backends(self, ["torch"])
        if self.distributed_state is not None:
            return self.distributed_state.num_processes
        elif is_sagemaker_mp_enabled():
            return smp.dp_size() if not smp.state.cfg.prescaled_batch else smp.rdp_size()
        return 1

    @property
    def process_index(self):
        """
        The index of the current process used.
        """
        requires_backends(self, ["torch"])
        if self.distributed_state is not None:
            return self.distributed_state.process_index
        elif is_sagemaker_mp_enabled():
            return smp.dp_rank() if not smp.state.cfg.prescaled_batch else smp.rdp_rank()
        return 0

    @property
    def local_process_index(self):
        """
        The index of the local process used.
        """
        requires_backends(self, ["torch"])

        if self.distributed_state is not None:
            return self.distributed_state.local_process_index
        elif is_sagemaker_mp_enabled():
            return smp.local_rank()
        return 0

    @property
    def should_log(self):
        """
        Whether or not the current process should produce log.
        """
        if self.log_on_each_node:
            return self.local_process_index == 0
        else:
            if is_sagemaker_mp_enabled():
                return smp.rank() == 0
            else:
                return self.process_index == 0

    @property
    def should_save(self):
        """
        Whether or not the current process should write to disk, e.g., to save models and checkpoints.
        """
        if self.save_on_each_node:
            return self.local_process_index == 0
        else:
            if is_sagemaker_mp_enabled():
                return smp.rank() == 0
            else:
                return self.process_index == 0

    def get_process_log_level(self):
        """
        Returns the log level to be used depending on whether this process is the main process of node 0, main process
        of node non-0, or a non-main process.

        For the main process the log level defaults to the logging level set (`logging.WARNING` if you didn't do
        anything) unless overridden by `log_level` argument.

        For the replica processes the log level defaults to `logging.WARNING` unless overridden by `log_level_replica`
        argument.

        The choice between the main and replica process settings is made according to the return value of `should_log`.
        """

        # convert to int
        log_level = trainer_log_levels[self.log_level]
        log_level_replica = trainer_log_levels[self.log_level_replica]

        log_level_main_node = logging.get_verbosity() if log_level == -1 else log_level
        log_level_replica_node = logging.get_verbosity() if log_level_replica == -1 else log_level_replica
        return log_level_main_node if self.should_log else log_level_replica_node

    @property
    def place_model_on_device(self):
        """
        Can be subclassed and overridden for some specific integrations.
        """
        return not is_sagemaker_mp_enabled()

    @property
    def _no_sync_in_gradient_accumulation(self):
        """
        Whether or not to use no_sync for the gradients when doing gradient accumulation.
        """
        return not (
            self.deepspeed or is_sagemaker_dp_enabled() or is_sagemaker_mp_enabled() or is_torch_neuroncore_available()
        )

    @contextlib.contextmanager
    def main_process_first(self, local=True, desc="work"):
        """
        A context manager for torch distributed environment where on needs to do something on the main process, while
        blocking replicas, and when it's finished releasing the replicas.

        One such use is for `datasets`'s `map` feature which to be efficient should be run once on the main process,
        which upon completion saves a cached version of results and which then automatically gets loaded by the
        replicas.

        Args:
            local (`bool`, *optional*, defaults to `True`):
                if `True` first means process of rank 0 of each node if `False` first means process of rank 0 of node
                rank 0 In multi-node environment with a shared filesystem you most likely will want to use
                `local=False` so that only the main process of the first node will do the processing. If however, the
                filesystem is not shared, then the main process of each node will need to do the processing, which is
                the default behavior.
            desc (`str`, *optional*, defaults to `"work"`):
                a work description to be used in debug logs

        """
        if is_torch_available() and self.world_size > 1:
            main_process_desc = "main local process" if local else "main process"
            if self.distributed_state is not None:
                is_main_process = (
                    self.distributed_state.is_local_main_process if local else self.distributed_state.is_main_process
                )
            elif is_sagemaker_mp_enabled():
                is_main_process = smp.rank() == 0

            try:
                if not is_main_process:
                    # tell all replicas to wait
                    logger.debug(f"{self.process_index}: waiting for the {main_process_desc} to perform {desc}")

                    if is_torch_xla_available():
                        xm.rendezvous(desc)
                    else:
                        dist.barrier()
                yield
            finally:
                if is_main_process:
                    # the wait is over
                    logger.debug(f"{self.process_index}: {main_process_desc} completed {desc}, releasing all replicas")
                    if is_torch_xla_available():
                        xm.rendezvous(desc)
                    else:
                        dist.barrier()
        else:
            yield

    def get_warmup_steps(self, num_training_steps: int):
        """
        Get number of steps used for a linear warmup.
        """
        warmup_steps = (
            self.warmup_steps if self.warmup_steps > 0 else math.ceil(num_training_steps * self.warmup_ratio)
        )
        return warmup_steps

    def _dict_torch_dtype_to_str(self, d: Dict[str, Any]) -> None:
        """
        Checks whether the passed dictionary and its nested dicts have a *torch_dtype* key and if it's not None,
        converts torch.dtype to a string of just the type. For example, `torch.float32` get converted into *"float32"*
        string, which can then be stored in the json format.
        """
        if d.get("torch_dtype", None) is not None and not isinstance(d["torch_dtype"], str):
            d["torch_dtype"] = str(d["torch_dtype"]).split(".")[1]
        for value in d.values():
            if isinstance(value, dict):
                self._dict_torch_dtype_to_str(value)

    def to_dict(self):
        """
        Serializes this instance while replace `Enum` by their values (for JSON serialization support). It obfuscates
        the token values by removing their value.
        """
        # filter out fields that are defined as field(init=False)
        d = {field.name: getattr(self, field.name) for field in fields(self) if field.init}

        for k, v in d.items():
            if isinstance(v, Enum):
                d[k] = v.value
            if isinstance(v, list) and len(v) > 0 and isinstance(v[0], Enum):
                d[k] = [x.value for x in v]
            if k.endswith("_token"):
                d[k] = f"<{k.upper()}>"
            # Handle the accelerator_config if passed
            if is_accelerate_available() and isinstance(v, AcceleratorConfig):
                d[k] = v.to_dict()
        self._dict_torch_dtype_to_str(d)

        return d

    def to_json_string(self):
        """
        Serializes this instance to a JSON string.
        """
        return json.dumps(self.to_dict(), indent=2)

    def to_sanitized_dict(self) -> Dict[str, Any]:
        """
        Sanitized serialization to use with TensorBoard’s hparams
        """
        d = self.to_dict()
        d = {**d, **{"train_batch_size": self.train_batch_size, "eval_batch_size": self.eval_batch_size}}

        valid_types = [bool, int, float, str]
        if is_torch_available():
            valid_types.append(torch.Tensor)

        return {k: v if type(v) in valid_types else str(v) for k, v in d.items()}

    # The following methods are there to simplify the instantiation of `TrainingArguments`
    def set_training(
        self,
        learning_rate: float = 5e-5,
        batch_size: int = 8,
        weight_decay: float = 0,
        num_epochs: float = 3,
        max_steps: int = -1,
        gradient_accumulation_steps: int = 1,
        seed: int = 42,
        gradient_checkpointing: bool = False,
    ):
        """
        A method that regroups all basic arguments linked to the training.

        <Tip>

        Calling this method will automatically set `self.do_train` to `True`.

        </Tip>

        Args:
            learning_rate (`float`, *optional*, defaults to 5e-5):
                The initial learning rate for the optimizer.
            batch_size (`int` *optional*, defaults to 8):
                The batch size per device (GPU/TPU core/CPU...) used for training.
            weight_decay (`float`, *optional*, defaults to 0):
                The weight decay to apply (if not zero) to all layers except all bias and LayerNorm weights in the
                optimizer.
            num_train_epochs(`float`, *optional*, defaults to 3.0):
                Total number of training epochs to perform (if not an integer, will perform the decimal part percents
                of the last epoch before stopping training).
            max_steps (`int`, *optional*, defaults to -1):
                If set to a positive number, the total number of training steps to perform. Overrides `num_train_epochs`.
                For a finite dataset, training is reiterated through the dataset (if all data is exhausted) until
                `max_steps` is reached.
            gradient_accumulation_steps (`int`, *optional*, defaults to 1):
                Number of updates steps to accumulate the gradients for, before performing a backward/update pass.

                <Tip warning={true}>

                When using gradient accumulation, one step is counted as one step with backward pass. Therefore,
                logging, evaluation, save will be conducted every `gradient_accumulation_steps * xxx_step` training
                examples.

                </Tip>

            seed (`int`, *optional*, defaults to 42):
                Random seed that will be set at the beginning of training. To ensure reproducibility across runs, use
                the [`~Trainer.model_init`] function to instantiate the model if it has some randomly initialized
                parameters.
            gradient_checkpointing (`bool`, *optional*, defaults to `False`):
                If True, use gradient checkpointing to save memory at the expense of slower backward pass.

        Example:

        ```py
        >>> from transformers import TrainingArguments

        >>> args = TrainingArguments("working_dir")
        >>> args = args.set_training(learning_rate=1e-4, batch_size=32)
        >>> args.learning_rate
        1e-4
        ```
        """
        self.do_train = True
        self.learning_rate = learning_rate
        self.per_device_train_batch_size = batch_size
        self.weight_decay = weight_decay
        self.num_train_epochs = num_epochs
        self.max_steps = max_steps
        self.gradient_accumulation_steps = gradient_accumulation_steps
        self.seed = seed
        self.gradient_checkpointing = gradient_checkpointing
        return self

    def set_evaluate(
        self,
        strategy: Union[str, IntervalStrategy] = "no",
        steps: int = 500,
        batch_size: int = 8,
        accumulation_steps: Optional[int] = None,
        delay: Optional[float] = None,
        loss_only: bool = False,
        jit_mode: bool = False,
    ):
        """
        A method that regroups all arguments linked to evaluation.

        Args:
            strategy (`str` or [`~trainer_utils.IntervalStrategy`], *optional*, defaults to `"no"`):
                The evaluation strategy to adopt during training. Possible values are:

                    - `"no"`: No evaluation is done during training.
                    - `"steps"`: Evaluation is done (and logged) every `steps`.
                    - `"epoch"`: Evaluation is done at the end of each epoch.

                Setting a `strategy` different from `"no"` will set `self.do_eval` to `True`.
            steps (`int`, *optional*, defaults to 500):
                Number of update steps between two evaluations if `strategy="steps"`.
            batch_size (`int` *optional*, defaults to 8):
                The batch size per device (GPU/TPU core/CPU...) used for evaluation.
            accumulation_steps (`int`, *optional*):
                Number of predictions steps to accumulate the output tensors for, before moving the results to the CPU.
                If left unset, the whole predictions are accumulated on GPU/TPU before being moved to the CPU (faster
                but requires more memory).
            delay (`float`, *optional*):
                Number of epochs or steps to wait for before the first evaluation can be performed, depending on the
                eval_strategy.
            loss_only (`bool`, *optional*, defaults to `False`):
                Ignores all outputs except the loss.
            jit_mode (`bool`, *optional*):
                Whether or not to use PyTorch jit trace for inference.

        Example:

        ```py
        >>> from transformers import TrainingArguments

        >>> args = TrainingArguments("working_dir")
        >>> args = args.set_evaluate(strategy="steps", steps=100)
        >>> args.eval_steps
        100
        ```
        """
        self.eval_strategy = IntervalStrategy(strategy)
        if self.eval_strategy == IntervalStrategy.STEPS and steps == 0:
            raise ValueError("Setting `strategy` as 'steps' requires a positive value for `steps`.")
        self.do_eval = self.eval_strategy != IntervalStrategy.NO
        self.eval_steps = steps
        self.per_device_eval_batch_size = batch_size
        self.eval_accumulation_steps = accumulation_steps
        self.eval_delay = delay
        self.prediction_loss_only = loss_only
        self.jit_mode_eval = jit_mode
        return self

    def set_testing(
        self,
        batch_size: int = 8,
        loss_only: bool = False,
        jit_mode: bool = False,
    ):
        """
        A method that regroups all basic arguments linked to testing on a held-out dataset.

        <Tip>

        Calling this method will automatically set `self.do_predict` to `True`.

        </Tip>

        Args:
            batch_size (`int` *optional*, defaults to 8):
                The batch size per device (GPU/TPU core/CPU...) used for testing.
            loss_only (`bool`, *optional*, defaults to `False`):
                Ignores all outputs except the loss.
            jit_mode (`bool`, *optional*):
                Whether or not to use PyTorch jit trace for inference.

        Example:

        ```py
        >>> from transformers import TrainingArguments

        >>> args = TrainingArguments("working_dir")
        >>> args = args.set_testing(batch_size=32)
        >>> args.per_device_eval_batch_size
        32
        ```
        """
        self.do_predict = True
        self.per_device_eval_batch_size = batch_size
        self.prediction_loss_only = loss_only
        self.jit_mode_eval = jit_mode
        return self

    def set_save(
        self,
        strategy: Union[str, IntervalStrategy] = "steps",
        steps: int = 500,
        total_limit: Optional[int] = None,
        on_each_node: bool = False,
    ):
        """
        A method that regroups all arguments linked to checkpoint saving.

        Args:
            strategy (`str` or [`~trainer_utils.IntervalStrategy`], *optional*, defaults to `"steps"`):
                The checkpoint save strategy to adopt during training. Possible values are:

                    - `"no"`: No save is done during training.
                    - `"epoch"`: Save is done at the end of each epoch.
                    - `"steps"`: Save is done every `save_steps`.

            steps (`int`, *optional*, defaults to 500):
                Number of updates steps before two checkpoint saves if `strategy="steps"`.
            total_limit (`int`, *optional*):
                If a value is passed, will limit the total amount of checkpoints. Deletes the older checkpoints in
                `output_dir`.
            on_each_node (`bool`, *optional*, defaults to `False`):
                When doing multi-node distributed training, whether to save models and checkpoints on each node, or
                only on the main one.

                This should not be activated when the different nodes use the same storage as the files will be saved
                with the same names for each node.

        Example:

        ```py
        >>> from transformers import TrainingArguments

        >>> args = TrainingArguments("working_dir")
        >>> args = args.set_save(strategy="steps", steps=100)
        >>> args.save_steps
        100
        ```
        """
        self.save_strategy = IntervalStrategy(strategy)
        if self.save_strategy == IntervalStrategy.STEPS and steps == 0:
            raise ValueError("Setting `strategy` as 'steps' requires a positive value for `steps`.")
        self.save_steps = steps
        self.save_total_limit = total_limit
        self.save_on_each_node = on_each_node
        return self

    def set_logging(
        self,
        strategy: Union[str, IntervalStrategy] = "steps",
        steps: int = 500,
        report_to: Union[str, List[str]] = "none",
        level: str = "passive",
        first_step: bool = False,
        nan_inf_filter: bool = False,
        on_each_node: bool = False,
        replica_level: str = "passive",
    ):
        """
        A method that regroups all arguments linked to logging.

        Args:
            strategy (`str` or [`~trainer_utils.IntervalStrategy`], *optional*, defaults to `"steps"`):
                The logging strategy to adopt during training. Possible values are:

                    - `"no"`: No logging is done during training.
                    - `"epoch"`: Logging is done at the end of each epoch.
                    - `"steps"`: Logging is done every `logging_steps`.

            steps (`int`, *optional*, defaults to 500):
                Number of update steps between two logs if `strategy="steps"`.
            level (`str`, *optional*, defaults to `"passive"`):
                Logger log level to use on the main process. Possible choices are the log levels as strings: `"debug"`,
                `"info"`, `"warning"`, `"error"` and `"critical"`, plus a `"passive"` level which doesn't set anything
                and lets the application set the level.
            report_to (`str` or `List[str]`, *optional*, defaults to `"all"`):
                The list of integrations to report the results and logs to. Supported platforms are `"azure_ml"`,
                `"clearml"`, `"codecarbon"`, `"comet_ml"`, `"dagshub"`, `"dvclive"`, `"flyte"`, `"mlflow"`,
                `"neptune"`, `"tensorboard"`, and `"wandb"`. Use `"all"` to report to all integrations installed,
                `"none"` for no integrations.
            first_step (`bool`, *optional*, defaults to `False`):
                Whether to log and evaluate the first `global_step` or not.
            nan_inf_filter (`bool`, *optional*, defaults to `True`):
                Whether to filter `nan` and `inf` losses for logging. If set to `True` the loss of every step that is
                `nan` or `inf` is filtered and the average loss of the current logging window is taken instead.

                <Tip>

                `nan_inf_filter` only influences the logging of loss values, it does not change the behavior the
                gradient is computed or applied to the model.

                </Tip>

            on_each_node (`bool`, *optional*, defaults to `True`):
                In multinode distributed training, whether to log using `log_level` once per node, or only on the main
                node.
            replica_level (`str`, *optional*, defaults to `"passive"`):
                Logger log level to use on replicas. Same choices as `log_level`

        Example:

        ```py
        >>> from transformers import TrainingArguments

        >>> args = TrainingArguments("working_dir")
        >>> args = args.set_logging(strategy="steps", steps=100)
        >>> args.logging_steps
        100
        ```
        """
        self.logging_strategy = IntervalStrategy(strategy)
        if self.logging_strategy == IntervalStrategy.STEPS and steps == 0:
            raise ValueError("Setting `strategy` as 'steps' requires a positive value for `steps`.")
        self.logging_steps = steps
        self.report_to = report_to
        self.log_level = level
        self.logging_first_step = first_step
        self.logging_nan_inf_filter = nan_inf_filter
        self.log_on_each_node = on_each_node
        self.log_level_replica = replica_level
        return self

    def set_push_to_hub(
        self,
        model_id: str,
        strategy: Union[str, HubStrategy] = "every_save",
        token: Optional[str] = None,
        private_repo: bool = False,
        always_push: bool = False,
    ):
        """
        A method that regroups all arguments linked to synchronizing checkpoints with the Hub.

        <Tip>

        Calling this method will set `self.push_to_hub` to `True`, which means the `output_dir` will begin a git
        directory synced with the repo (determined by `model_id`) and the content will be pushed each time a save is
        triggered (depending on your `self.save_strategy`). Calling [`~Trainer.save_model`] will also trigger a push.

        </Tip>

        Args:
            model_id (`str`):
                The name of the repository to keep in sync with the local *output_dir*. It can be a simple model ID in
                which case the model will be pushed in your namespace. Otherwise it should be the whole repository
                name, for instance `"user_name/model"`, which allows you to push to an organization you are a member of
                with `"organization_name/model"`.
            strategy (`str` or [`~trainer_utils.HubStrategy`], *optional*, defaults to `"every_save"`):
                Defines the scope of what is pushed to the Hub and when. Possible values are:

                - `"end"`: push the model, its configuration, the processing_class e.g. tokenizer (if passed along to the [`Trainer`]) and a
                draft of a model card when the [`~Trainer.save_model`] method is called.
                - `"every_save"`: push the model, its configuration, the processing_class e.g. tokenizer (if passed along to the [`Trainer`])
                  and
                a draft of a model card each time there is a model save. The pushes are asynchronous to not block
                training, and in case the save are very frequent, a new push is only attempted if the previous one is
                finished. A last push is made with the final model at the end of training.
                - `"checkpoint"`: like `"every_save"` but the latest checkpoint is also pushed in a subfolder named
                last-checkpoint, allowing you to resume training easily with
                `trainer.train(resume_from_checkpoint="last-checkpoint")`.
                - `"all_checkpoints"`: like `"checkpoint"` but all checkpoints are pushed like they appear in the
                  output
                folder (so you will get one checkpoint folder per folder in your final repository)

            token (`str`, *optional*):
                The token to use to push the model to the Hub. Will default to the token in the cache folder obtained
                with `huggingface-cli login`.
            private_repo (`bool`, *optional*, defaults to `False`):
                If True, the Hub repo will be set to private.
            always_push (`bool`, *optional*, defaults to `False`):
                Unless this is `True`, the `Trainer` will skip pushing a checkpoint when the previous push is not
                finished.

        Example:

        ```py
        >>> from transformers import TrainingArguments

        >>> args = TrainingArguments("working_dir")
        >>> args = args.set_push_to_hub("me/awesome-model")
        >>> args.hub_model_id
        'me/awesome-model'
        ```
        """
        self.push_to_hub = True
        self.hub_model_id = model_id
        self.hub_strategy = HubStrategy(strategy)
        self.hub_token = token
        self.hub_private_repo = private_repo
        self.hub_always_push = always_push
        return self

    def set_optimizer(
        self,
        name: Union[str, OptimizerNames] = "adamw_torch",
        learning_rate: float = 5e-5,
        weight_decay: float = 0,
        beta1: float = 0.9,
        beta2: float = 0.999,
        epsilon: float = 1e-8,
        args: Optional[str] = None,
    ):
        """
        A method that regroups all arguments linked to the optimizer and its hyperparameters.

        Args:
            name (`str` or [`training_args.OptimizerNames`], *optional*, defaults to `"adamw_torch"`):
                The optimizer to use: `"adamw_hf"`, `"adamw_torch"`, `"adamw_torch_fused"`, `"adamw_apex_fused"`,
                `"adamw_anyprecision"` or `"adafactor"`.
            learning_rate (`float`, *optional*, defaults to 5e-5):
                The initial learning rate.
            weight_decay (`float`, *optional*, defaults to 0):
                The weight decay to apply (if not zero) to all layers except all bias and LayerNorm weights.
            beta1 (`float`, *optional*, defaults to 0.9):
                The beta1 hyperparameter for the adam optimizer or its variants.
            beta2 (`float`, *optional*, defaults to 0.999):
                The beta2 hyperparameter for the adam optimizer or its variants.
            epsilon (`float`, *optional*, defaults to 1e-8):
                The epsilon hyperparameter for the adam optimizer or its variants.
            args (`str`, *optional*):
                Optional arguments that are supplied to AnyPrecisionAdamW (only useful when
                `optim="adamw_anyprecision"`).

        Example:

        ```py
        >>> from transformers import TrainingArguments

        >>> args = TrainingArguments("working_dir")
        >>> args = args.set_optimizer(name="adamw_torch", beta1=0.8)
        >>> args.optim
        'adamw_torch'
        ```
        """
        self.optim = OptimizerNames(name)
        self.learning_rate = learning_rate
        self.weight_decay = weight_decay
        self.adam_beta1 = beta1
        self.adam_beta2 = beta2
        self.adam_epsilon = epsilon
        self.optim_args = args
        return self

    def set_lr_scheduler(
        self,
        name: Union[str, SchedulerType] = "linear",
        num_epochs: float = 3.0,
        max_steps: int = -1,
        warmup_ratio: float = 0,
        warmup_steps: int = 0,
    ):
        """
        A method that regroups all arguments linked to the learning rate scheduler and its hyperparameters.

        Args:
            name (`str` or [`SchedulerType`], *optional*, defaults to `"linear"`):
                The scheduler type to use. See the documentation of [`SchedulerType`] for all possible values.
            num_epochs(`float`, *optional*, defaults to 3.0):
                Total number of training epochs to perform (if not an integer, will perform the decimal part percents
                of the last epoch before stopping training).
            max_steps (`int`, *optional*, defaults to -1):
                If set to a positive number, the total number of training steps to perform. Overrides `num_train_epochs`.
                For a finite dataset, training is reiterated through the dataset (if all data is exhausted) until
                `max_steps` is reached.
            warmup_ratio (`float`, *optional*, defaults to 0.0):
                Ratio of total training steps used for a linear warmup from 0 to `learning_rate`.
            warmup_steps (`int`, *optional*, defaults to 0):
                Number of steps used for a linear warmup from 0 to `learning_rate`. Overrides any effect of
                `warmup_ratio`.

        Example:

        ```py
        >>> from transformers import TrainingArguments

        >>> args = TrainingArguments("working_dir")
        >>> args = args.set_lr_scheduler(name="cosine", warmup_ratio=0.05)
        >>> args.warmup_ratio
        0.05
        ```
        """
        self.lr_scheduler_type = SchedulerType(name)
        self.num_train_epochs = num_epochs
        self.max_steps = max_steps
        self.warmup_ratio = warmup_ratio
        self.warmup_steps = warmup_steps
        return self

    def set_dataloader(
        self,
        train_batch_size: int = 8,
        eval_batch_size: int = 8,
        drop_last: bool = False,
        num_workers: int = 0,
        pin_memory: bool = True,
        persistent_workers: bool = False,
        prefetch_factor: Optional[int] = None,
        auto_find_batch_size: bool = False,
        ignore_data_skip: bool = False,
        sampler_seed: Optional[int] = None,
    ):
        """
        A method that regroups all arguments linked to the dataloaders creation.

        Args:
            drop_last (`bool`, *optional*, defaults to `False`):
                Whether to drop the last incomplete batch (if the length of the dataset is not divisible by the batch
                size) or not.
            num_workers (`int`, *optional*, defaults to 0):
                Number of subprocesses to use for data loading (PyTorch only). 0 means that the data will be loaded in
                the main process.
            pin_memory (`bool`, *optional*, defaults to `True`):
                Whether you want to pin memory in data loaders or not. Will default to `True`.
            persistent_workers (`bool`, *optional*, defaults to `False`):
                If True, the data loader will not shut down the worker processes after a dataset has been consumed
                once. This allows to maintain the workers Dataset instances alive. Can potentially speed up training,
                but will increase RAM usage. Will default to `False`.
            prefetch_factor (`int`, *optional*):
                Number of batches loaded in advance by each worker.
                2 means there will be a total of 2 * num_workers batches prefetched across all workers.
            auto_find_batch_size (`bool`, *optional*, defaults to `False`)
                Whether to find a batch size that will fit into memory automatically through exponential decay,
                avoiding CUDA Out-of-Memory errors. Requires accelerate to be installed (`pip install accelerate`)
            ignore_data_skip (`bool`, *optional*, defaults to `False`):
                When resuming training, whether or not to skip the epochs and batches to get the data loading at the
                same stage as in the previous training. If set to `True`, the training will begin faster (as that
                skipping step can take a long time) but will not yield the same results as the interrupted training
                would have.
            sampler_seed (`int`, *optional*):
                Random seed to be used with data samplers. If not set, random generators for data sampling will use the
                same seed as `self.seed`. This can be used to ensure reproducibility of data sampling, independent of
                the model seed.

        Example:

        ```py
        >>> from transformers import TrainingArguments

        >>> args = TrainingArguments("working_dir")
        >>> args = args.set_dataloader(train_batch_size=16, eval_batch_size=64)
        >>> args.per_device_train_batch_size
        16
        ```
        """
        self.per_device_train_batch_size = train_batch_size
        self.per_device_eval_batch_size = eval_batch_size
        self.dataloader_drop_last = drop_last
        self.dataloader_num_workers = num_workers
        self.dataloader_pin_memory = pin_memory
        self.dataloader_persistent_workers = persistent_workers
        self.dataloader_prefetch_factor = prefetch_factor
        self.auto_find_batch_size = auto_find_batch_size
        self.ignore_data_skip = ignore_data_skip
        self.data_seed = sampler_seed
        return self


class ParallelMode(Enum):
    NOT_PARALLEL = "not_parallel"
    NOT_DISTRIBUTED = "not_distributed"
    DISTRIBUTED = "distributed"
    SAGEMAKER_MODEL_PARALLEL = "sagemaker_model_parallel"
    SAGEMAKER_DATA_PARALLEL = "sagemaker_data_parallel"
    TPU = "tpu"<|MERGE_RESOLUTION|>--- conflicted
+++ resolved
@@ -2078,20 +2078,18 @@
                 "This is not supported and we recommend you to update your version."
             )
 
-<<<<<<< HEAD
         if self.data_seed is not None:
             if not is_accelerate_available("1.1.0"):
                 raise NotImplementedError(
                     "data_seed requires Accelerate version `accelerate` >= 1.1.0. "
                     "This is not supported and we recommend you to update your version."
                 )
-=======
+
         if self.include_inputs_for_metrics:
             logger.warning(
                 "Using `include_inputs_for_metrics` is deprecated and will be removed in version 5 of 🤗 Transformers. Please use `include_for_metrics` list argument instead."
             )
             self.include_for_metrics.append("inputs")
->>>>>>> c9afee53
 
     def __str__(self):
         self_as_dict = asdict(self)
