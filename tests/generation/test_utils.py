--- conflicted
+++ resolved
@@ -92,13 +92,10 @@
         WatermarkDetector,
         WatermarkingConfig,
     )
-<<<<<<< HEAD
-=======
     from transformers.generation.candidate_generator import (
         AssistedCandidateGenerator,
         AssistedCandidateGeneratorDifferentTokenizers,
     )
->>>>>>> 80f2b161
     from transformers.generation.utils import _speculative_sampling
 
 from unittest.mock import patch
@@ -4284,11 +4281,7 @@
 
         # bos_token_id is required when no input ids nor inputs_embeds is passed
         with self.assertRaises(ValueError):
-<<<<<<< HEAD
             model.generate(max_length=20, bos_token_id=None)
-=======
-            model.generate(max_length=20, bos_token_id=None)
-
 
 class TestAssistedCandidateGeneratorDifferentTokenizers(unittest.TestCase):
     def test_no_intersection(self):
@@ -4432,5 +4425,4 @@
             self.assertEqual(self.candidate_generator.probs, [0.9, 0.8, 0.7, 0.6, 0.5, 0.4, 0.3])
             self.assertEqual(self.assistant_model.generation_config.assistant_confidence_threshold, 0.4)
         else:
-            self.assert_no_sklearn()
->>>>>>> 80f2b161
+            self.assert_no_sklearn()