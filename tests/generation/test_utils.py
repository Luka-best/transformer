--- conflicted
+++ resolved
@@ -92,13 +92,10 @@
         WatermarkDetector,
         WatermarkingConfig,
     )
-<<<<<<< HEAD
-=======
     from transformers.generation.candidate_generator import (
         AssistedCandidateGenerator,
         AssistedCandidateGeneratorDifferentTokenizers,
     )
->>>>>>> c7e48053
     from transformers.generation.utils import _speculative_sampling
 
 from unittest.mock import patch
@@ -4285,9 +4282,6 @@
 
         # bos_token_id is required when no input ids nor inputs_embeds is passed
         with self.assertRaises(ValueError):
-<<<<<<< HEAD
-            model.generate(max_length=20, bos_token_id=None)
-=======
             model.generate(max_length=20, bos_token_id=None)
 
 
@@ -4433,5 +4427,4 @@
             self.assertEqual(self.candidate_generator.probs, [0.9, 0.8, 0.7, 0.6, 0.5, 0.4, 0.3])
             self.assertEqual(self.assistant_model.generation_config.assistant_confidence_threshold, 0.4)
         else:
-            self.assert_no_sklearn()
->>>>>>> c7e48053
+            self.assert_no_sklearn()