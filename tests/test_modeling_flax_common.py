--- conflicted
+++ resolved
@@ -778,14 +778,13 @@
             for name, type_ in types.items():
                 self.assertEqual(type_, jnp.bfloat16, msg=f"param {name} is not in bf16.")
 
-<<<<<<< HEAD
     def test_model_main_input_name(self):
         for model_class in self.all_model_classes:
             model_signature = inspect.signature(getattr(model_class, "__call__"))
             # The main input is the name of the argument after `self`
             observed_main_input_name = list(model_signature.parameters.keys())[1]
             self.assertEqual(model_class.main_input_name, observed_main_input_name)
-=======
+
     def test_headmasking(self):
         if not self.test_head_masking:
             return
@@ -832,8 +831,6 @@
                 raise NotImplementedError("The test has not been implemented for encoder-decoder models yet.")
             else:
                 _check_attentions_validity(outputs.attentions)
->>>>>>> 1b0ca7d2
-
 
 @require_flax
 @is_staging_test
