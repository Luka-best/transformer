--- conflicted
+++ resolved
@@ -48,10 +48,8 @@
     )
     from transformers.models.patchtsmixer.modeling_patchtsmixer import (
         PatchTSMixerEncoder,
-<<<<<<< HEAD
         PatchTSMixerForClassificationOutput,
-=======
->>>>>>> 82dea952
+        PatchTSMixerEncoder,
         PatchTSMixerForecastHead,
         PatchTSMixerForForecastOutput,
         PatchTSMixerForRegressionOutput,
