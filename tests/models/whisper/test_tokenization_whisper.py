--- conflicted
+++ resolved
@@ -79,28 +79,16 @@
         tokens = tokenizer.tokenize("I was born in 92000, and this is falsé.")
         self.assertListEqual(
             tokens,
-<<<<<<< HEAD
-            ["I", "Ġwas", "Ġborn", "Ġin", "Ġ9", "2000", ",", "Ġand", "Ġ", "this", "Ġis", "Ġfals", "Ã©", "."],
-            # fmt: skip
-        )  # fmt: skip
-=======
             ["I", "Ġwas", "Ġborn", "Ġin", "Ġ9", "2000", ",", "Ġand", "Ġthis", "Ġis", "Ġfals", "Ã©", "."],  # fmt: skip
         )
->>>>>>> 348e2294
         ids = tokenizer.convert_tokens_to_ids(tokens)
         self.assertListEqual(ids, [40, 390, 4232, 294, 1722, 25743, 11, 293, 341, 307, 16720, 526, 13])
 
         back_tokens = tokenizer.convert_ids_to_tokens(ids)
         self.assertListEqual(
             back_tokens,
-<<<<<<< HEAD
-            ["I", "Ġwas", "Ġborn", "Ġin", "Ġ9", "2000", ",", "Ġand", "Ġ", "this", "Ġis", "Ġfals", "Ã©", "."],
-            # fmt: skip
-        )  # fmt: skip
-=======
             ["I", "Ġwas", "Ġborn", "Ġin", "Ġ9", "2000", ",", "Ġand", "Ġthis", "Ġis", "Ġfals", "Ã©", "."],  # fmt: skip
         )
->>>>>>> 348e2294
 
     def test_tokenizer_slow_store_full_signature(self):
         pass
