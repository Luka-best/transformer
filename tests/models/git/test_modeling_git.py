--- conflicted
+++ resolved
@@ -523,13 +523,8 @@
     def test_greedy_generate_dict_outputs_use_cache(self):
         pass
 
-<<<<<<< HEAD
-    @unittest.skip(reason="GitForCausalLM does not support inputs_embeds in generate method")
-    def test_inputs_embeds_matches_input_ids_with_generate(self):
-=======
     @unittest.skip(reason="GIT has pixel values as additional input")
     def test_dola_decoding_sample(self):
->>>>>>> e15687ff
         pass
 
 
