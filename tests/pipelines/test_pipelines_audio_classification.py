# Copyright 2021 The HuggingFace Team. All rights reserved.
#
# Licensed under the Apache License, Version 2.0 (the "License");
# you may not use this file except in compliance with the License.
# You may obtain a copy of the License at
#
#     http://www.apache.org/licenses/LICENSE-2.0
#
# Unless required by applicable law or agreed to in writing, software
# distributed under the License is distributed on an "AS IS" BASIS,
# WITHOUT WARRANTIES OR CONDITIONS OF ANY KIND, either express or implied.
# See the License for the specific language governing permissions and
# limitations under the License.

import unittest

import numpy as np

from transformers import MODEL_FOR_AUDIO_CLASSIFICATION_MAPPING
from transformers.pipelines import AudioClassificationPipeline, pipeline
from transformers.testing_utils import (
<<<<<<< HEAD
    nested_simplify,
    require_flax,
=======
    is_pipeline_test,
    nested_simplify,
>>>>>>> 50a8ed3e
    require_tf,
    require_torch,
    require_torchaudio,
    slow,
)

from .test_pipelines_common import ANY


@is_pipeline_test
@require_torch
class AudioClassificationPipelineTests(unittest.TestCase):
    model_mapping = MODEL_FOR_AUDIO_CLASSIFICATION_MAPPING

    def get_test_pipeline(self, model, tokenizer, processor):
        audio_classifier = AudioClassificationPipeline(model=model, feature_extractor=processor)

        # test with a raw waveform
        audio = np.zeros((34000,))
        audio2 = np.zeros((14000,))
        return audio_classifier, [audio2, audio]

    def run_pipeline_test(self, audio_classifier, examples):
        audio2, audio = examples
        output = audio_classifier(audio)
        # by default a model is initialized with num_labels=2
        self.assertEqual(
            output,
            [
                {"score": ANY(float), "label": ANY(str)},
                {"score": ANY(float), "label": ANY(str)},
            ],
        )
        output = audio_classifier(audio, top_k=1)
        self.assertEqual(
            output,
            [
                {"score": ANY(float), "label": ANY(str)},
            ],
        )

        self.run_torchaudio(audio_classifier)

    @require_torchaudio
    def run_torchaudio(self, audio_classifier):
        import datasets

        # test with a local file
        dataset = datasets.load_dataset("hf-internal-testing/librispeech_asr_dummy", "clean", split="validation")
        audio = dataset[0]["audio"]["array"]
        output = audio_classifier(audio)
        self.assertEqual(
            output,
            [
                {"score": ANY(float), "label": ANY(str)},
                {"score": ANY(float), "label": ANY(str)},
            ],
        )

    @require_torch
    def test_small_model_pt(self):
        model = "anton-l/wav2vec2-random-tiny-classifier"

        audio_classifier = pipeline("audio-classification", model=model)

        audio = np.ones((8000,))
        output = audio_classifier(audio, top_k=4)
        self.assertEqual(
            nested_simplify(output, decimals=4),
            [
                {"score": 0.0842, "label": "no"},
                {"score": 0.0838, "label": "up"},
                {"score": 0.0837, "label": "go"},
                {"score": 0.0834, "label": "right"},
            ],
        )

    @require_torch
    @slow
    def test_large_model_pt(self):
        import datasets

        model = "superb/wav2vec2-base-superb-ks"

        audio_classifier = pipeline("audio-classification", model=model)
        dataset = datasets.load_dataset("anton-l/superb_dummy", "ks", split="test")

        audio = np.array(dataset[3]["speech"], dtype=np.float32)
        output = audio_classifier(audio, top_k=4)
        self.assertEqual(
            nested_simplify(output, decimals=3),
            [
                {"score": 0.981, "label": "go"},
                {"score": 0.007, "label": "up"},
                {"score": 0.006, "label": "_unknown_"},
                {"score": 0.001, "label": "down"},
            ],
        )

    @require_tf
    @unittest.skip("Audio classification is not implemented for TF")
    def test_small_model_tf(self):
        pass

    @require_flax
    @unittest.skip("Audio classification is not implemented for Flax")
    def test_small_model_flax(self):
        pass<|MERGE_RESOLUTION|>--- conflicted
+++ resolved
@@ -19,13 +19,9 @@
 from transformers import MODEL_FOR_AUDIO_CLASSIFICATION_MAPPING
 from transformers.pipelines import AudioClassificationPipeline, pipeline
 from transformers.testing_utils import (
-<<<<<<< HEAD
+    is_pipeline_test,
     nested_simplify,
     require_flax,
-=======
-    is_pipeline_test,
-    nested_simplify,
->>>>>>> 50a8ed3e
     require_tf,
     require_torch,
     require_torchaudio,
