# coding=utf-8
# Copyright 2018 Google T5 Authors and HuggingFace Inc. team.
#
# Licensed under the Apache License, Version 2.0 (the "License");
# you may not use this file except in compliance with the License.
# You may obtain a copy of the License at
#
#     http://www.apache.org/licenses/LICENSE-2.0
#
# Unless required by applicable law or agreed to in writing, software
# distributed under the License is distributed on an "AS IS" BASIS,
# WITHOUT WARRANTIES OR CONDITIONS OF ANY KIND, either express or implied.
# See the License for the specific language governing permissions and
# limitations under the License.


import unittest

from transformers import SPIECE_UNDERLINE, BatchEncoding, T5Tokenizer, T5TokenizerFast
from transformers.file_utils import cached_property
from transformers.testing_utils import _torch_available, get_tests_dir, require_sentencepiece, require_tokenizers

from .test_tokenization_common import TokenizerTesterMixin


SAMPLE_VOCAB = get_tests_dir("fixtures/test_sentencepiece.model")

FRAMEWORK = "pt" if _torch_available else "tf"


@require_sentencepiece
@require_tokenizers
class T5TokenizationTest(TokenizerTesterMixin, unittest.TestCase):

    tokenizer_class = T5Tokenizer
    rust_tokenizer_class = T5TokenizerFast
    test_rust_tokenizer = True

    def setUp(self):
        super().setUp()

        # We have a SentencePiece fixture for testing
        tokenizer = T5Tokenizer(SAMPLE_VOCAB)
        tokenizer.save_pretrained(self.tmpdirname)

    def test_full_tokenizer(self):
        tokenizer = T5Tokenizer(SAMPLE_VOCAB)

        tokens = tokenizer.tokenize("This is a test")
        self.assertListEqual(tokens, ["▁This", "▁is", "▁a", "▁t", "est"])

        self.assertListEqual(tokenizer.convert_tokens_to_ids(tokens), [285, 46, 10, 170, 382])

        tokens = tokenizer.tokenize("I was born in 92000, and this is falsé.")
        self.assertListEqual(
            tokens,
            [
                SPIECE_UNDERLINE + "I",
                SPIECE_UNDERLINE + "was",
                SPIECE_UNDERLINE + "b",
                "or",
                "n",
                SPIECE_UNDERLINE + "in",
                SPIECE_UNDERLINE + "",
                "9",
                "2",
                "0",
                "0",
                "0",
                ",",
                SPIECE_UNDERLINE + "and",
                SPIECE_UNDERLINE + "this",
                SPIECE_UNDERLINE + "is",
                SPIECE_UNDERLINE + "f",
                "al",
                "s",
                "é",
                ".",
            ],
        )
        ids = tokenizer.convert_tokens_to_ids(tokens)
        self.assertListEqual(ids, [8, 21, 84, 55, 24, 19, 7, 0, 602, 347, 347, 347, 3, 12, 66, 46, 72, 80, 6, 0, 4])

        back_tokens = tokenizer.convert_ids_to_tokens(ids)
        self.assertListEqual(
            back_tokens,
            [
                SPIECE_UNDERLINE + "I",
                SPIECE_UNDERLINE + "was",
                SPIECE_UNDERLINE + "b",
                "or",
                "n",
                SPIECE_UNDERLINE + "in",
                SPIECE_UNDERLINE + "",
                "<unk>",
                "2",
                "0",
                "0",
                "0",
                ",",
                SPIECE_UNDERLINE + "and",
                SPIECE_UNDERLINE + "this",
                SPIECE_UNDERLINE + "is",
                SPIECE_UNDERLINE + "f",
                "al",
                "s",
                "<unk>",
                ".",
            ],
        )

    @cached_property
    def t5_base_tokenizer(self):
        return T5Tokenizer.from_pretrained("t5-base")

    @cached_property
    def t5_base_tokenizer_fast(self):
        return T5TokenizerFast.from_pretrained("t5-base")

    def get_tokenizer(self, **kwargs) -> T5Tokenizer:
        return self.tokenizer_class.from_pretrained(self.tmpdirname, pad_token=None, **kwargs)

    def get_rust_tokenizer(self, **kwargs) -> T5TokenizerFast:
        return self.rust_tokenizer_class.from_pretrained(self.tmpdirname, pad_token=None, **kwargs)

    def test_rust_and_python_full_tokenizers(self):
        if not self.test_rust_tokenizer:
            return

        tokenizer = self.get_tokenizer()
        rust_tokenizer = self.get_rust_tokenizer()

        sequence = "I was born in 92000, and this is falsé."

        tokens = tokenizer.tokenize(sequence)
        rust_tokens = rust_tokenizer.tokenize(sequence)
        self.assertListEqual(tokens, rust_tokens)

        ids = tokenizer.encode(sequence, add_special_tokens=False)
        rust_ids = rust_tokenizer.encode(sequence, add_special_tokens=False)
        self.assertListEqual(ids, rust_ids)

        rust_tokenizer = self.get_rust_tokenizer()
        ids = tokenizer.encode(sequence)
        rust_ids = rust_tokenizer.encode(sequence)
        self.assertListEqual(ids, rust_ids)

    def test_eos_treatment(self):
        tokenizer = self.t5_base_tokenizer
        batch_with_eos_added = tokenizer(["hi</s>", "I went to the gym</s>", "</s>"])
        batch_without_eos_added = tokenizer(["hi", "I went to the gym", ""])
        self.assertListEqual(batch_with_eos_added["input_ids"], batch_without_eos_added["input_ids"])

    def test_prepare_seq2seq_batch(self):
        tokenizer = self.t5_base_tokenizer
        src_text = ["A long paragraph for summarization.", "Another paragraph for summarization."]
        tgt_text = [
            "Summary of the text.",
            "Another summary.",
        ]
        expected_src_tokens = [71, 307, 8986, 21, 4505, 1635, 1707, 5, tokenizer.eos_token_id]
        batch = tokenizer.prepare_seq2seq_batch(
            src_text,
            tgt_texts=tgt_text,
            return_tensors=FRAMEWORK,
        )
        self.assertIsInstance(batch, BatchEncoding)
        result = list(batch.input_ids.numpy()[0])
        self.assertListEqual(expected_src_tokens, result)

        self.assertEqual((2, 9), batch.input_ids.shape)
        self.assertEqual((2, 9), batch.attention_mask.shape)

    def test_empty_target_text(self):
        tokenizer = self.t5_base_tokenizer
        src_text = ["A long paragraph for summarization.", "Another paragraph for summarization."]
        batch = tokenizer.prepare_seq2seq_batch(src_text, return_tensors=FRAMEWORK)
        # check if input_ids are returned and no decoder_input_ids
        self.assertIn("input_ids", batch)
        self.assertIn("attention_mask", batch)
        self.assertNotIn("decoder_input_ids", batch)
        self.assertNotIn("decoder_attention_mask", batch)

    def test_max_target_length(self):
        tokenizer = self.t5_base_tokenizer
        src_text = ["A short paragraph for summarization.", "Another short paragraph for summarization."]
        tgt_text = [
            "Summary of the text.",
            "Another summary.",
        ]
        batch = tokenizer.prepare_seq2seq_batch(
            src_text, tgt_texts=tgt_text, max_target_length=32, padding="max_length", return_tensors=FRAMEWORK
        )
        self.assertEqual(32, batch["labels"].shape[1])

        # test None max_target_length
        batch = tokenizer.prepare_seq2seq_batch(
            src_text, tgt_texts=tgt_text, max_length=32, padding="max_length", return_tensors=FRAMEWORK
        )
        self.assertEqual(32, batch["labels"].shape[1])

    def test_outputs_not_longer_than_maxlen(self):
        tokenizer = self.t5_base_tokenizer

        batch = tokenizer.prepare_seq2seq_batch(
            ["I am a small frog" * 1000, "I am a small frog"], return_tensors=FRAMEWORK
        )
        self.assertIsInstance(batch, BatchEncoding)
        self.assertEqual(batch.input_ids.shape, (2, 512))

    def test_eos_in_input(self):
        tokenizer = self.t5_base_tokenizer
        src_text = ["A long paragraph for summarization. </s>"]
        tgt_text = ["Summary of the text. </s>"]
        expected_src_tokens = [71, 307, 8986, 21, 4505, 1635, 1707, 5, 1]
        expected_tgt_tokens = [20698, 13, 8, 1499, 5, 1]

        batch = tokenizer.prepare_seq2seq_batch(src_text, tgt_texts=tgt_text, return_tensors=FRAMEWORK)

        src_ids = list(batch.input_ids.numpy()[0])
        tgt_ids = list(batch.labels.numpy()[0])

        self.assertEqual(expected_src_tokens, src_ids)
        self.assertEqual(expected_tgt_tokens, tgt_ids)

<<<<<<< HEAD
    def test_token_type_ids(self):
        src_text_1 = ["A first paragraph for summarization."]
        src_text_2 = ["A second paragraph for summarization."]

        fast_token_type_ids = self.t5_base_tokenizer_fast(
            src_text_1, src_text_2, add_special_tokens=True, return_token_type_ids=True
        ).token_type_ids
        slow_token_type_ids = self.t5_base_tokenizer(
            src_text_1, src_text_2, add_special_tokens=True, return_token_type_ids=True
        ).token_type_ids

        self.assertEqual(slow_token_type_ids, fast_token_type_ids)
        self.assertEqual(len(slow_token_type_ids[0]), 18)
=======
    def test_fast_and_slow_same_result(self):
        src_text = "<pad> Today is <unk> nice day </s>"
        tgt_ids = [0, 1960, 19, 2, 1245, 239, 1]
        tgt_text = "<pad> Today is<unk> nice day</s>"

        fast_ids = self.t5_base_tokenizer_fast(src_text, add_special_tokens=False).input_ids
        slow_ids = self.t5_base_tokenizer(src_text, add_special_tokens=False).input_ids
        self.assertEqual(tgt_ids, fast_ids)
        self.assertEqual(tgt_ids, slow_ids)

        fast_text = self.t5_base_tokenizer_fast.decode(fast_ids)
        slow_text = self.t5_base_tokenizer.decode(fast_ids)
        self.assertEqual(tgt_text, fast_text)
        self.assertEqual(tgt_text, slow_text)
>>>>>>> b9356945
<|MERGE_RESOLUTION|>--- conflicted
+++ resolved
@@ -223,7 +223,6 @@
         self.assertEqual(expected_src_tokens, src_ids)
         self.assertEqual(expected_tgt_tokens, tgt_ids)
 
-<<<<<<< HEAD
     def test_token_type_ids(self):
         src_text_1 = ["A first paragraph for summarization."]
         src_text_2 = ["A second paragraph for summarization."]
@@ -237,7 +236,7 @@
 
         self.assertEqual(slow_token_type_ids, fast_token_type_ids)
         self.assertEqual(len(slow_token_type_ids[0]), 18)
-=======
+
     def test_fast_and_slow_same_result(self):
         src_text = "<pad> Today is <unk> nice day </s>"
         tgt_ids = [0, 1960, 19, 2, 1245, 239, 1]
@@ -251,5 +250,4 @@
         fast_text = self.t5_base_tokenizer_fast.decode(fast_ids)
         slow_text = self.t5_base_tokenizer.decode(fast_ids)
         self.assertEqual(tgt_text, fast_text)
-        self.assertEqual(tgt_text, slow_text)
->>>>>>> b9356945
+        self.assertEqual(tgt_text, slow_text)