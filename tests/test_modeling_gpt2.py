# coding=utf-8
# Copyright 2020 The HuggingFace Team. All rights reserved.
#
# Licensed under the Apache License, Version 2.0 (the "License");
# you may not use this file except in compliance with the License.
# You may obtain a copy of the License at
#
#     http://www.apache.org/licenses/LICENSE-2.0
#
# Unless required by applicable law or agreed to in writing, software
# distributed under the License is distributed on an "AS IS" BASIS,
# WITHOUT WARRANTIES OR CONDITIONS OF ANY KIND, either express or implied.
# See the License for the specific language governing permissions and
# limitations under the License.


import datetime
import math
import unittest

from transformers import GPT2Config, is_torch_available
from transformers.testing_utils import require_torch, slow, torch_device

from .test_configuration_common import ConfigTester
from .test_generation_utils import GenerationTesterMixin
from .test_modeling_common import ModelTesterMixin, floats_tensor, ids_tensor, random_attention_mask


if is_torch_available():
    import torch

    from transformers import (
        GPT2_PRETRAINED_MODEL_ARCHIVE_LIST,
        GPT2DoubleHeadsModel,
        GPT2ForSequenceClassification,
        GPT2ForTokenClassification,
        GPT2LMHeadModel,
        GPT2Model,
        GPT2Tokenizer,
    )


class GPT2ModelTester:
    def __init__(
        self,
        parent,
        batch_size=14,
        seq_length=7,
        is_training=True,
        use_token_type_ids=True,
        use_input_mask=True,
        use_labels=True,
        use_mc_token_ids=True,
        vocab_size=99,
        hidden_size=32,
        num_hidden_layers=5,
        num_attention_heads=4,
        intermediate_size=37,
        hidden_act="gelu",
        hidden_dropout_prob=0.1,
        attention_probs_dropout_prob=0.1,
        max_position_embeddings=512,
        type_vocab_size=16,
        type_sequence_label_size=2,
        initializer_range=0.02,
        num_labels=3,
        num_choices=4,
        scope=None,
    ):
        self.parent = parent
        self.batch_size = batch_size
        self.seq_length = seq_length
        self.is_training = is_training
        self.use_token_type_ids = use_token_type_ids
        self.use_input_mask = use_input_mask
        self.use_labels = use_labels
        self.use_mc_token_ids = use_mc_token_ids
        self.vocab_size = vocab_size
        self.hidden_size = hidden_size
        self.num_hidden_layers = num_hidden_layers
        self.num_attention_heads = num_attention_heads
        self.intermediate_size = intermediate_size
        self.hidden_act = hidden_act
        self.hidden_dropout_prob = hidden_dropout_prob
        self.attention_probs_dropout_prob = attention_probs_dropout_prob
        self.max_position_embeddings = max_position_embeddings
        self.type_vocab_size = type_vocab_size
        self.type_sequence_label_size = type_sequence_label_size
        self.initializer_range = initializer_range
        self.num_labels = num_labels
        self.num_choices = num_choices
        self.scope = None
        self.bos_token_id = vocab_size - 1
        self.eos_token_id = vocab_size - 1
        self.pad_token_id = vocab_size - 1

    def get_large_model_config(self):
        return GPT2Config.from_pretrained("gpt2")

<<<<<<< HEAD
    def prepare_config_and_inputs(self):
=======
    def prepare_config_and_inputs(
        self, gradient_checkpointing=False, scale_attn_by_inverse_layer_idx=False, reorder_and_upcast_attn=False
    ):
>>>>>>> 20ab6f73
        input_ids = ids_tensor([self.batch_size, self.seq_length], self.vocab_size)

        input_mask = None
        if self.use_input_mask:
            input_mask = random_attention_mask([self.batch_size, self.seq_length])

        token_type_ids = None
        if self.use_token_type_ids:
            token_type_ids = ids_tensor([self.batch_size, self.seq_length], self.type_vocab_size)

        mc_token_ids = None
        if self.use_mc_token_ids:
            mc_token_ids = ids_tensor([self.batch_size, self.num_choices], self.seq_length)

        sequence_labels = None
        token_labels = None
        choice_labels = None
        if self.use_labels:
            sequence_labels = ids_tensor([self.batch_size], self.type_sequence_label_size)
            token_labels = ids_tensor([self.batch_size, self.seq_length], self.num_labels)
            choice_labels = ids_tensor([self.batch_size], self.num_choices)

<<<<<<< HEAD
        config = self.get_config()
=======
        config = self.get_config(
            gradient_checkpointing=gradient_checkpointing,
            scale_attn_by_inverse_layer_idx=scale_attn_by_inverse_layer_idx,
            reorder_and_upcast_attn=reorder_and_upcast_attn,
        )
>>>>>>> 20ab6f73

        head_mask = ids_tensor([self.num_hidden_layers, self.num_attention_heads], 2)

        return (
            config,
            input_ids,
            input_mask,
            head_mask,
            token_type_ids,
            mc_token_ids,
            sequence_labels,
            token_labels,
            choice_labels,
        )

<<<<<<< HEAD
    def get_config(self):
=======
    def get_config(
        self, gradient_checkpointing=False, scale_attn_by_inverse_layer_idx=False, reorder_and_upcast_attn=False
    ):
>>>>>>> 20ab6f73
        return GPT2Config(
            vocab_size=self.vocab_size,
            n_embd=self.hidden_size,
            n_layer=self.num_hidden_layers,
            n_head=self.num_attention_heads,
            n_inner=self.intermediate_size,
            activation_function=self.hidden_act,
            resid_pdrop=self.hidden_dropout_prob,
            attn_pdrop=self.attention_probs_dropout_prob,
            n_positions=self.max_position_embeddings,
            n_ctx=self.max_position_embeddings,
            type_vocab_size=self.type_vocab_size,
            initializer_range=self.initializer_range,
            use_cache=True,
            bos_token_id=self.bos_token_id,
            eos_token_id=self.eos_token_id,
            pad_token_id=self.pad_token_id,
<<<<<<< HEAD
=======
            gradient_checkpointing=gradient_checkpointing,
            scale_attn_by_inverse_layer_idx=scale_attn_by_inverse_layer_idx,
            reorder_and_upcast_attn=reorder_and_upcast_attn,
>>>>>>> 20ab6f73
        )

    def prepare_config_and_inputs_for_decoder(self):
        (
            config,
            input_ids,
            input_mask,
            head_mask,
            token_type_ids,
            mc_token_ids,
            sequence_labels,
            token_labels,
            choice_labels,
        ) = self.prepare_config_and_inputs()

        encoder_hidden_states = floats_tensor([self.batch_size, self.seq_length, self.hidden_size])
        encoder_attention_mask = ids_tensor([self.batch_size, self.seq_length], vocab_size=2)

        return (
            config,
            input_ids,
            input_mask,
            head_mask,
            token_type_ids,
            sequence_labels,
            token_labels,
            choice_labels,
            encoder_hidden_states,
            encoder_attention_mask,
        )

    def create_and_check_gpt2_model(self, config, input_ids, input_mask, head_mask, token_type_ids, *args):
        model = GPT2Model(config=config)
        model.to(torch_device)
        model.eval()

        result = model(input_ids, token_type_ids=token_type_ids, head_mask=head_mask)
        result = model(input_ids, token_type_ids=token_type_ids)
        result = model(input_ids)

        self.parent.assertEqual(result.last_hidden_state.shape, (self.batch_size, self.seq_length, self.hidden_size))
        self.parent.assertEqual(len(result.past_key_values), config.n_layer)

    def create_and_check_gpt2_model_past(self, config, input_ids, input_mask, head_mask, token_type_ids, *args):
        model = GPT2Model(config=config)
        model.to(torch_device)
        model.eval()

        # first forward pass
        outputs = model(input_ids, token_type_ids=token_type_ids, use_cache=True)
        outputs_use_cache_conf = model(input_ids, token_type_ids=token_type_ids)
        outputs_no_past = model(input_ids, token_type_ids=token_type_ids, use_cache=False)

        self.parent.assertTrue(len(outputs) == len(outputs_use_cache_conf))
        self.parent.assertTrue(len(outputs) == len(outputs_no_past) + 1)

        output, past = outputs.to_tuple()

        # create hypothetical next token and extent to next_input_ids
        next_tokens = ids_tensor((self.batch_size, 1), config.vocab_size)
        next_token_types = ids_tensor([self.batch_size, 1], self.type_vocab_size)

        # append to next input_ids and token_type_ids
        next_input_ids = torch.cat([input_ids, next_tokens], dim=-1)
        next_token_type_ids = torch.cat([token_type_ids, next_token_types], dim=-1)

        output_from_no_past = model(next_input_ids, token_type_ids=next_token_type_ids)["last_hidden_state"]
        output_from_past = model(next_tokens, token_type_ids=next_token_types, past_key_values=past)[
            "last_hidden_state"
        ]

        # select random slice
        random_slice_idx = ids_tensor((1,), output_from_past.shape[-1]).item()
        output_from_no_past_slice = output_from_no_past[:, -1, random_slice_idx].detach()
        output_from_past_slice = output_from_past[:, 0, random_slice_idx].detach()

        # test that outputs are equal for slice
        self.parent.assertTrue(torch.allclose(output_from_past_slice, output_from_no_past_slice, atol=1e-3))

    def create_and_check_gpt2_model_attention_mask_past(
        self, config, input_ids, input_mask, head_mask, token_type_ids, *args
    ):
        model = GPT2Model(config=config)
        model.to(torch_device)
        model.eval()

        # create attention mask
        attn_mask = torch.ones(input_ids.shape, dtype=torch.long, device=torch_device)
        half_seq_length = self.seq_length // 2
        attn_mask[:, half_seq_length:] = 0

        # first forward pass
        output, past = model(input_ids, attention_mask=attn_mask).to_tuple()

        # create hypothetical next token and extent to next_input_ids
        next_tokens = ids_tensor((self.batch_size, 1), config.vocab_size)

        # change a random masked slice from input_ids
        random_seq_idx_to_change = ids_tensor((1,), half_seq_length).item() + 1
        random_other_next_tokens = ids_tensor((self.batch_size, 1), config.vocab_size).squeeze(-1)
        input_ids[:, -random_seq_idx_to_change] = random_other_next_tokens

        # append to next input_ids and attn_mask
        next_input_ids = torch.cat([input_ids, next_tokens], dim=-1)
        attn_mask = torch.cat(
            [attn_mask, torch.ones((attn_mask.shape[0], 1), dtype=torch.long, device=torch_device)],
            dim=1,
        )

        # get two different outputs
        output_from_no_past = model(next_input_ids, attention_mask=attn_mask)["last_hidden_state"]
        output_from_past = model(next_tokens, past_key_values=past, attention_mask=attn_mask)["last_hidden_state"]

        # select random slice
        random_slice_idx = ids_tensor((1,), output_from_past.shape[-1]).item()
        output_from_no_past_slice = output_from_no_past[:, -1, random_slice_idx].detach()
        output_from_past_slice = output_from_past[:, 0, random_slice_idx].detach()

        # test that outputs are equal for slice
        self.parent.assertTrue(torch.allclose(output_from_past_slice, output_from_no_past_slice, atol=1e-3))

    def create_and_check_gpt2_model_past_large_inputs(
        self, config, input_ids, input_mask, head_mask, token_type_ids, *args
    ):
        model = GPT2Model(config=config)
        model.to(torch_device)
        model.eval()

        # first forward pass
        outputs = model(input_ids, token_type_ids=token_type_ids, attention_mask=input_mask, use_cache=True)

        output, past = outputs.to_tuple()

        # create hypothetical next token and extent to next_input_ids
        next_tokens = ids_tensor((self.batch_size, 3), config.vocab_size)
        next_token_types = ids_tensor([self.batch_size, 3], self.type_vocab_size)
        next_mask = ids_tensor((self.batch_size, 3), vocab_size=2)

        # append to next input_ids and token_type_ids
        next_input_ids = torch.cat([input_ids, next_tokens], dim=-1)
        next_token_type_ids = torch.cat([token_type_ids, next_token_types], dim=-1)
        next_attention_mask = torch.cat([input_mask, next_mask], dim=-1)

        output_from_no_past = model(
            next_input_ids, token_type_ids=next_token_type_ids, attention_mask=next_attention_mask
        )["last_hidden_state"]
        output_from_past = model(
            next_tokens, token_type_ids=next_token_types, attention_mask=next_attention_mask, past_key_values=past
        )["last_hidden_state"]
        self.parent.assertTrue(output_from_past.shape[1] == next_tokens.shape[1])

        # select random slice
        random_slice_idx = ids_tensor((1,), output_from_past.shape[-1]).item()
        output_from_no_past_slice = output_from_no_past[:, -3:, random_slice_idx].detach()
        output_from_past_slice = output_from_past[:, :, random_slice_idx].detach()

        # test that outputs are equal for slice
        self.parent.assertTrue(torch.allclose(output_from_past_slice, output_from_no_past_slice, atol=1e-3))

    def create_and_check_lm_head_model(self, config, input_ids, input_mask, head_mask, token_type_ids, *args):
        model = GPT2LMHeadModel(config)
        model.to(torch_device)
        model.eval()

        result = model(input_ids, token_type_ids=token_type_ids, labels=input_ids)
        self.parent.assertEqual(result.loss.shape, ())
        self.parent.assertEqual(result.logits.shape, (self.batch_size, self.seq_length, self.vocab_size))

    def create_and_check_forward_and_backwards(
        self, config, input_ids, input_mask, head_mask, token_type_ids, *args, gradient_checkpointing=False
    ):
        model = GPT2LMHeadModel(config)
        model.to(torch_device)
        if gradient_checkpointing:
            model.gradient_checkpointing_enable()

        result = model(input_ids, token_type_ids=token_type_ids, labels=input_ids)
        self.parent.assertEqual(result.loss.shape, ())
        self.parent.assertEqual(result.logits.shape, (self.batch_size, self.seq_length, self.vocab_size))
        result.loss.backward()

    def create_and_check_double_lm_head_model(
        self, config, input_ids, input_mask, head_mask, token_type_ids, mc_token_ids, *args
    ):
        model = GPT2DoubleHeadsModel(config)
        model.to(torch_device)
        model.eval()

        multiple_choice_inputs_ids = input_ids.unsqueeze(1).expand(-1, self.num_choices, -1).contiguous()
        multiple_choice_input_mask = input_mask.unsqueeze(1).expand(-1, self.num_choices, -1).contiguous()
        multiple_choice_token_type_ids = token_type_ids.unsqueeze(1).expand(-1, self.num_choices, -1).contiguous()

        inputs = {
            "input_ids": multiple_choice_inputs_ids,
            "mc_token_ids": mc_token_ids,
            "attention_mask": multiple_choice_input_mask,
            "token_type_ids": multiple_choice_token_type_ids,
            "labels": multiple_choice_inputs_ids,
        }

        result = model(**inputs)
        self.parent.assertEqual(result.loss.shape, ())
        self.parent.assertEqual(
            result.logits.shape, (self.batch_size, self.num_choices, self.seq_length, self.vocab_size)
        )
        self.parent.assertEqual(result.mc_logits.shape, (self.batch_size, self.num_choices))

    def create_and_check_gpt2_for_sequence_classification(
        self, config, input_ids, input_mask, head_mask, token_type_ids, mc_token_ids, sequence_labels, *args
    ):
        config.num_labels = self.num_labels
        model = GPT2ForSequenceClassification(config)
        model.to(torch_device)
        model.eval()
        result = model(input_ids, attention_mask=input_mask, token_type_ids=token_type_ids, labels=sequence_labels)
        self.parent.assertEqual(result.logits.shape, (self.batch_size, self.num_labels))

    def create_and_check_gpt2_for_token_classification(
        self, config, input_ids, input_mask, head_mask, token_type_ids, mc_token_ids, sequence_labels, *args
    ):
        config.num_labels = self.num_labels
        model = GPT2ForTokenClassification(config)
        model.to(torch_device)
        model.eval()
        result = model(input_ids, attention_mask=input_mask, token_type_ids=token_type_ids)
        self.parent.assertEqual(result.logits.shape, (self.batch_size, self.seq_length, self.num_labels))

    def create_and_check_gpt2_weight_initialization(self, config, *args):
        model = GPT2Model(config)
        model_std = model.config.initializer_range / math.sqrt(2 * model.config.n_layer)
        for key in model.state_dict().keys():
            if "c_proj" in key and "weight" in key:
                self.parent.assertLessEqual(abs(torch.std(model.state_dict()[key]) - model_std), 0.001)
                self.parent.assertLessEqual(abs(torch.mean(model.state_dict()[key]) - 0.0), 0.01)

    def prepare_config_and_inputs_for_common(self):
        config_and_inputs = self.prepare_config_and_inputs()

        (
            config,
            input_ids,
            input_mask,
            head_mask,
            token_type_ids,
            mc_token_ids,
            sequence_labels,
            token_labels,
            choice_labels,
        ) = config_and_inputs

        inputs_dict = {
            "input_ids": input_ids,
            "token_type_ids": token_type_ids,
            "head_mask": head_mask,
        }

        return config, inputs_dict


@require_torch
class GPT2ModelTest(ModelTesterMixin, GenerationTesterMixin, unittest.TestCase):

    all_model_classes = (
        (GPT2Model, GPT2LMHeadModel, GPT2DoubleHeadsModel, GPT2ForSequenceClassification, GPT2ForTokenClassification)
        if is_torch_available()
        else ()
    )
    all_generative_model_classes = (GPT2LMHeadModel, GPT2DoubleHeadsModel) if is_torch_available() else ()
    all_parallelizable_model_classes = (GPT2LMHeadModel, GPT2DoubleHeadsModel) if is_torch_available() else ()
    fx_ready_model_classes = all_model_classes
    test_missing_keys = False
    test_model_parallel = True

    # special case for DoubleHeads model
    def _prepare_for_class(self, inputs_dict, model_class, return_labels=False):
        inputs_dict = super()._prepare_for_class(inputs_dict, model_class, return_labels=return_labels)

        if return_labels:
            if model_class.__name__ == "GPT2DoubleHeadsModel":
                inputs_dict["labels"] = torch.zeros(
                    (self.model_tester.batch_size, self.model_tester.num_choices, self.model_tester.seq_length),
                    dtype=torch.long,
                    device=torch_device,
                )
                inputs_dict["input_ids"] = inputs_dict["labels"]
                inputs_dict["token_type_ids"] = inputs_dict["labels"]
                inputs_dict["mc_token_ids"] = torch.zeros(
                    (self.model_tester.batch_size, self.model_tester.num_choices),
                    dtype=torch.long,
                    device=torch_device,
                )
                inputs_dict["mc_labels"] = torch.zeros(
                    self.model_tester.batch_size, dtype=torch.long, device=torch_device
                )
        return inputs_dict

    def setUp(self):
        self.model_tester = GPT2ModelTester(self)
        self.config_tester = ConfigTester(self, config_class=GPT2Config, n_embd=37)

    def test_config(self):
        self.config_tester.run_common_tests()

    def test_gpt2_model(self):
        config_and_inputs = self.model_tester.prepare_config_and_inputs()
        self.model_tester.create_and_check_gpt2_model(*config_and_inputs)

    def test_gpt2_model_past(self):
        config_and_inputs = self.model_tester.prepare_config_and_inputs()
        self.model_tester.create_and_check_gpt2_model_past(*config_and_inputs)

    def test_gpt2_model_att_mask_past(self):
        config_and_inputs = self.model_tester.prepare_config_and_inputs()
        self.model_tester.create_and_check_gpt2_model_attention_mask_past(*config_and_inputs)

    def test_gpt2_model_past_large_inputs(self):
        config_and_inputs = self.model_tester.prepare_config_and_inputs()
        self.model_tester.create_and_check_gpt2_model_past_large_inputs(*config_and_inputs)

    def test_gpt2_lm_head_model(self):
        config_and_inputs = self.model_tester.prepare_config_and_inputs()
        self.model_tester.create_and_check_lm_head_model(*config_and_inputs)

    def test_gpt2_double_lm_head_model(self):
        config_and_inputs = self.model_tester.prepare_config_and_inputs()
        self.model_tester.create_and_check_double_lm_head_model(*config_and_inputs)

    def test_gpt2_sequence_classification_model(self):
        config_and_inputs = self.model_tester.prepare_config_and_inputs()
        self.model_tester.create_and_check_gpt2_for_sequence_classification(*config_and_inputs)

    def test_gpt2_token_classification_model(self):
        config_and_inputs = self.model_tester.prepare_config_and_inputs()
        self.model_tester.create_and_check_gpt2_for_token_classification(*config_and_inputs)

    def test_gpt2_gradient_checkpointing(self):
        config_and_inputs = self.model_tester.prepare_config_and_inputs()
        self.model_tester.create_and_check_forward_and_backwards(*config_and_inputs, gradient_checkpointing=True)

    def test_gpt2_scale_attn_by_inverse_layer_idx(self):
        config_and_inputs = self.model_tester.prepare_config_and_inputs(scale_attn_by_inverse_layer_idx=True)
        self.model_tester.create_and_check_forward_and_backwards(*config_and_inputs)

    def test_gpt2_reorder_and_upcast_attn(self):
        config_and_inputs = self.model_tester.prepare_config_and_inputs(reorder_and_upcast_attn=True)
        self.model_tester.create_and_check_forward_and_backwards(*config_and_inputs)

    def test_gpt2_weight_initialization(self):
        config_and_inputs = self.model_tester.prepare_config_and_inputs()
        self.model_tester.create_and_check_gpt2_weight_initialization(*config_and_inputs)

    @slow
    def test_batch_generation(self):
        model = GPT2LMHeadModel.from_pretrained("gpt2")
        model.to(torch_device)
        tokenizer = GPT2Tokenizer.from_pretrained("gpt2")

        tokenizer.padding_side = "left"

        # Define PAD Token = EOS Token = 50256
        tokenizer.pad_token = tokenizer.eos_token
        model.config.pad_token_id = model.config.eos_token_id

        # use different length sentences to test batching
        sentences = [
            "Hello, my dog is a little",
            "Today, I",
        ]

        inputs = tokenizer(sentences, return_tensors="pt", padding=True)
        input_ids = inputs["input_ids"].to(torch_device)
        token_type_ids = torch.cat(
            [
                input_ids.new_full((input_ids.shape[0], input_ids.shape[1] - 1), 0),
                input_ids.new_full((input_ids.shape[0], 1), 500),
            ],
            dim=-1,
        )

        outputs = model.generate(
            input_ids=input_ids,
            attention_mask=inputs["attention_mask"].to(torch_device),
        )

        outputs_tt = model.generate(
            input_ids=input_ids,
            attention_mask=inputs["attention_mask"].to(torch_device),
            token_type_ids=token_type_ids,
        )

        inputs_non_padded = tokenizer(sentences[0], return_tensors="pt").input_ids.to(torch_device)
        output_non_padded = model.generate(input_ids=inputs_non_padded)

        num_paddings = inputs_non_padded.shape[-1] - inputs["attention_mask"][-1].long().sum().cpu().item()
        inputs_padded = tokenizer(sentences[1], return_tensors="pt").input_ids.to(torch_device)
        output_padded = model.generate(input_ids=inputs_padded, max_length=model.config.max_length - num_paddings)

        batch_out_sentence = tokenizer.batch_decode(outputs, skip_special_tokens=True)
        batch_out_sentence_tt = tokenizer.batch_decode(outputs_tt, skip_special_tokens=True)
        non_padded_sentence = tokenizer.decode(output_non_padded[0], skip_special_tokens=True)
        padded_sentence = tokenizer.decode(output_padded[0], skip_special_tokens=True)

        expected_output_sentence = [
            "Hello, my dog is a little bit of a mess. I'm not sure if he's going",
            "Today, I'm going to be doing a lot of research on this. I",
        ]
        self.assertListEqual(expected_output_sentence, batch_out_sentence)
        self.assertTrue(batch_out_sentence_tt != batch_out_sentence)  # token_type_ids should change output
        self.assertListEqual(expected_output_sentence, [non_padded_sentence, padded_sentence])

    @slow
    def test_batch_generation_2heads(self):
        model = GPT2DoubleHeadsModel.from_pretrained("gpt2")
        model.to(torch_device)
        tokenizer = GPT2Tokenizer.from_pretrained("gpt2")

        tokenizer.padding_side = "left"

        # This tokenizer has no pad token, so we have to set it in some way
        # Define PAD Token = EOS Token = 50256
        tokenizer.pad_token = tokenizer.eos_token
        model.config.pad_token_id = model.config.eos_token_id

        # use different length sentences to test batching
        sentences = [
            "Hello, my dog is a little",
            "Today, I",
        ]

        inputs = tokenizer(sentences, return_tensors="pt", padding=True)
        input_ids = inputs["input_ids"].to(torch_device)
        token_type_ids = torch.cat(
            [
                input_ids.new_full((input_ids.shape[0], input_ids.shape[1] - 1), 0),
                input_ids.new_full((input_ids.shape[0], 1), 500),
            ],
            dim=-1,
        )

        outputs = model.generate(
            input_ids=input_ids,
            attention_mask=inputs["attention_mask"].to(torch_device),
        )

        outputs_tt = model.generate(
            input_ids=input_ids,
            attention_mask=inputs["attention_mask"].to(torch_device),
            token_type_ids=token_type_ids,
        )

        inputs_non_padded = tokenizer(sentences[0], return_tensors="pt").input_ids.to(torch_device)
        output_non_padded = model.generate(input_ids=inputs_non_padded)

        num_paddings = inputs_non_padded.shape[-1] - inputs["attention_mask"][-1].long().sum().cpu().item()
        inputs_padded = tokenizer(sentences[1], return_tensors="pt").input_ids.to(torch_device)
        output_padded = model.generate(input_ids=inputs_padded, max_length=model.config.max_length - num_paddings)

        batch_out_sentence = tokenizer.batch_decode(outputs, skip_special_tokens=True)
        batch_out_sentence_tt = tokenizer.batch_decode(outputs_tt, skip_special_tokens=True)
        non_padded_sentence = tokenizer.decode(output_non_padded[0], skip_special_tokens=True)
        padded_sentence = tokenizer.decode(output_padded[0], skip_special_tokens=True)

        expected_output_sentence = [
            "Hello, my dog is a little bit of a mess. I'm not sure if he's going",
            "Today, I'm going to be doing a lot of research on this. I",
        ]
        self.assertListEqual(expected_output_sentence, batch_out_sentence)
        self.assertTrue(batch_out_sentence_tt != batch_out_sentence)  # token_type_ids should change output
        self.assertListEqual(expected_output_sentence, [non_padded_sentence, padded_sentence])

    @slow
    def test_model_from_pretrained(self):
        for model_name in GPT2_PRETRAINED_MODEL_ARCHIVE_LIST[:1]:
            model = GPT2Model.from_pretrained(model_name)
            self.assertIsNotNone(model)


@require_torch
class GPT2ModelLanguageGenerationTest(unittest.TestCase):
    @slow
    def test_lm_generate_gpt2(self):
        for checkpointing in [True, False]:
            model = GPT2LMHeadModel.from_pretrained("gpt2")
            if checkpointing:
                model.gradient_checkpointing_enable()
            else:
                model.gradient_checkpointing_disable()
            model.to(torch_device)
            input_ids = torch.tensor([[464, 3290]], dtype=torch.long, device=torch_device)  # The dog
            expected_output_ids = [
                464,
                3290,
                373,
                1043,
                287,
                257,
                2214,
                1474,
                262,
                16246,
                286,
                2688,
                290,
                2688,
                27262,
                13,
                198,
                198,
                464,
                3290,
            ]  # The dog was found in a field near the intersection of West and West Streets.\n\nThe dog
            output_ids = model.generate(input_ids, do_sample=False)
            self.assertListEqual(output_ids[0].tolist(), expected_output_ids)

    @slow
    def test_gpt2_sample(self):
        tokenizer = GPT2Tokenizer.from_pretrained("gpt2")
        model = GPT2LMHeadModel.from_pretrained("gpt2")
        model.to(torch_device)

        torch.manual_seed(0)
        tokenized = tokenizer("Today is a nice day and", return_tensors="pt", return_token_type_ids=True)
        input_ids = tokenized.input_ids.to(torch_device)
        output_ids = model.generate(input_ids, do_sample=True)
        output_str = tokenizer.decode(output_ids[0], skip_special_tokens=True)

        token_type_ids = tokenized.token_type_ids.to(torch_device)
        output_seq = model.generate(input_ids=input_ids, do_sample=True, num_return_sequences=5)
        output_seq_tt = model.generate(
            input_ids=input_ids, token_type_ids=token_type_ids, do_sample=True, num_return_sequences=5
        )
        output_seq_strs = tokenizer.batch_decode(output_seq, skip_special_tokens=True)
        output_seq_tt_strs = tokenizer.batch_decode(output_seq_tt, skip_special_tokens=True)

        EXPECTED_OUTPUT_STR = (
            "Today is a nice day and if you don't know anything about the state of play during your holiday"
        )
        self.assertEqual(output_str, EXPECTED_OUTPUT_STR)
        self.assertTrue(
            all([output_seq_strs[idx] != output_seq_tt_strs[idx] for idx in range(len(output_seq_tt_strs))])
        )  # token_type_ids should change output

    @slow
    def test_gpt2_sample_max_time(self):
        tokenizer = GPT2Tokenizer.from_pretrained("gpt2")
        model = GPT2LMHeadModel.from_pretrained("gpt2")
        model.to(torch_device)

        torch.manual_seed(0)
        tokenized = tokenizer("Today is a nice day and", return_tensors="pt", return_token_type_ids=True)
        input_ids = tokenized.input_ids.to(torch_device)

        MAX_TIME = 0.5

        start = datetime.datetime.now()
        model.generate(input_ids, do_sample=True, max_time=MAX_TIME, max_length=256)
        duration = datetime.datetime.now() - start
        self.assertGreater(duration, datetime.timedelta(seconds=MAX_TIME))
        self.assertLess(duration, datetime.timedelta(seconds=1.5 * MAX_TIME))

        start = datetime.datetime.now()
        model.generate(input_ids, do_sample=False, max_time=MAX_TIME, max_length=256)
        duration = datetime.datetime.now() - start
        self.assertGreater(duration, datetime.timedelta(seconds=MAX_TIME))
        self.assertLess(duration, datetime.timedelta(seconds=1.5 * MAX_TIME))

        start = datetime.datetime.now()
        model.generate(input_ids, do_sample=False, num_beams=2, max_time=MAX_TIME, max_length=256)
        duration = datetime.datetime.now() - start
        self.assertGreater(duration, datetime.timedelta(seconds=MAX_TIME))
        self.assertLess(duration, datetime.timedelta(seconds=1.5 * MAX_TIME))

        start = datetime.datetime.now()
        model.generate(input_ids, do_sample=True, num_beams=2, max_time=MAX_TIME, max_length=256)
        duration = datetime.datetime.now() - start
        self.assertGreater(duration, datetime.timedelta(seconds=MAX_TIME))
        self.assertLess(duration, datetime.timedelta(seconds=1.5 * MAX_TIME))

        start = datetime.datetime.now()
        model.generate(input_ids, do_sample=False, max_time=None, max_length=256)
        duration = datetime.datetime.now() - start
        self.assertGreater(duration, datetime.timedelta(seconds=1.5 * MAX_TIME))<|MERGE_RESOLUTION|>--- conflicted
+++ resolved
@@ -97,13 +97,9 @@
     def get_large_model_config(self):
         return GPT2Config.from_pretrained("gpt2")
 
-<<<<<<< HEAD
-    def prepare_config_and_inputs(self):
-=======
     def prepare_config_and_inputs(
         self, gradient_checkpointing=False, scale_attn_by_inverse_layer_idx=False, reorder_and_upcast_attn=False
     ):
->>>>>>> 20ab6f73
         input_ids = ids_tensor([self.batch_size, self.seq_length], self.vocab_size)
 
         input_mask = None
@@ -126,15 +122,11 @@
             token_labels = ids_tensor([self.batch_size, self.seq_length], self.num_labels)
             choice_labels = ids_tensor([self.batch_size], self.num_choices)
 
-<<<<<<< HEAD
-        config = self.get_config()
-=======
         config = self.get_config(
             gradient_checkpointing=gradient_checkpointing,
             scale_attn_by_inverse_layer_idx=scale_attn_by_inverse_layer_idx,
             reorder_and_upcast_attn=reorder_and_upcast_attn,
         )
->>>>>>> 20ab6f73
 
         head_mask = ids_tensor([self.num_hidden_layers, self.num_attention_heads], 2)
 
@@ -150,13 +142,9 @@
             choice_labels,
         )
 
-<<<<<<< HEAD
-    def get_config(self):
-=======
     def get_config(
         self, gradient_checkpointing=False, scale_attn_by_inverse_layer_idx=False, reorder_and_upcast_attn=False
     ):
->>>>>>> 20ab6f73
         return GPT2Config(
             vocab_size=self.vocab_size,
             n_embd=self.hidden_size,
@@ -174,12 +162,9 @@
             bos_token_id=self.bos_token_id,
             eos_token_id=self.eos_token_id,
             pad_token_id=self.pad_token_id,
-<<<<<<< HEAD
-=======
             gradient_checkpointing=gradient_checkpointing,
             scale_attn_by_inverse_layer_idx=scale_attn_by_inverse_layer_idx,
             reorder_and_upcast_attn=reorder_and_upcast_attn,
->>>>>>> 20ab6f73
         )
 
     def prepare_config_and_inputs_for_decoder(self):
