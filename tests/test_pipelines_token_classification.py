--- conflicted
+++ resolved
@@ -33,223 +33,14 @@
     ]  # Default model - Models tested without the @slow decorator
     large_models = []  # Models tested with the @slow decorator
 
-<<<<<<< HEAD
-    def _test_pipeline(self, ner_pipe: Pipeline):
-        output_keys = {"entity", "word", "score", "start", "end"}
-        if ner_pipe.grouped_entities:
+    def _test_pipeline(self, token_classifier: Pipeline):
+        output_keys = {"entity", "word", "score", "start", "end", "index"}
+        if token_classifier.aggregation_strategy != AggregationStrategy.NONE:
             output_keys = {"entity_group", "word", "score", "start", "end"}
 
-        ungrouped_ner_inputs = [
-            [
-                {
-                    "entity": "B-PER",
-                    "index": 1,
-                    "score": 0.9994944930076599,
-                    "is_subword": False,
-                    "word": "Cons",
-                    "start": 0,
-                    "end": 4,
-                },
-                {
-                    "entity": "B-PER",
-                    "index": 2,
-                    "score": 0.8025449514389038,
-                    "is_subword": True,
-                    "word": "##uelo",
-                    "start": 4,
-                    "end": 8,
-                },
-                {
-                    "entity": "I-PER",
-                    "index": 3,
-                    "score": 0.9993102550506592,
-                    "is_subword": False,
-                    "word": "Ara",
-                    "start": 9,
-                    "end": 11,
-                },
-                {
-                    "entity": "I-PER",
-                    "index": 4,
-                    "score": 0.9993743896484375,
-                    "is_subword": True,
-                    "word": "##új",
-                    "start": 11,
-                    "end": 13,
-                },
-                {
-                    "entity": "I-PER",
-                    "index": 5,
-                    "score": 0.9992871880531311,
-                    "is_subword": True,
-                    "word": "##o",
-                    "start": 13,
-                    "end": 14,
-                },
-                {
-                    "entity": "I-PER",
-                    "index": 6,
-                    "score": 0.9993029236793518,
-                    "is_subword": False,
-                    "word": "No",
-                    "start": 15,
-                    "end": 17,
-                },
-                {
-                    "entity": "I-PER",
-                    "index": 7,
-                    "score": 0.9981776475906372,
-                    "is_subword": True,
-                    "word": "##guera",
-                    "start": 17,
-                    "end": 22,
-                },
-                {
-                    "entity": "B-PER",
-                    "index": 15,
-                    "score": 0.9998136162757874,
-                    "is_subword": False,
-                    "word": "Andrés",
-                    "start": 23,
-                    "end": 28,
-                },
-                {
-                    "entity": "I-PER",
-                    "index": 16,
-                    "score": 0.999740719795227,
-                    "is_subword": False,
-                    "word": "Pas",
-                    "start": 29,
-                    "end": 32,
-                },
-                {
-                    "entity": "I-PER",
-                    "index": 17,
-                    "score": 0.9997414350509644,
-                    "is_subword": True,
-                    "word": "##tran",
-                    "start": 32,
-                    "end": 36,
-                },
-                {
-                    "entity": "I-PER",
-                    "index": 18,
-                    "score": 0.9996136426925659,
-                    "is_subword": True,
-                    "word": "##a",
-                    "start": 36,
-                    "end": 37,
-                },
-                {
-                    "entity": "B-ORG",
-                    "index": 28,
-                    "score": 0.9989739060401917,
-                    "is_subword": False,
-                    "word": "Far",
-                    "start": 39,
-                    "end": 42,
-                },
-                {
-                    "entity": "I-ORG",
-                    "index": 29,
-                    "score": 0.7188422083854675,
-                    "is_subword": True,
-                    "word": "##c",
-                    "start": 42,
-                    "end": 43,
-                },
-            ],
-            [
-                {
-                    "entity": "I-PER",
-                    "index": 1,
-                    "score": 0.9968166351318359,
-                    "is_subword": False,
-                    "word": "En",
-                    "start": 0,
-                    "end": 2,
-                },
-                {
-                    "entity": "I-PER",
-                    "index": 2,
-                    "score": 0.9957635998725891,
-                    "is_subword": True,
-                    "word": "##zo",
-                    "start": 2,
-                    "end": 4,
-                },
-                {
-                    "entity": "I-ORG",
-                    "index": 7,
-                    "score": 0.9986497163772583,
-                    "is_subword": False,
-                    "word": "UN",
-                    "start": 11,
-                    "end": 13,
-                },
-            ],
-        ]
-
-        expected_grouped_ner_results = [
-            [
-                {
-                    "entity_group": "PER",
-                    "score": 0.999369223912557,
-                    "word": "Consuelo Araújo Noguera",
-                    "start": 0,
-                    "end": 22,
-                },
-                {
-                    "entity_group": "PER",
-                    "score": 0.9997771680355072,
-                    "word": "Andrés Pastrana",
-                    "start": 23,
-                    "end": 37,
-                },
-                {"entity_group": "ORG", "score": 0.9989739060401917, "word": "Farc", "start": 39, "end": 43},
-            ],
-            [
-                {"entity_group": "PER", "score": 0.9968166351318359, "word": "Enzo", "start": 0, "end": 4},
-                {"entity_group": "ORG", "score": 0.9986497163772583, "word": "UN", "start": 11, "end": 13},
-            ],
-        ]
-
-        expected_grouped_ner_results_w_subword = [
-            [
-                {"entity_group": "PER", "score": 0.9994944930076599, "word": "Cons", "start": 0, "end": 4},
-                {
-                    "entity_group": "PER",
-                    "score": 0.9663328925768534,
-                    "word": "##uelo Araújo Noguera",
-                    "start": 4,
-                    "end": 22,
-                },
-                {
-                    "entity_group": "PER",
-                    "score": 0.9997273534536362,
-                    "word": "Andrés Pastrana",
-                    "start": 23,
-                    "end": 37,
-                },
-                {"entity_group": "ORG", "score": 0.8589080572128296, "word": "Farc", "start": 39, "end": 43},
-            ],
-            [
-                {"entity_group": "PER", "score": 0.9962901175022125, "word": "Enzo", "start": 0, "end": 4},
-                {"entity_group": "ORG", "score": 0.9986497163772583, "word": "UN", "start": 11, "end": 13},
-            ],
-        ]
-
-        self.assertIsNotNone(ner_pipe)
-=======
-    def _test_pipeline(self, nlp: Pipeline):
-        output_keys = {"entity", "word", "score", "start", "end", "index"}
-        if nlp.aggregation_strategy != AggregationStrategy.NONE:
-            output_keys = {"entity_group", "word", "score", "start", "end"}
-
-        self.assertIsNotNone(nlp)
->>>>>>> a515caa3
-
-        mono_result = ner_pipe(VALID_INPUTS[0])
+        self.assertIsNotNone(token_classifier)
+
+        mono_result = token_classifier(VALID_INPUTS[0])
         self.assertIsInstance(mono_result, list)
         self.assertIsInstance(mono_result[0], (dict, list))
 
@@ -259,7 +50,7 @@
         for key in output_keys:
             self.assertIn(key, mono_result[0])
 
-        multi_result = [ner_pipe(input) for input in VALID_INPUTS]
+        multi_result = [token_classifier(input) for input in VALID_INPUTS]
         self.assertIsInstance(multi_result, list)
         self.assertIsInstance(multi_result[0], (dict, list))
 
@@ -270,17 +61,6 @@
             for key in output_keys:
                 self.assertIn(key, result)
 
-<<<<<<< HEAD
-        if ner_pipe.grouped_entities:
-            if ner_pipe.ignore_subwords:
-                for ungrouped_input, grouped_result in zip(ungrouped_ner_inputs, expected_grouped_ner_results):
-                    self.assertEqual(ner_pipe.group_entities(ungrouped_input), grouped_result)
-            else:
-                for ungrouped_input, grouped_result in zip(
-                    ungrouped_ner_inputs, expected_grouped_ner_results_w_subword
-                ):
-                    self.assertEqual(ner_pipe.group_entities(ungrouped_input), grouped_result)
-=======
     @require_torch
     @slow
     def test_spanish_bert(self):
@@ -548,7 +328,7 @@
 
         model_name = self.small_models[0]
         tokenizer = AutoTokenizer.from_pretrained(model_name, use_fast=True)
-        nlp = pipeline(task="ner", model=model_name, tokenizer=tokenizer, framework="pt")
+        token_classifier = pipeline(task="ner", model=model_name, tokenizer=tokenizer, framework="pt")
 
         sentence = "Hello there"
 
@@ -566,7 +346,9 @@
         # First element in [CLS]
         scores = np.array([[1, 0, 0], [0.1, 0.3, 0.6], [0.8, 0.1, 0.1]])
 
-        pre_entities = nlp.gather_pre_entities(sentence, input_ids, scores, offset_mapping, special_tokens_mask)
+        pre_entities = token_classifier.gather_pre_entities(
+            sentence, input_ids, scores, offset_mapping, special_tokens_mask
+        )
         self.assertEqual(
             nested_simplify(pre_entities),
             [
@@ -581,45 +363,44 @@
                 },
             ],
         )
->>>>>>> a515caa3
 
     @require_tf
     def test_tf_only(self):
         model_name = "Narsil/small"  # This model only has a TensorFlow version
         # We test that if we don't specificy framework='tf', it gets detected automatically
-        ner_pipe = pipeline(task="ner", model=model_name)
-        self._test_pipeline(ner_pipe)
+        token_classifier = pipeline(task="ner", model=model_name)
+        self._test_pipeline(token_classifier)
 
     @require_tf
     def test_tf_defaults(self):
         for model_name in self.small_models:
             tokenizer = AutoTokenizer.from_pretrained(model_name, use_fast=True)
-            ner_pipe = pipeline(task="ner", model=model_name, tokenizer=tokenizer, framework="tf")
-        self._test_pipeline(ner_pipe)
+            token_classifier = pipeline(task="ner", model=model_name, tokenizer=tokenizer, framework="tf")
+        self._test_pipeline(token_classifier)
 
     @require_tf
     def test_tf_small_ignore_subwords_available_for_fast_tokenizers(self):
         for model_name in self.small_models:
             tokenizer = AutoTokenizer.from_pretrained(model_name, use_fast=True)
-            ner_pipe = pipeline(
+            token_classifier = pipeline(
                 task="ner",
                 model=model_name,
                 tokenizer=tokenizer,
                 framework="tf",
                 aggregation_strategy=AggregationStrategy.FIRST,
             )
-            self._test_pipeline(ner_pipe)
+            self._test_pipeline(token_classifier)
 
         for model_name in self.small_models:
             tokenizer = AutoTokenizer.from_pretrained(model_name, use_fast=True)
-            ner_pipe = pipeline(
+            token_classifier = pipeline(
                 task="ner",
                 model=model_name,
                 tokenizer=tokenizer,
                 framework="tf",
                 aggregation_strategy=AggregationStrategy.SIMPLE,
             )
-            self._test_pipeline(ner_pipe)
+            self._test_pipeline(token_classifier)
 
     @require_torch
     def test_pt_ignore_subwords_slow_tokenizer_raises(self):
@@ -639,14 +420,14 @@
     def test_pt_defaults_slow_tokenizer(self):
         for model_name in self.small_models:
             tokenizer = AutoTokenizer.from_pretrained(model_name)
-            ner_pipe = pipeline(task="ner", model=model_name, tokenizer=tokenizer)
-            self._test_pipeline(ner_pipe)
+            token_classifier = pipeline(task="ner", model=model_name, tokenizer=tokenizer)
+            self._test_pipeline(token_classifier)
 
     @require_torch
     def test_pt_defaults(self):
         for model_name in self.small_models:
-            ner_pipe = pipeline(task="ner", model=model_name)
-            self._test_pipeline(ner_pipe)
+            token_classifier = pipeline(task="ner", model=model_name)
+            self._test_pipeline(token_classifier)
 
     @slow
     @require_torch
@@ -663,14 +444,10 @@
     @slow
     @require_torch
     def test_simple(self):
-<<<<<<< HEAD
-        ner_pipe = pipeline(task="ner", model="dslim/bert-base-NER", grouped_entities=True)
-=======
-        nlp = pipeline(task="ner", model="dslim/bert-base-NER", aggregation_strategy=AggregationStrategy.SIMPLE)
->>>>>>> a515caa3
+        token_classifier = pipeline(task="ner", model="dslim/bert-base-NER", grouped_entities=True)
         sentence = "Hello Sarah Jessica Parker who Jessica lives in New York"
         sentence2 = "This is a simple test"
-        output = ner_pipe(sentence)
+        output = token_classifier(sentence)
 
         output_ = nested_simplify(output)
 
@@ -689,13 +466,8 @@
             ],
         )
 
-<<<<<<< HEAD
-        output = ner_pipe([sentence, sentence2])
-        output_ = simplify(output)
-=======
-        output = nlp([sentence, sentence2])
+        output = token_classifier([sentence, sentence2])
         output_ = nested_simplify(output)
->>>>>>> a515caa3
 
         self.assertEqual(
             output_,
@@ -713,27 +485,17 @@
     def test_pt_small_ignore_subwords_available_for_fast_tokenizers(self):
         for model_name in self.small_models:
             tokenizer = AutoTokenizer.from_pretrained(model_name, use_fast=True)
-<<<<<<< HEAD
-            ner_pipe = pipeline(
+            token_classifier = pipeline(
                 task="ner", model=model_name, tokenizer=tokenizer, grouped_entities=True, ignore_subwords=True
-=======
-            nlp = pipeline(
-                task="ner", model=model_name, tokenizer=tokenizer, aggregation_strategy=AggregationStrategy.FIRST
->>>>>>> a515caa3
             )
-            self._test_pipeline(ner_pipe)
+            self._test_pipeline(token_classifier)
 
         for model_name in self.small_models:
             tokenizer = AutoTokenizer.from_pretrained(model_name, use_fast=True)
-<<<<<<< HEAD
-            ner_pipe = pipeline(
+            token_classifier = pipeline(
                 task="ner", model=model_name, tokenizer=tokenizer, grouped_entities=True, ignore_subwords=False
-=======
-            nlp = pipeline(
-                task="ner", model=model_name, tokenizer=tokenizer, aggregation_strategy=AggregationStrategy.SIMPLE
->>>>>>> a515caa3
             )
-            self._test_pipeline(ner_pipe)
+            self._test_pipeline(token_classifier)
 
 
 class TokenClassificationArgumentHandlerTestCase(unittest.TestCase):
