import unittest

from transformers import is_torch_available
from transformers.file_utils import cached_property
from transformers.testing_utils import require_sentencepiece, require_tokenizers, require_torch, slow, torch_device

from .test_modeling_bart import TOLERANCE, _long_tensor, assert_tensors_close
from .test_modeling_common import ModelTesterMixin


if is_torch_available():
    import torch

    from transformers import (
        AutoModelForSeq2SeqLM,
        AutoTokenizer,
        BatchEncoding,
        MBartConfig,
        MBartForConditionalGeneration,
    )


EN_CODE = 250004
RO_CODE = 250020


@require_torch
<<<<<<< HEAD
class ModelTester:
    def __init__(self, parent):
        self.config = MBartConfig(
            vocab_size=99,
            d_model=24,
            encoder_layers=2,
            decoder_layers=2,
            encoder_attention_heads=2,
            decoder_attention_heads=2,
            encoder_ffn_dim=32,
            decoder_ffn_dim=32,
            max_position_embeddings=48,
            add_final_layer_norm=True,
            return_dict=True,
        )

    def prepare_config_and_inputs_for_common(self):
        return self.config, {}


@require_torch
class SelectiveCommonTest(unittest.TestCase):
    all_model_classes = (MBartForConditionalGeneration,) if is_torch_available() else ()

    test_save_load_keys_to_never_save = ModelTesterMixin.test_save_load_keys_to_never_save

    def setUp(self):
        self.model_tester = ModelTester(self)


@require_torch
=======
@require_sentencepiece
@require_tokenizers
>>>>>>> df1ddced
class AbstractSeq2SeqIntegrationTest(unittest.TestCase):
    maxDiff = 1000  # longer string compare tracebacks
    checkpoint_name = None

    @classmethod
    def setUpClass(cls):
        cls.tokenizer = AutoTokenizer.from_pretrained(cls.checkpoint_name)
        return cls

    @cached_property
    def model(self):
        """Only load the model if needed."""
        model = AutoModelForSeq2SeqLM.from_pretrained(self.checkpoint_name).to(torch_device)
        if "cuda" in torch_device:
            model = model.half()
        return model


@require_torch
@require_sentencepiece
@require_tokenizers
class MBartEnroIntegrationTest(AbstractSeq2SeqIntegrationTest):
    checkpoint_name = "facebook/mbart-large-en-ro"
    src_text = [
        " UN Chief Says There Is No Military Solution in Syria",
        """ Secretary-General Ban Ki-moon says his response to Russia's stepped up military support for Syria is that "there is no military solution" to the nearly five-year conflict and more weapons will only worsen the violence and misery for millions of people.""",
    ]
    tgt_text = [
        "Şeful ONU declară că nu există o soluţie militară în Siria",
        'Secretarul General Ban Ki-moon declară că răspunsul său la intensificarea sprijinului militar al Rusiei pentru Siria este că "nu există o soluţie militară" la conflictul de aproape cinci ani şi că noi arme nu vor face decât să înrăutăţească violenţa şi mizeria pentru milioane de oameni.',
    ]
    expected_src_tokens = [8274, 127873, 25916, 7, 8622, 2071, 438, 67485, 53, 187895, 23, 51712, 2, EN_CODE]

    @slow
    @unittest.skip("This has been failing since June 20th at least.")
    def test_enro_forward(self):
        model = self.model
        net_input = {
            "input_ids": _long_tensor(
                [
                    [3493, 3060, 621, 104064, 1810, 100, 142, 566, 13158, 6889, 5, 2, 250004],
                    [64511, 7, 765, 2837, 45188, 297, 4049, 237, 10, 122122, 5, 2, 250004],
                ]
            ),
            "decoder_input_ids": _long_tensor(
                [
                    [250020, 31952, 144, 9019, 242307, 21980, 55749, 11, 5, 2, 1, 1],
                    [250020, 884, 9019, 96, 9, 916, 86792, 36, 18743, 15596, 5, 2],
                ]
            ),
        }
        net_input["attention_mask"] = net_input["input_ids"].ne(1)
        with torch.no_grad():
            logits, *other_stuff = model(**net_input)

        expected_slice = torch.tensor([9.0078, 10.1113, 14.4787], device=logits.device, dtype=logits.dtype)
        result_slice = logits[0, 0, :3]
        assert_tensors_close(expected_slice, result_slice, atol=TOLERANCE)

    @slow
    def test_enro_generate_one(self):
        batch: BatchEncoding = self.tokenizer.prepare_seq2seq_batch(
            ["UN Chief Says There Is No Military Solution in Syria"]
        ).to(torch_device)
        translated_tokens = self.model.generate(**batch)
        decoded = self.tokenizer.batch_decode(translated_tokens, skip_special_tokens=True)
        self.assertEqual(self.tgt_text[0], decoded[0])
        # self.assertEqual(self.tgt_text[1], decoded[1])

    @slow
    def test_enro_generate(self):
        batch: BatchEncoding = self.tokenizer.prepare_seq2seq_batch(self.src_text).to(torch_device)
        translated_tokens = self.model.generate(**batch)
        decoded = self.tokenizer.batch_decode(translated_tokens, skip_special_tokens=True)
        assert self.tgt_text == decoded

    def test_mbart_enro_config(self):
        mbart_models = ["facebook/mbart-large-en-ro"]
        expected = {"scale_embedding": True, "output_past": True}
        for name in mbart_models:
            config = MBartConfig.from_pretrained(name)
            self.assertTrue(config.is_valid_mbart())
            for k, v in expected.items():
                try:
                    self.assertEqual(v, getattr(config, k))
                except AssertionError as e:
                    e.args += (name, k)
                    raise

    def test_mbart_fast_forward(self):
        config = MBartConfig(
            vocab_size=99,
            d_model=24,
            encoder_layers=2,
            decoder_layers=2,
            encoder_attention_heads=2,
            decoder_attention_heads=2,
            encoder_ffn_dim=32,
            decoder_ffn_dim=32,
            max_position_embeddings=48,
            add_final_layer_norm=True,
            return_dict=True,
        )
        lm_model = MBartForConditionalGeneration(config).to(torch_device)
        context = torch.Tensor([[71, 82, 18, 33, 46, 91, 2], [68, 34, 26, 58, 30, 2, 1]]).long().to(torch_device)
        summary = torch.Tensor([[82, 71, 82, 18, 2], [58, 68, 2, 1, 1]]).long().to(torch_device)
        result = lm_model(input_ids=context, decoder_input_ids=summary, labels=summary)
        expected_shape = (*summary.shape, config.vocab_size)
        self.assertEqual(result.logits.shape, expected_shape)


@require_torch
@require_sentencepiece
@require_tokenizers
class MBartCC25IntegrationTest(AbstractSeq2SeqIntegrationTest):
    checkpoint_name = "facebook/mbart-large-cc25"
    src_text = [
        " UN Chief Says There Is No Military Solution in Syria",
        " I ate lunch twice yesterday",
    ]
    tgt_text = ["Şeful ONU declară că nu există o soluţie militară în Siria", "to be padded"]

    @unittest.skip("This test is broken, still generates english")
    def test_cc25_generate(self):
        inputs = self.tokenizer.prepare_seq2seq_batch([self.src_text[0]]).to(torch_device)
        translated_tokens = self.model.generate(
            input_ids=inputs["input_ids"].to(torch_device),
            decoder_start_token_id=self.tokenizer.lang_code_to_id["ro_RO"],
        )
        decoded = self.tokenizer.batch_decode(translated_tokens, skip_special_tokens=True)
        self.assertEqual(self.tgt_text[0], decoded[0])

    @slow
    def test_fill_mask(self):
        inputs = self.tokenizer.prepare_seq2seq_batch(["One of the best <mask> I ever read!"]).to(torch_device)
        outputs = self.model.generate(
            inputs["input_ids"], decoder_start_token_id=self.tokenizer.lang_code_to_id["en_XX"], num_beams=1
        )
        prediction: str = self.tokenizer.batch_decode(
            outputs, clean_up_tokenization_spaces=True, skip_special_tokens=True
        )[0]
        self.assertEqual(prediction, "of the best books I ever read!")<|MERGE_RESOLUTION|>--- conflicted
+++ resolved
@@ -25,7 +25,6 @@
 
 
 @require_torch
-<<<<<<< HEAD
 class ModelTester:
     def __init__(self, parent):
         self.config = MBartConfig(
@@ -57,10 +56,8 @@
 
 
 @require_torch
-=======
 @require_sentencepiece
 @require_tokenizers
->>>>>>> df1ddced
 class AbstractSeq2SeqIntegrationTest(unittest.TestCase):
     maxDiff = 1000  # longer string compare tracebacks
     checkpoint_name = None
