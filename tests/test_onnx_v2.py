--- conflicted
+++ resolved
@@ -3,7 +3,6 @@
 from unittest import TestCase
 from unittest.mock import patch
 
-<<<<<<< HEAD
 from transformers import (  # LongformerConfig,; T5Config,
     AlbertConfig,
     AutoTokenizer,
@@ -40,10 +39,8 @@
 
 # from transformers.models.t5 import T5OnnxConfig
 from transformers.models.xlm_roberta import XLMRobertaOnnxConfig
-=======
 from parameterized import parameterized
 from transformers import AutoConfig, AutoTokenizer, is_torch_available
->>>>>>> 6950ccec
 from transformers.onnx import (
     EXTERNAL_DATA_FORMAT_SIZE_LIMIT,
     OnnxConfig,
@@ -351,40 +348,39 @@
     @require_torch
     def test_pytorch_export_with_past(self, test_name, name, model_name, feature, onnx_config_class_constructor):
         self._pytorch_export(test_name, name, model_name, feature, onnx_config_class_constructor)
-
-<<<<<<< HEAD
+        try:
+            validate_model_outputs(onnx_config, tokenizer, model, output, onnx_outputs, 1e-5)
+        except ValueError as ve:
+            self.fail(f"{name} -> {ve}")
+
+    @slow
+    @require_tf
+    def test_tensorflow_export_with_past(self):
+        from transformers.onnx import export
+
+        for name, model, model_class, config_class, onnx_config_class in TENSORFLOW_EXPORT_WITH_PAST_MODELS:
+            with self.subTest(name):
+                self.assertTrue(hasattr(onnx_config_class, "with_past"), "OnnxConfigWithPast should have with_past()")
+
+                tokenizer = AutoTokenizer.from_pretrained(model)
+                model = model_class(config_class())
+                onnx_config = onnx_config_class.with_past(model.config)
+
+                self.assertTrue(hasattr(onnx_config, "use_past"), "OnnxConfigWithPast should have use_past attribute.")
+                self.assertTrue(
+                    onnx_config.use_past, "OnnxConfigWithPast.use_past should be if called with with_past()"
+                )
+
+                with NamedTemporaryFile("w") as output:
+                    output = Path(output.name)
+                    onnx_inputs, onnx_outputs = export(tokenizer, model, onnx_config, DEFAULT_ONNX_OPSET, output)
+
                     try:
                         validate_model_outputs(onnx_config, tokenizer, model, output, onnx_outputs, 1e-5)
                     except ValueError as ve:
                         self.fail(f"{name} -> {ve}")
-
-    @slow
-    @require_tf
-    def test_tensorflow_export_with_past(self):
-        from transformers.onnx import export
-
-        for name, model, model_class, config_class, onnx_config_class in TENSORFLOW_EXPORT_WITH_PAST_MODELS:
-            with self.subTest(name):
-                self.assertTrue(hasattr(onnx_config_class, "with_past"), "OnnxConfigWithPast should have with_past()")
-
-                tokenizer = AutoTokenizer.from_pretrained(model)
-                model = model_class(config_class())
-                onnx_config = onnx_config_class.with_past(model.config)
-
-                self.assertTrue(hasattr(onnx_config, "use_past"), "OnnxConfigWithPast should have use_past attribute.")
-                self.assertTrue(
-                    onnx_config.use_past, "OnnxConfigWithPast.use_past should be if called with with_past()"
-                )
-
-                with NamedTemporaryFile("w") as output:
-                    output = Path(output.name)
-                    onnx_inputs, onnx_outputs = export(tokenizer, model, onnx_config, DEFAULT_ONNX_OPSET, output)
-
-                    try:
-                        validate_model_outputs(onnx_config, tokenizer, model, output, onnx_outputs, 1e-5)
-                    except ValueError as ve:
-                        self.fail(f"{name} -> {ve}")
-=======
+                        
+                        
     @parameterized.expand(_get_models_to_test(PYTORCH_EXPORT_SEQ2SEQ_WITH_PAST_MODELS))
     @slow
     @require_torch
@@ -392,4 +388,3 @@
         self, test_name, name, model_name, feature, onnx_config_class_constructor
     ):
         self._pytorch_export(test_name, name, model_name, feature, onnx_config_class_constructor)
->>>>>>> 6950ccec
