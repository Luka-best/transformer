--- conflicted
+++ resolved
@@ -173,15 +173,7 @@
     "XLS-R": "Wav2Vec2",
     "XLSR-Wav2Vec2": "Wav2Vec2",
 }
-<<<<<<< HEAD
-MODEL_NAMES_TO_IGNORE = [
-    "CLIPVisionModel",
-    "SiglipVisionModel",
-    "ChineseCLIPVisionModel",
-]
-=======
 MODEL_NAMES_TO_IGNORE = ["CLIPVisionModel", "SiglipVisionModel", "ChineseCLIPVisionModel", "Qwen2AudioEncoder"]
->>>>>>> 838d141f
 
 
 def get_model_table_from_auto_modules() -> str:
