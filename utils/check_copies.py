# coding=utf-8
# Copyright 2020 The HuggingFace Inc. team.
#
# Licensed under the Apache License, Version 2.0 (the "License");
# you may not use this file except in compliance with the License.
# You may obtain a copy of the License at
#
#     http://www.apache.org/licenses/LICENSE-2.0
#
# Unless required by applicable law or agreed to in writing, software
# distributed under the License is distributed on an "AS IS" BASIS,
# WITHOUT WARRANTIES OR CONDITIONS OF ANY KIND, either express or implied.
# See the License for the specific language governing permissions and
# limitations under the License.

import argparse
import collections
import glob
<<<<<<< HEAD
import importlib
=======
import importlib.util
>>>>>>> 4c3d98dd
import os
import re
import tempfile


# All paths are set with the intent you should run this script from the root of the repo with the command
# python utils/check_copies.py
TRANSFORMERS_PATH = "src/transformers"
PATH_TO_DOCS = "docs/source"
REPO_PATH = "."


def find_code_in_transformers(object_name):
    """ Find and return the code source code of `object_name`."""
    parts = object_name.split(".")
    i = 0

    # First let's find the module where our object lives.
    module = parts[i]
    while i < len(parts) and not os.path.isfile(os.path.join(TRANSFORMERS_PATH, f"{module}.py")):
        i += 1
        module = os.path.join(module, parts[i])
    if i >= len(parts):
        raise ValueError(
            f"`object_name` should begin with the name of a module of transformers but got {object_name}."
        )

    with open(os.path.join(TRANSFORMERS_PATH, f"{module}.py"), "r", encoding="utf-8", newline="\n") as f:
        lines = f.readlines()

    # Now let's find the class / func in the code!
    indent = ""
    line_index = 0
    for name in parts[i + 1 :]:
        while line_index < len(lines) and re.search(fr"^{indent}(class|def)\s+{name}", lines[line_index]) is None:
            line_index += 1
        indent += "    "
        line_index += 1

    if line_index >= len(lines):
        raise ValueError(f" {object_name} does not match any function or class in {module}.")

    # We found the beginning of the class / func, now let's find the end (when the indent diminishes).
    start_index = line_index
    while line_index < len(lines) and (lines[line_index].startswith(indent) or len(lines[line_index]) <= 1):
        line_index += 1
    # Clean up empty lines at the end (if any).
    while len(lines[line_index - 1]) <= 1:
        line_index -= 1

    code_lines = lines[start_index:line_index]
    return "".join(code_lines)


_re_copy_warning = re.compile(r"^(\s*)#\s*Copied from\s+transformers\.(\S+\.\S+)\s*($|\S.*$)")
_re_replace_pattern = re.compile(r"with\s+(\S+)->(\S+)(?:\s|$)")


def blackify(code):
    """
    Applies the black part of our `make style` command to `code`.
    """
    has_indent = code.startswith("    ")
    if has_indent:
        code = f"class Bla:\n{code}"
    with tempfile.TemporaryDirectory() as d:
        fname = os.path.join(d, "tmp.py")
        with open(fname, "w", encoding="utf-8", newline="\n") as f:
            f.write(code)
        os.system(f"black -q --line-length 119 --target-version py35 {fname}")
        with open(fname, "r", encoding="utf-8", newline="\n") as f:
            result = f.read()
            return result[len("class Bla:\n") :] if has_indent else result


def is_copy_consistent(filename, overwrite=False):
    """
    Check if the code commented as a copy in `filename` matches the original.

    Return the differences or overwrites the content depending on `overwrite`.
    """
    with open(filename, "r", encoding="utf-8", newline="\n") as f:
        lines = f.readlines()
    diffs = []
    line_index = 0
    # Not a for loop cause `lines` is going to change (if `overwrite=True`).
    while line_index < len(lines):
        search = _re_copy_warning.search(lines[line_index])
        if search is None:
            line_index += 1
            continue

        # There is some copied code here, let's retrieve the original.
        indent, object_name, replace_pattern = search.groups()
        theoretical_code = find_code_in_transformers(object_name)
        theoretical_indent = re.search(r"^(\s*)\S", theoretical_code).groups()[0]

        start_index = line_index + 1 if indent == theoretical_indent else line_index + 2
        indent = theoretical_indent
        line_index = start_index

        # Loop to check the observed code, stop when indentation diminishes or if we see a End copy comment.
        should_continue = True
        while line_index < len(lines) and should_continue:
            line_index += 1
            if line_index >= len(lines):
                break
            line = lines[line_index]
            should_continue = (len(line) <= 1 or line.startswith(indent)) and re.search(
                f"^{indent}# End copy", line
            ) is None
        # Clean up empty lines at the end (if any).
        while len(lines[line_index - 1]) <= 1:
            line_index -= 1

        observed_code_lines = lines[start_index:line_index]
        observed_code = "".join(observed_code_lines)

        # Before comparing, use the `replace_pattern` on the original code.
        if len(replace_pattern) > 0:
            search_patterns = _re_replace_pattern.search(replace_pattern)
            if search_patterns is not None:
                obj1, obj2 = search_patterns.groups()
                theoretical_code = re.sub(obj1, obj2, theoretical_code)

        # Test for a diff and act accordingly.
        if observed_code != theoretical_code:
            diffs.append([object_name, start_index])
            if overwrite:
                lines = lines[:start_index] + [theoretical_code] + lines[line_index:]
                line_index = start_index + 1

    if overwrite and len(diffs) > 0:
        # Warn the user a file has been modified.
        print(f"Detected changes, rewriting {filename}.")
        with open(filename, "w", encoding="utf-8", newline="\n") as f:
            f.writelines(lines)
    return diffs


def check_copies(overwrite: bool = False):
    all_files = glob.glob(os.path.join(TRANSFORMERS_PATH, "**/*.py"), recursive=True)
    diffs = []
    for filename in all_files:
        new_diffs = is_copy_consistent(filename, overwrite)
        diffs += [f"- {filename}: copy does not match {d[0]} at line {d[1]}" for d in new_diffs]
    if not overwrite and len(diffs) > 0:
        diff = "\n".join(diffs)
        raise Exception(
            "Found the following copy inconsistencies:\n"
            + diff
            + "\nRun `make fix-copies` or `python utils/check_copies.py --fix_and_overwrite` to fix them."
        )
    check_model_list_copy(overwrite=overwrite)


def get_model_list():
    """ Extracts the model list from the README. """
    # If the introduction or the conclusion of the list change, the prompts may need to be updated.
    _start_prompt = "🤗 Transformers currently provides the following architectures"
    _end_prompt = "1. Want to contribute a new model?"
    with open(os.path.join(REPO_PATH, "README.md"), "r", encoding="utf-8", newline="\n") as f:
        lines = f.readlines()
    # Find the start of the list.
    start_index = 0
    while not lines[start_index].startswith(_start_prompt):
        start_index += 1
    start_index += 1

    result = []
    current_line = ""
    end_index = start_index

    while not lines[end_index].startswith(_end_prompt):
        if lines[end_index].startswith("1."):
            if len(current_line) > 1:
                result.append(current_line)
            current_line = lines[end_index]
        elif len(lines[end_index]) > 1:
            current_line = f"{current_line[:-1]} {lines[end_index].lstrip()}"
        end_index += 1
    if len(current_line) > 1:
        result.append(current_line)

    return "".join(result)


def split_long_line_with_indent(line, max_per_line, indent):
    """ Split the `line` so that it doesn't go over `max_per_line` and adds `indent` to new lines. """
    words = line.split(" ")
    lines = []
    current_line = words[0]
    for word in words[1:]:
        if len(f"{current_line} {word}") > max_per_line:
            lines.append(current_line)
            current_line = " " * indent + word
        else:
            current_line = f"{current_line} {word}"
    lines.append(current_line)
    return "\n".join(lines)


def convert_to_rst(model_list, max_per_line=None):
    """ Convert `model_list` to rst format. """
    # Convert **[description](link)** to `description <link>`__
    def _rep_link(match):
        title, link = match.groups()
        # Keep hard links for the models not released yet
        if "master" in link or not link.startswith("https://huggingface.co/transformers"):
            return f"`{title} <{link}>`__"
        # Convert links to relative links otherwise
        else:
            link = link[len("https://huggingface.co/transformers/") : -len(".html")]
            return f":doc:`{title} <{link}>`"

    model_list = re.sub(r"\*\*\[([^\]]*)\]\(([^\)]*)\)\*\*", _rep_link, model_list)

    # Convert [description](link) to `description <link>`__
    model_list = re.sub(r"\[([^\]]*)\]\(([^\)]*)\)", r"`\1 <\2>`__", model_list)

    # Enumerate the lines properly
    lines = model_list.split("\n")
    result = []
    for i, line in enumerate(lines):
        line = re.sub(r"^\s*(\d+)\.", f"{i+1}.", line)
        # Split the lines that are too long
        if max_per_line is not None and len(line) > max_per_line:
            prompt = re.search(r"^(\s*\d+\.\s+)\S", line)
            indent = len(prompt.groups()[0]) if prompt is not None else 0
            line = split_long_line_with_indent(line, max_per_line, indent)

        result.append(line)
    return "\n".join(result)


def _find_text_in_file(filename, start_prompt, end_prompt):
    """
    Find the text in `filename` between a line beginning with `start_prompt` and before `end_prompt`, removing empty
    lines.
    """
    with open(filename, "r", encoding="utf-8", newline="\n") as f:
        lines = f.readlines()
    # Find the start prompt.
    start_index = 0
    while not lines[start_index].startswith(start_prompt):
        start_index += 1
    start_index += 1

    end_index = start_index
    while not lines[end_index].startswith(end_prompt):
        end_index += 1
    end_index -= 1

    while len(lines[start_index]) <= 1:
        start_index += 1
    while len(lines[end_index]) <= 1:
        end_index -= 1
    end_index += 1
    return "".join(lines[start_index:end_index]), start_index, end_index, lines


def check_model_list_copy(overwrite=False, max_per_line=119):
    """ Check the model lists in the README and index.rst are consistent and maybe `overwrite`. """
    rst_list, start_index, end_index, lines = _find_text_in_file(
        filename=os.path.join(PATH_TO_DOCS, "index.rst"),
        start_prompt="    This list is updated automatically from the README",
        end_prompt=".. _bigtable:",
    )
    md_list = get_model_list()
    converted_list = convert_to_rst(md_list, max_per_line=max_per_line)

    if converted_list != rst_list:
        if overwrite:
            with open(os.path.join(PATH_TO_DOCS, "index.rst"), "w", encoding="utf-8", newline="\n") as f:
                f.writelines(lines[:start_index] + [converted_list] + lines[end_index:])
        else:
            raise ValueError(
                "The model list in the README changed and the list in `index.rst` has not been updated. Run "
                "`make fix-copies` to fix this."
            )


<<<<<<< HEAD
=======
# Add here suffixes that are used to identify models, seperated by |
ALLOWED_MODEL_SUFFIXES = "Model|Encoder|Decoder|ForConditionalGeneration"
# Regexes that match TF/Flax/PT model names.
_re_tf_models = re.compile(r"TF(.*)(?:Model|Encoder|Decoder|ForConditionalGeneration)")
_re_flax_models = re.compile(r"Flax(.*)(?:Model|Encoder|Decoder|ForConditionalGeneration)")
# Will match any TF or Flax model too so need to be in an else branch afterthe two previous regexes.
_re_pt_models = re.compile(r"(.*)(?:Model|Encoder|Decoder|ForConditionalGeneration)")


# Thanks to https://stackoverflow.com/questions/29916065/how-to-do-camelcase-split-in-python
def camel_case_split(identifier):
    "Split a camelcased `identifier` into words."
    matches = re.finditer(".+?(?:(?<=[a-z])(?=[A-Z])|(?<=[A-Z])(?=[A-Z][a-z])|$)", identifier)
    return [m.group(0) for m in matches]


>>>>>>> 4c3d98dd
def _center_text(text, width):
    text_length = 2 if text == "✅" or text == "❌" else len(text)
    left_indent = (width - text_length) // 2
    right_indent = width - text_length - left_indent
    return " " * left_indent + text + " " * right_indent


def get_model_table_from_auto_modules():
    """Generates an up-to-date model table from the content of the auto modules."""
    # This is to make sure the transformers module imported is the one in the repo.
    spec = importlib.util.spec_from_file_location(
        "transformers",
        os.path.join(TRANSFORMERS_PATH, "__init__.py"),
        submodule_search_locations=[TRANSFORMERS_PATH],
    )
    transformers = spec.loader.load_module()

    # Dictionary model names to config.
    model_name_to_config = {
        name: transformers.CONFIG_MAPPING[code] for code, name in transformers.MODEL_NAMES_MAPPING.items()
    }
<<<<<<< HEAD
    # All tokenizer tuples.
    tokenizers = {
        name: transformers.TOKENIZER_MAPPING[config]
        for name, config in model_name_to_config.items()
        if config in transformers.TOKENIZER_MAPPING
    }
    # Model names that a slow/fast tokenizer.
    has_slow_tokenizers = [name for name, tok in tokenizers.items() if tok[0] is not None]
    has_fast_tokenizers = [name for name, tok in tokenizers.items() if tok[1] is not None]

    # Model names that have a PyTorch implementation.
    has_pt_model = [name for name, config in model_name_to_config.items() if config in transformers.MODEL_MAPPING]
    # Some of the GenerationModel don't have a base model.
    has_pt_model.extend(
        [
            name
            for name, config in model_name_to_config.items()
            if config in transformers.MODEL_FOR_SEQ_TO_SEQ_CAUSAL_LM_MAPPING
        ]
    )
    # Special exception for RAG
    has_pt_model.append("RAG")

    # Model names that have a TensorFlow implementation.
    has_tf_model = [name for name, config in model_name_to_config.items() if config in transformers.TF_MODEL_MAPPING]
    # Some of the GenerationModel don't have a base model.
    has_tf_model.extend(
        [
            name
            for name, config in model_name_to_config.items()
            if config in transformers.TF_MODEL_FOR_SEQ_TO_SEQ_CAUSAL_LM_MAPPING
        ]
    )

    # Model names that have a Flax implementation.
    has_flax_model = [
        name for name, config in model_name_to_config.items() if config in transformers.FLAX_MODEL_MAPPING
    ]
=======
    model_name_to_prefix = {
        name: config.__name__.replace("Config", "") for name, config in model_name_to_config.items()
    }

    # Dictionaries flagging if each model prefix has a slow/fast tokenizer, backend in PT/TF/Flax.
    slow_tokenizers = collections.defaultdict(bool)
    fast_tokenizers = collections.defaultdict(bool)
    pt_models = collections.defaultdict(bool)
    tf_models = collections.defaultdict(bool)
    flax_models = collections.defaultdict(bool)

    # Let's lookup through all transformers object (once).
    for attr_name in dir(transformers):
        lookup_dict = None
        if attr_name.endswith("Tokenizer"):
            lookup_dict = slow_tokenizers
            attr_name = attr_name[:-9]
        elif attr_name.endswith("TokenizerFast"):
            lookup_dict = fast_tokenizers
            attr_name = attr_name[:-13]
        elif _re_tf_models.match(attr_name) is not None:
            lookup_dict = tf_models
            attr_name = _re_tf_models.match(attr_name).groups()[0]
        elif _re_flax_models.match(attr_name) is not None:
            lookup_dict = flax_models
            attr_name = _re_flax_models.match(attr_name).groups()[0]
        elif _re_pt_models.match(attr_name) is not None:
            lookup_dict = pt_models
            attr_name = _re_pt_models.match(attr_name).groups()[0]

        if lookup_dict is not None:
            while len(attr_name) > 0:
                if attr_name in model_name_to_prefix.values():
                    lookup_dict[attr_name] = True
                    break
                # Try again after removing the last word in the name
                attr_name = "".join(camel_case_split(attr_name)[:-1])
>>>>>>> 4c3d98dd

    # Let's build that table!
    model_names = list(model_name_to_config.keys())
    model_names.sort()
    columns = ["Model", "Tokenizer slow", "Tokenizer fast", "PyTorch support", "TensorFlow support", "Flax Support"]
    # We'll need widths to properly display everything in the center (+2 is to leave one extra space on each side).
    widths = [len(c) + 2 for c in columns]
    widths[0] = max([len(name) for name in model_names]) + 2

    # Rst table per se
    table = ".. rst-class:: center-aligned-table\n\n"
    table += "+" + "+".join(["-" * w for w in widths]) + "+\n"
    table += "|" + "|".join([_center_text(c, w) for c, w in zip(columns, widths)]) + "|\n"
    table += "+" + "+".join(["=" * w for w in widths]) + "+\n"

    check = {True: "✅", False: "❌"}
    for name in model_names:
<<<<<<< HEAD
        line = [
            name,
            check[name in has_slow_tokenizers],
            check[name in has_fast_tokenizers],
            check[name in has_pt_model],
            check[name in has_tf_model],
            check[name in has_flax_model],
=======
        prefix = model_name_to_prefix[name]
        line = [
            name,
            check[slow_tokenizers[prefix]],
            check[fast_tokenizers[prefix]],
            check[pt_models[prefix]],
            check[tf_models[prefix]],
            check[flax_models[prefix]],
>>>>>>> 4c3d98dd
        ]
        table += "|" + "|".join([_center_text(l, w) for l, w in zip(line, widths)]) + "|\n"
        table += "+" + "+".join(["-" * w for w in widths]) + "+\n"
    return table


def check_model_table(overwrite=False):
    """ Check the model table in the index.rst is consistent with the state of the lib and maybe `overwrite`. """
    current_table, start_index, end_index, lines = _find_text_in_file(
        filename=os.path.join(PATH_TO_DOCS, "index.rst"),
        start_prompt="    This table is updated automatically from the auto module",
        end_prompt=".. toctree::",
    )
    new_table = get_model_table_from_auto_modules()

    if current_table != new_table:
        if overwrite:
            with open(os.path.join(PATH_TO_DOCS, "index.rst"), "w", encoding="utf-8", newline="\n") as f:
                f.writelines(lines[:start_index] + [new_table] + lines[end_index:])
        else:
            raise ValueError(
                "The model table in the `index.rst` has not been updated. Run `make fix-copies` to fix this."
            )


if __name__ == "__main__":
    parser = argparse.ArgumentParser()
    parser.add_argument("--fix_and_overwrite", action="store_true", help="Whether to fix inconsistencies.")
    args = parser.parse_args()

    check_copies(args.fix_and_overwrite)
    check_model_table(args.fix_and_overwrite)<|MERGE_RESOLUTION|>--- conflicted
+++ resolved
@@ -16,11 +16,7 @@
 import argparse
 import collections
 import glob
-<<<<<<< HEAD
 import importlib
-=======
-import importlib.util
->>>>>>> 4c3d98dd
 import os
 import re
 import tempfile
@@ -303,25 +299,6 @@
             )
 
 
-<<<<<<< HEAD
-=======
-# Add here suffixes that are used to identify models, seperated by |
-ALLOWED_MODEL_SUFFIXES = "Model|Encoder|Decoder|ForConditionalGeneration"
-# Regexes that match TF/Flax/PT model names.
-_re_tf_models = re.compile(r"TF(.*)(?:Model|Encoder|Decoder|ForConditionalGeneration)")
-_re_flax_models = re.compile(r"Flax(.*)(?:Model|Encoder|Decoder|ForConditionalGeneration)")
-# Will match any TF or Flax model too so need to be in an else branch afterthe two previous regexes.
-_re_pt_models = re.compile(r"(.*)(?:Model|Encoder|Decoder|ForConditionalGeneration)")
-
-
-# Thanks to https://stackoverflow.com/questions/29916065/how-to-do-camelcase-split-in-python
-def camel_case_split(identifier):
-    "Split a camelcased `identifier` into words."
-    matches = re.finditer(".+?(?:(?<=[a-z])(?=[A-Z])|(?<=[A-Z])(?=[A-Z][a-z])|$)", identifier)
-    return [m.group(0) for m in matches]
-
-
->>>>>>> 4c3d98dd
 def _center_text(text, width):
     text_length = 2 if text == "✅" or text == "❌" else len(text)
     left_indent = (width - text_length) // 2
@@ -343,7 +320,6 @@
     model_name_to_config = {
         name: transformers.CONFIG_MAPPING[code] for code, name in transformers.MODEL_NAMES_MAPPING.items()
     }
-<<<<<<< HEAD
     # All tokenizer tuples.
     tokenizers = {
         name: transformers.TOKENIZER_MAPPING[config]
@@ -382,45 +358,6 @@
     has_flax_model = [
         name for name, config in model_name_to_config.items() if config in transformers.FLAX_MODEL_MAPPING
     ]
-=======
-    model_name_to_prefix = {
-        name: config.__name__.replace("Config", "") for name, config in model_name_to_config.items()
-    }
-
-    # Dictionaries flagging if each model prefix has a slow/fast tokenizer, backend in PT/TF/Flax.
-    slow_tokenizers = collections.defaultdict(bool)
-    fast_tokenizers = collections.defaultdict(bool)
-    pt_models = collections.defaultdict(bool)
-    tf_models = collections.defaultdict(bool)
-    flax_models = collections.defaultdict(bool)
-
-    # Let's lookup through all transformers object (once).
-    for attr_name in dir(transformers):
-        lookup_dict = None
-        if attr_name.endswith("Tokenizer"):
-            lookup_dict = slow_tokenizers
-            attr_name = attr_name[:-9]
-        elif attr_name.endswith("TokenizerFast"):
-            lookup_dict = fast_tokenizers
-            attr_name = attr_name[:-13]
-        elif _re_tf_models.match(attr_name) is not None:
-            lookup_dict = tf_models
-            attr_name = _re_tf_models.match(attr_name).groups()[0]
-        elif _re_flax_models.match(attr_name) is not None:
-            lookup_dict = flax_models
-            attr_name = _re_flax_models.match(attr_name).groups()[0]
-        elif _re_pt_models.match(attr_name) is not None:
-            lookup_dict = pt_models
-            attr_name = _re_pt_models.match(attr_name).groups()[0]
-
-        if lookup_dict is not None:
-            while len(attr_name) > 0:
-                if attr_name in model_name_to_prefix.values():
-                    lookup_dict[attr_name] = True
-                    break
-                # Try again after removing the last word in the name
-                attr_name = "".join(camel_case_split(attr_name)[:-1])
->>>>>>> 4c3d98dd
 
     # Let's build that table!
     model_names = list(model_name_to_config.keys())
@@ -438,7 +375,6 @@
 
     check = {True: "✅", False: "❌"}
     for name in model_names:
-<<<<<<< HEAD
         line = [
             name,
             check[name in has_slow_tokenizers],
@@ -446,16 +382,6 @@
             check[name in has_pt_model],
             check[name in has_tf_model],
             check[name in has_flax_model],
-=======
-        prefix = model_name_to_prefix[name]
-        line = [
-            name,
-            check[slow_tokenizers[prefix]],
-            check[fast_tokenizers[prefix]],
-            check[pt_models[prefix]],
-            check[tf_models[prefix]],
-            check[flax_models[prefix]],
->>>>>>> 4c3d98dd
         ]
         table += "|" + "|".join([_center_text(l, w) for l, w in zip(line, widths)]) + "|\n"
         table += "+" + "+".join(["-" * w for w in widths]) + "+\n"
